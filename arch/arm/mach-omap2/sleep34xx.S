--- conflicted
+++ resolved
@@ -26,11 +26,6 @@
 
 #include <asm/assembler.h>
 
-<<<<<<< HEAD
-#include "../plat-omap/sram.h"
-
-=======
->>>>>>> 48d224d1
 #include "omap34xx.h"
 #include "iomap.h"
 #include "cm3xxx.h"
