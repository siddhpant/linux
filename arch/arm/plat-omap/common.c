/*
 * linux/arch/arm/plat-omap/common.c
 *
 * Code common to all OMAP machines.
 *
 * This program is free software; you can redistribute it and/or modify
 * it under the terms of the GNU General Public License version 2 as
 * published by the Free Software Foundation.
 */
#include <linux/module.h>
#include <linux/kernel.h>
#include <linux/init.h>
#include <linux/delay.h>
#include <linux/pm.h>
#include <linux/console.h>
#include <linux/serial.h>
#include <linux/tty.h>
#include <linux/serial_8250.h>
#include <linux/serial_reg.h>
#include <linux/clk.h>
#include <linux/io.h>

#include <mach/hardware.h>
#include <asm/system.h>
#include <asm/pgtable.h>
#include <asm/mach/map.h>
#include <asm/setup.h>

#include <mach/common.h>
#include <mach/board.h>
#include <mach/control.h>
#include <mach/mux.h>
#include <mach/fpga.h>

#include <mach/clock.h>

#if defined(CONFIG_ARCH_OMAP2) || defined(CONFIG_ARCH_OMAP3)
# include "../mach-omap2/sdrc.h"
#endif

#define NO_LENGTH_CHECK 0xffffffff

unsigned char omap_bootloader_tag[512];
int omap_bootloader_tag_len;

struct omap_board_config_kernel *omap_board_config;
int omap_board_config_size;

static const void *get_config(u16 tag, size_t len, int skip, size_t *len_out)
{
	struct omap_board_config_kernel *kinfo = NULL;
	int i;

#ifdef CONFIG_OMAP_BOOT_TAG
	struct omap_board_config_entry *info = NULL;

	if (omap_bootloader_tag_len > 4)
		info = (struct omap_board_config_entry *) omap_bootloader_tag;
	while (info != NULL) {
		u8 *next;

		if (info->tag == tag) {
			if (skip == 0)
				break;
			skip--;
		}

		if ((info->len & 0x03) != 0) {
			/* We bail out to avoid an alignment fault */
			printk(KERN_ERR "OMAP peripheral config: Length (%d) not word-aligned (tag %04x)\n",
			       info->len, info->tag);
			return NULL;
		}
		next = (u8 *) info + sizeof(*info) + info->len;
		if (next >= omap_bootloader_tag + omap_bootloader_tag_len)
			info = NULL;
		else
			info = (struct omap_board_config_entry *) next;
	}
	if (info != NULL) {
		/* Check the length as a lame attempt to check for
		 * binary inconsistency. */
		if (len != NO_LENGTH_CHECK) {
			/* Word-align len */
			if (len & 0x03)
				len = (len + 3) & ~0x03;
			if (info->len != len) {
				printk(KERN_ERR "OMAP peripheral config: Length mismatch with tag %x (want %d, got %d)\n",
				       tag, len, info->len);
				return NULL;
			}
		}
		if (len_out != NULL)
			*len_out = info->len;
		return info->data;
	}
#endif
	/* Try to find the config from the board-specific structures
	 * in the kernel. */
	for (i = 0; i < omap_board_config_size; i++) {
		if (omap_board_config[i].tag == tag) {
			if (skip == 0) {
				kinfo = &omap_board_config[i];
				break;
			} else {
				skip--;
			}
		}
	}
	if (kinfo == NULL)
		return NULL;
	return kinfo->data;
}

const void *__omap_get_config(u16 tag, size_t len, int nr)
{
        return get_config(tag, len, nr, NULL);
}
EXPORT_SYMBOL(__omap_get_config);

const void *omap_get_var_config(u16 tag, size_t *len)
{
        return get_config(tag, NO_LENGTH_CHECK, 0, len);
}
EXPORT_SYMBOL(omap_get_var_config);

static int __init omap_add_serial_console(void)
{
	const struct omap_serial_console_config *con_info;
	const struct omap_uart_config *uart_info;
	static char speed[11], *opt = NULL;
	int line, i, uart_idx;

	uart_info = omap_get_config(OMAP_TAG_UART, struct omap_uart_config);
	con_info = omap_get_config(OMAP_TAG_SERIAL_CONSOLE,
					struct omap_serial_console_config);
	if (uart_info == NULL || con_info == NULL)
		return 0;

	if (con_info->console_uart == 0)
		return 0;

	if (con_info->console_speed) {
		snprintf(speed, sizeof(speed), "%u", con_info->console_speed);
		opt = speed;
	}

	uart_idx = con_info->console_uart - 1;
	if (uart_idx >= OMAP_MAX_NR_PORTS) {
		printk(KERN_INFO "Console: external UART#%d. "
			"Not adding it as console this time.\n",
			uart_idx + 1);
		return 0;
	}
	if (!(uart_info->enabled_uarts & (1 << uart_idx))) {
		printk(KERN_ERR "Console: Selected UART#%d is "
			"not enabled for this platform\n",
			uart_idx + 1);
		return -1;
	}
	line = 0;
	for (i = 0; i < uart_idx; i++) {
		if (uart_info->enabled_uarts & (1 << i))
			line++;
	}
	return add_preferred_console("ttyS", line, opt);
}
console_initcall(omap_add_serial_console);


/*
 * 32KHz clocksource ... always available, on pretty most chips except
 * OMAP 730 and 1510.  Other timers could be used as clocksources, with
 * higher resolution in free-running counter modes (e.g. 12 MHz xtal),
 * but systems won't necessarily want to spend resources that way.
 */

#if defined(CONFIG_ARCH_OMAP16XX)
#define TIMER_32K_SYNCHRONIZED		0xfffbc410
#elif defined(CONFIG_ARCH_OMAP24XX) || defined(CONFIG_ARCH_OMAP34XX)
#define TIMER_32K_SYNCHRONIZED		(OMAP2_32KSYNCT_BASE + 0x10)
#endif

#ifdef	TIMER_32K_SYNCHRONIZED

#include <linux/clocksource.h>

static cycle_t omap_32k_read(struct clocksource *cs)
{
	return omap_readl(TIMER_32K_SYNCHRONIZED);
}

static struct clocksource clocksource_32k = {
	.name		= "32k_counter",
	.rating		= 250,
	.read		= omap_32k_read,
	.mask		= CLOCKSOURCE_MASK(32),
	.shift		= 10,
	.flags		= CLOCK_SOURCE_IS_CONTINUOUS,
};

/*
 * Returns current time from boot in nsecs. It's OK for this to wrap
 * around for now, as it's just a relative time stamp.
 */
unsigned long long sched_clock(void)
{
	unsigned long long ret;

<<<<<<< HEAD
	ret = (unsigned long long)omap_32k_read();
=======
	ret = (unsigned long long)omap_32k_read(&clocksource_32k);
>>>>>>> 6574612f
	ret = (ret * clocksource_32k.mult_orig) >> clocksource_32k.shift;
	return ret;
}

static int __init omap_init_clocksource_32k(void)
{
	static char err[] __initdata = KERN_ERR
			"%s: can't register clocksource!\n";

	if (cpu_is_omap16xx() || cpu_class_is_omap2()) {
		struct clk *sync_32k_ick;

		sync_32k_ick = clk_get(NULL, "omap_32ksync_ick");
		if (sync_32k_ick)
			clk_enable(sync_32k_ick);

		clocksource_32k.mult = clocksource_hz2mult(32768,
					    clocksource_32k.shift);

		if (clocksource_register(&clocksource_32k))
			printk(err, clocksource_32k.name);
	}
	return 0;
}
arch_initcall(omap_init_clocksource_32k);

#endif	/* TIMER_32K_SYNCHRONIZED */

/* Global address base setup code */

#if defined(CONFIG_ARCH_OMAP2) || defined(CONFIG_ARCH_OMAP3)

static struct omap_globals *omap2_globals;

static void __init __omap2_set_globals(void)
{
	omap2_set_globals_tap(omap2_globals);
	omap2_set_globals_sdrc(omap2_globals);
	omap2_set_globals_control(omap2_globals);
	omap2_set_globals_prcm(omap2_globals);
}

#endif

#if defined(CONFIG_ARCH_OMAP2420)

static struct omap_globals omap242x_globals = {
	.class	= OMAP242X_CLASS,
	.tap	= OMAP2_IO_ADDRESS(0x48014000),
	.sdrc	= OMAP2_IO_ADDRESS(OMAP2420_SDRC_BASE),
	.sms	= OMAP2_IO_ADDRESS(OMAP2420_SMS_BASE),
	.ctrl	= OMAP2_IO_ADDRESS(OMAP2420_CTRL_BASE),
	.prm	= OMAP2_IO_ADDRESS(OMAP2420_PRM_BASE),
	.cm	= OMAP2_IO_ADDRESS(OMAP2420_CM_BASE),
};

void __init omap2_set_globals_242x(void)
{
	omap2_globals = &omap242x_globals;
	__omap2_set_globals();
}
#endif

#if defined(CONFIG_ARCH_OMAP2430)

static struct omap_globals omap243x_globals = {
	.class	= OMAP243X_CLASS,
	.tap	= OMAP2_IO_ADDRESS(0x4900a000),
	.sdrc	= OMAP2_IO_ADDRESS(OMAP243X_SDRC_BASE),
	.sms	= OMAP2_IO_ADDRESS(OMAP243X_SMS_BASE),
	.ctrl	= OMAP2_IO_ADDRESS(OMAP243X_CTRL_BASE),
	.prm	= OMAP2_IO_ADDRESS(OMAP2430_PRM_BASE),
	.cm	= OMAP2_IO_ADDRESS(OMAP2430_CM_BASE),
};

void __init omap2_set_globals_243x(void)
{
	omap2_globals = &omap243x_globals;
	__omap2_set_globals();
}
#endif

#if defined(CONFIG_ARCH_OMAP3430)

static struct omap_globals omap343x_globals = {
	.class	= OMAP343X_CLASS,
	.tap	= OMAP2_IO_ADDRESS(0x4830A000),
	.sdrc	= OMAP2_IO_ADDRESS(OMAP343X_SDRC_BASE),
	.sms	= OMAP2_IO_ADDRESS(OMAP343X_SMS_BASE),
	.ctrl	= OMAP2_IO_ADDRESS(OMAP343X_CTRL_BASE),
	.prm	= OMAP2_IO_ADDRESS(OMAP3430_PRM_BASE),
	.cm	= OMAP2_IO_ADDRESS(OMAP3430_CM_BASE),
};

void __init omap2_set_globals_343x(void)
{
	omap2_globals = &omap343x_globals;
	__omap2_set_globals();
}
#endif
<|MERGE_RESOLUTION|>--- conflicted
+++ resolved
@@ -207,11 +207,7 @@
 {
 	unsigned long long ret;
 
-<<<<<<< HEAD
-	ret = (unsigned long long)omap_32k_read();
-=======
 	ret = (unsigned long long)omap_32k_read(&clocksource_32k);
->>>>>>> 6574612f
 	ret = (ret * clocksource_32k.mult_orig) >> clocksource_32k.shift;
 	return ret;
 }
