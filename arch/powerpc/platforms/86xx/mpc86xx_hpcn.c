/*
 * MPC86xx HPCN board specific routines
 *
 * Recode: ZHANG WEI <wei.zhang@freescale.com>
 * Initial author: Xianghua Xiao <x.xiao@freescale.com>
 *
 * Copyright 2006 Freescale Semiconductor Inc.
 *
 * This program is free software; you can redistribute  it and/or modify it
 * under  the terms of  the GNU General  Public License as published by the
 * Free Software Foundation;  either version 2 of the  License, or (at your
 * option) any later version.
 */

#include <linux/stddef.h>
#include <linux/kernel.h>
#include <linux/pci.h>
#include <linux/kdev_t.h>
#include <linux/delay.h>
#include <linux/seq_file.h>
#include <linux/root_dev.h>

#include <asm/system.h>
#include <asm/time.h>
#include <asm/machdep.h>
#include <asm/pci-bridge.h>
#include <asm/mpc86xx.h>
#include <asm/prom.h>
#include <mm/mmu_decl.h>
#include <asm/udbg.h>
#include <asm/i8259.h>

#include <asm/mpic.h>

#include <sysdev/fsl_soc.h>

#include "mpc86xx.h"
#include "mpc8641_hpcn.h"

#undef DEBUG

#ifdef DEBUG
#define DBG(fmt...) do { printk(KERN_ERR fmt); } while(0)
#else
#define DBG(fmt...) do { } while(0)
#endif

#ifndef CONFIG_PCI
unsigned long isa_io_base = 0;
unsigned long isa_mem_base = 0;
unsigned long pci_dram_offset = 0;
#endif


#ifdef CONFIG_PCI
static void mpc86xx_8259_cascade(unsigned int irq, struct irq_desc *desc,
				 struct pt_regs *regs)
{
	unsigned int cascade_irq = i8259_irq(regs);
	if (cascade_irq != NO_IRQ)
		generic_handle_irq(cascade_irq, regs);
	desc->chip->eoi(irq);
}
#endif	/* CONFIG_PCI */

void __init
mpc86xx_hpcn_init_irq(void)
{
	struct mpic *mpic1;
	struct device_node *np;
<<<<<<< HEAD
	phys_addr_t openpic_paddr;
=======
	struct resource res;
>>>>>>> c85c41ad
#ifdef CONFIG_PCI
	struct device_node *cascade_node = NULL;
	int cascade_irq;
#endif
<<<<<<< HEAD

	np = of_find_node_by_type(NULL, "open-pic");
	if (np == NULL)
		return;
=======
>>>>>>> c85c41ad

	/* Determine PIC address. */
	np = of_find_node_by_type(NULL, "open-pic");
	if (np == NULL)
		return;
	of_address_to_resource(np, 0, &res);

	/* Alloc mpic structure and per isu has 16 INT entries. */
<<<<<<< HEAD
	mpic1 = mpic_alloc(np, openpic_paddr,
=======
	mpic1 = mpic_alloc(np, res.start,
>>>>>>> c85c41ad
			MPIC_PRIMARY | MPIC_WANTS_RESET | MPIC_BIG_ENDIAN,
			16, NR_IRQS - 4,
			" MPIC     ");
	BUG_ON(mpic1 == NULL);

<<<<<<< HEAD
	mpic_assign_isu(mpic1, 0, openpic_paddr + 0x10000);

	/* 48 Internal Interrupts */
	mpic_assign_isu(mpic1, 1, openpic_paddr + 0x10200);
	mpic_assign_isu(mpic1, 2, openpic_paddr + 0x10400);
	mpic_assign_isu(mpic1, 3, openpic_paddr + 0x10600);
=======
	mpic_assign_isu(mpic1, 0, res.start + 0x10000);

	/* 48 Internal Interrupts */
	mpic_assign_isu(mpic1, 1, res.start + 0x10200);
	mpic_assign_isu(mpic1, 2, res.start + 0x10400);
	mpic_assign_isu(mpic1, 3, res.start + 0x10600);
>>>>>>> c85c41ad

	/* 16 External interrupts
	 * Moving them from [0 - 15] to [64 - 79]
	 */
<<<<<<< HEAD
	mpic_assign_isu(mpic1, 4, openpic_paddr + 0x10000);
=======
	mpic_assign_isu(mpic1, 4, res.start + 0x10000);
>>>>>>> c85c41ad

	mpic_init(mpic1);

#ifdef CONFIG_PCI
	/* Initialize i8259 controller */
	for_each_node_by_type(np, "interrupt-controller")
		if (device_is_compatible(np, "chrp,iic")) {
			cascade_node = np;
			break;
		}
	if (cascade_node == NULL) {
		printk(KERN_DEBUG "mpc86xxhpcn: no ISA interrupt controller\n");
		return;
	}

	cascade_irq = irq_of_parse_and_map(cascade_node, 0);
	if (cascade_irq == NO_IRQ) {
		printk(KERN_ERR "mpc86xxhpcn: failed to map cascade interrupt");
		return;
	}
	DBG("mpc86xxhpcn: cascade mapped to irq %d\n", cascade_irq);

	i8259_init(cascade_node, 0);
	set_irq_chained_handler(cascade_irq, mpc86xx_8259_cascade);
#endif
}

#ifdef CONFIG_PCI

enum pirq{PIRQA = 8, PIRQB, PIRQC, PIRQD, PIRQE, PIRQF, PIRQG, PIRQH};
const unsigned char uli1575_irq_route_table[16] = {
	0, 	/* 0: Reserved */
	0x8, 	/* 1: 0b1000 */
	0, 	/* 2: Reserved */
	0x2,	/* 3: 0b0010 */
	0x4,	/* 4: 0b0100 */
	0x5, 	/* 5: 0b0101 */
	0x7,	/* 6: 0b0111 */
	0x6,	/* 7: 0b0110 */
	0, 	/* 8: Reserved */
	0x1,	/* 9: 0b0001 */
	0x3,	/* 10: 0b0011 */
	0x9,	/* 11: 0b1001 */
	0xb,	/* 12: 0b1011 */
	0, 	/* 13: Reserved */
	0xd,	/* 14, 0b1101 */
	0xf,	/* 15, 0b1111 */
};

static int __devinit
get_pci_irq_from_of(struct pci_controller *hose, int slot, int pin)
{
	struct of_irq oirq;
	u32 laddr[3];
	struct device_node *hosenode = hose ? hose->arch_data : NULL;

	if (!hosenode) return -EINVAL;

	laddr[0] = (hose->first_busno << 16) | (PCI_DEVFN(slot, 0) << 8);
	laddr[1] = laddr[2] = 0;
	of_irq_map_raw(hosenode, &pin, laddr, &oirq);
	DBG("mpc86xx_hpcn: pci irq addr %x, slot %d, pin %d, irq %d\n",
			laddr[0], slot, pin, oirq.specifier[0]);
	return oirq.specifier[0];
}

static void __devinit quirk_uli1575(struct pci_dev *dev)
{
	unsigned short temp;
	struct pci_controller *hose = pci_bus_to_host(dev->bus);
	unsigned char irq2pin[16];
	unsigned long pirq_map_word = 0;
	u32 irq;
	int i;

	/*
	 * ULI1575 interrupts route setup
	 */
	memset(irq2pin, 0, 16); /* Initialize default value 0 */

	/*
	 * PIRQA -> PIRQD mapping read from OF-tree
	 *
	 * interrupts for PCI slot0 -- PIRQA / PIRQB / PIRQC / PIRQD
	 *                PCI slot1 -- PIRQB / PIRQC / PIRQD / PIRQA
	 */
	for (i = 0; i < 4; i++){
		irq = get_pci_irq_from_of(hose, 17, i + 1);
		if (irq > 0 && irq < 16)
			irq2pin[irq] = PIRQA + i;
		else
			printk(KERN_WARNING "ULI1575 device"
			    "(slot %d, pin %d) irq %d is invalid.\n",
			    17, i, irq);
	}

	/*
	 * PIRQE -> PIRQF mapping set manually
	 *
	 * IRQ pin   IRQ#
	 * PIRQE ---- 9
	 * PIRQF ---- 10
	 * PIRQG ---- 11
	 * PIRQH ---- 12
	 */
	for (i = 0; i < 4; i++) irq2pin[i + 9] = PIRQE + i;

	/* Set IRQ-PIRQ Mapping to ULI1575 */
	for (i = 0; i < 16; i++)
		if (irq2pin[i])
			pirq_map_word |= (uli1575_irq_route_table[i] & 0xf)
				<< ((irq2pin[i] - PIRQA) * 4);

	/* ULI1575 IRQ mapping conf register default value is 0xb9317542 */
	DBG("Setup ULI1575 IRQ mapping configuration register value = 0x%x\n",
			pirq_map_word);
	pci_write_config_dword(dev, 0x48, pirq_map_word);

#define ULI1575_SET_DEV_IRQ(slot, pin, reg) 				\
	do { 								\
		int irq; 						\
		irq = get_pci_irq_from_of(hose, slot, pin); 		\
		if (irq > 0 && irq < 16) 				\
			pci_write_config_byte(dev, reg, irq2pin[irq]); 	\
		else							\
			printk(KERN_WARNING "ULI1575 device"		\
			    "(slot %d, pin %d) irq %d is invalid.\n",	\
			    slot, pin, irq);				\
	} while(0)

	/* USB 1.1 OHCI controller 1, slot 28, pin 1 */
	ULI1575_SET_DEV_IRQ(28, 1, 0x86);

	/* USB 1.1 OHCI controller 2, slot 28, pin 2 */
	ULI1575_SET_DEV_IRQ(28, 2, 0x87);

	/* USB 1.1 OHCI controller 3, slot 28, pin 3 */
	ULI1575_SET_DEV_IRQ(28, 3, 0x88);

	/* USB 2.0 controller, slot 28, pin 4 */
	irq = get_pci_irq_from_of(hose, 28, 4);
	if (irq >= 0 && irq <=15)
		pci_write_config_dword(dev, 0x74, uli1575_irq_route_table[irq]);

	/* Audio controller, slot 29, pin 1 */
	ULI1575_SET_DEV_IRQ(29, 1, 0x8a);

	/* Modem controller, slot 29, pin 2 */
	ULI1575_SET_DEV_IRQ(29, 2, 0x8b);

	/* HD audio controller, slot 29, pin 3 */
	ULI1575_SET_DEV_IRQ(29, 3, 0x8c);

	/* SMB interrupt: slot 30, pin 1 */
	ULI1575_SET_DEV_IRQ(30, 1, 0x8e);

	/* PMU ACPI SCI interrupt: slot 30, pin 2 */
	ULI1575_SET_DEV_IRQ(30, 2, 0x8f);

	/* Serial ATA interrupt: slot 31, pin 1 */
	ULI1575_SET_DEV_IRQ(31, 1, 0x8d);

	/* Primary PATA IDE IRQ: 14
	 * Secondary PATA IDE IRQ: 15
	 */
	pci_write_config_byte(dev, 0x44, 0x30 | uli1575_irq_route_table[14]);
	pci_write_config_byte(dev, 0x75, uli1575_irq_route_table[15]);

	/* Set IRQ14 and IRQ15 to legacy IRQs */
	pci_read_config_word(dev, 0x46, &temp);
	temp |= 0xc000;
	pci_write_config_word(dev, 0x46, temp);

	/* Set i8259 interrupt trigger
	 * IRQ 3:  Level
	 * IRQ 4:  Level
	 * IRQ 5:  Level
	 * IRQ 6:  Level
	 * IRQ 7:  Level
	 * IRQ 9:  Level
	 * IRQ 10: Level
	 * IRQ 11: Level
	 * IRQ 12: Level
	 * IRQ 14: Edge
	 * IRQ 15: Edge
	 */
	outb(0xfa, 0x4d0);
	outb(0x1e, 0x4d1);

#undef ULI1575_SET_DEV_IRQ
}

static void __devinit quirk_uli5288(struct pci_dev *dev)
{
	unsigned char c;

	pci_read_config_byte(dev,0x83,&c);
	c |= 0x80;
	pci_write_config_byte(dev, 0x83, c);

	pci_write_config_byte(dev, 0x09, 0x01);
	pci_write_config_byte(dev, 0x0a, 0x06);

	pci_read_config_byte(dev,0x83,&c);
	c &= 0x7f;
	pci_write_config_byte(dev, 0x83, c);

	pci_read_config_byte(dev,0x84,&c);
	c |= 0x01;
	pci_write_config_byte(dev, 0x84, c);
}

static void __devinit quirk_uli5229(struct pci_dev *dev)
{
	unsigned short temp;
	pci_write_config_word(dev, 0x04, 0x0405);
	pci_read_config_word(dev, 0x4a, &temp);
	temp |= 0x1000;
	pci_write_config_word(dev, 0x4a, temp);
}

static void __devinit early_uli5249(struct pci_dev *dev)
{
	unsigned char temp;
	pci_write_config_word(dev, 0x04, 0x0007);
	pci_read_config_byte(dev, 0x7c, &temp);
	pci_write_config_byte(dev, 0x7c, 0x80);
	pci_write_config_byte(dev, 0x09, 0x01);
	pci_write_config_byte(dev, 0x7c, temp);
	dev->class |= 0x1;
}

DECLARE_PCI_FIXUP_HEADER(PCI_VENDOR_ID_AL, 0x1575, quirk_uli1575);
DECLARE_PCI_FIXUP_HEADER(PCI_VENDOR_ID_AL, 0x5288, quirk_uli5288);
DECLARE_PCI_FIXUP_HEADER(PCI_VENDOR_ID_AL, 0x5229, quirk_uli5229);
DECLARE_PCI_FIXUP_EARLY(PCI_VENDOR_ID_AL, 0x5249, early_uli5249);
#endif /* CONFIG_PCI */


static void __init
mpc86xx_hpcn_setup_arch(void)
{
	struct device_node *np;

	if (ppc_md.progress)
		ppc_md.progress("mpc86xx_hpcn_setup_arch()", 0);

	np = of_find_node_by_type(NULL, "cpu");
	if (np != 0) {
		const unsigned int *fp;

		fp = get_property(np, "clock-frequency", NULL);
		if (fp != 0)
			loops_per_jiffy = *fp / HZ;
		else
			loops_per_jiffy = 50000000 / HZ;
		of_node_put(np);
	}

#ifdef CONFIG_PCI
	for (np = NULL; (np = of_find_node_by_type(np, "pci")) != NULL;)
		add_bridge(np);

	ppc_md.pci_exclude_device = mpc86xx_exclude_device;
#endif

	printk("MPC86xx HPCN board from Freescale Semiconductor\n");

#ifdef  CONFIG_ROOT_NFS
	ROOT_DEV = Root_NFS;
#else
	ROOT_DEV = Root_HDA1;
#endif

#ifdef CONFIG_SMP
	mpc86xx_smp_init();
#endif
}


void
mpc86xx_hpcn_show_cpuinfo(struct seq_file *m)
{
	struct device_node *root;
	uint memsize = total_memory;
	const char *model = "";
	uint svid = mfspr(SPRN_SVR);

	seq_printf(m, "Vendor\t\t: Freescale Semiconductor\n");

	root = of_find_node_by_path("/");
	if (root)
		model = get_property(root, "model", NULL);
	seq_printf(m, "Machine\t\t: %s\n", model);
	of_node_put(root);

	seq_printf(m, "SVR\t\t: 0x%x\n", svid);
	seq_printf(m, "Memory\t\t: %d MB\n", memsize / (1024 * 1024));
}


void __init mpc86xx_hpcn_pcibios_fixup(void)
{
	struct pci_dev *dev = NULL;

	for_each_pci_dev(dev)
		pci_read_irq_line(dev);
}


/*
 * Called very early, device-tree isn't unflattened
 */
static int __init mpc86xx_hpcn_probe(void)
{
	unsigned long root = of_get_flat_dt_root();

	if (of_flat_dt_is_compatible(root, "mpc86xx"))
		return 1;	/* Looks good */

	return 0;
}


void
mpc86xx_restart(char *cmd)
{
	void __iomem *rstcr;

	rstcr = ioremap(get_immrbase() + MPC86XX_RSTCR_OFFSET, 0x100);

	local_irq_disable();

	/* Assert reset request to Reset Control Register */
	out_be32(rstcr, 0x2);

	/* not reached */
}


long __init
mpc86xx_time_init(void)
{
	unsigned int temp;

	/* Set the time base to zero */
	mtspr(SPRN_TBWL, 0);
	mtspr(SPRN_TBWU, 0);

	temp = mfspr(SPRN_HID0);
	temp |= HID0_TBEN;
	mtspr(SPRN_HID0, temp);
	asm volatile("isync");

	return 0;
}


define_machine(mpc86xx_hpcn) {
	.name			= "MPC86xx HPCN",
	.probe			= mpc86xx_hpcn_probe,
	.setup_arch		= mpc86xx_hpcn_setup_arch,
	.init_IRQ		= mpc86xx_hpcn_init_irq,
	.show_cpuinfo		= mpc86xx_hpcn_show_cpuinfo,
	.pcibios_fixup		= mpc86xx_hpcn_pcibios_fixup,
	.get_irq		= mpic_get_irq,
	.restart		= mpc86xx_restart,
	.time_init		= mpc86xx_time_init,
	.calibrate_decr		= generic_calibrate_decr,
	.progress		= udbg_progress,
};<|MERGE_RESOLUTION|>--- conflicted
+++ resolved
@@ -68,22 +68,11 @@
 {
 	struct mpic *mpic1;
 	struct device_node *np;
-<<<<<<< HEAD
-	phys_addr_t openpic_paddr;
-=======
 	struct resource res;
->>>>>>> c85c41ad
 #ifdef CONFIG_PCI
 	struct device_node *cascade_node = NULL;
 	int cascade_irq;
 #endif
-<<<<<<< HEAD
-
-	np = of_find_node_by_type(NULL, "open-pic");
-	if (np == NULL)
-		return;
-=======
->>>>>>> c85c41ad
 
 	/* Determine PIC address. */
 	np = of_find_node_by_type(NULL, "open-pic");
@@ -92,40 +81,23 @@
 	of_address_to_resource(np, 0, &res);
 
 	/* Alloc mpic structure and per isu has 16 INT entries. */
-<<<<<<< HEAD
-	mpic1 = mpic_alloc(np, openpic_paddr,
-=======
 	mpic1 = mpic_alloc(np, res.start,
->>>>>>> c85c41ad
 			MPIC_PRIMARY | MPIC_WANTS_RESET | MPIC_BIG_ENDIAN,
 			16, NR_IRQS - 4,
 			" MPIC     ");
 	BUG_ON(mpic1 == NULL);
 
-<<<<<<< HEAD
-	mpic_assign_isu(mpic1, 0, openpic_paddr + 0x10000);
-
-	/* 48 Internal Interrupts */
-	mpic_assign_isu(mpic1, 1, openpic_paddr + 0x10200);
-	mpic_assign_isu(mpic1, 2, openpic_paddr + 0x10400);
-	mpic_assign_isu(mpic1, 3, openpic_paddr + 0x10600);
-=======
 	mpic_assign_isu(mpic1, 0, res.start + 0x10000);
 
 	/* 48 Internal Interrupts */
 	mpic_assign_isu(mpic1, 1, res.start + 0x10200);
 	mpic_assign_isu(mpic1, 2, res.start + 0x10400);
 	mpic_assign_isu(mpic1, 3, res.start + 0x10600);
->>>>>>> c85c41ad
 
 	/* 16 External interrupts
 	 * Moving them from [0 - 15] to [64 - 79]
 	 */
-<<<<<<< HEAD
-	mpic_assign_isu(mpic1, 4, openpic_paddr + 0x10000);
-=======
 	mpic_assign_isu(mpic1, 4, res.start + 0x10000);
->>>>>>> c85c41ad
 
 	mpic_init(mpic1);
 
