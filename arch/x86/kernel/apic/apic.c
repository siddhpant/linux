// SPDX-License-Identifier: GPL-2.0-only
/*
 *	Local APIC handling, local APIC timers
 *
 *	(c) 1999, 2000, 2009 Ingo Molnar <mingo@redhat.com>
 *
 *	Fixes
 *	Maciej W. Rozycki	:	Bits for genuine 82489DX APICs;
 *					thanks to Eric Gilmore
 *					and Rolf G. Tews
 *					for testing these extensively.
 *	Maciej W. Rozycki	:	Various updates and fixes.
 *	Mikael Pettersson	:	Power Management for UP-APIC.
 *	Pavel Machek and
 *	Mikael Pettersson	:	PM converted to driver model.
 */

#include <linux/perf_event.h>
#include <linux/kernel_stat.h>
#include <linux/mc146818rtc.h>
#include <linux/acpi_pmtmr.h>
#include <linux/clockchips.h>
#include <linux/interrupt.h>
#include <linux/memblock.h>
#include <linux/ftrace.h>
#include <linux/ioport.h>
#include <linux/export.h>
#include <linux/syscore_ops.h>
#include <linux/delay.h>
#include <linux/timex.h>
#include <linux/i8253.h>
#include <linux/dmar.h>
#include <linux/init.h>
#include <linux/cpu.h>
#include <linux/dmi.h>
#include <linux/smp.h>
#include <linux/mm.h>

#include <asm/trace/irq_vectors.h>
#include <asm/irq_remapping.h>
#include <asm/perf_event.h>
#include <asm/x86_init.h>
#include <asm/pgalloc.h>
#include <linux/atomic.h>
#include <asm/mpspec.h>
#include <asm/i8259.h>
#include <asm/proto.h>
#include <asm/traps.h>
#include <asm/apic.h>
#include <asm/io_apic.h>
#include <asm/desc.h>
#include <asm/hpet.h>
#include <asm/mtrr.h>
#include <asm/time.h>
#include <asm/smp.h>
#include <asm/mce.h>
#include <asm/tsc.h>
#include <asm/hypervisor.h>
#include <asm/cpu_device_id.h>
#include <asm/intel-family.h>
#include <asm/irq_regs.h>

unsigned int num_processors;

unsigned disabled_cpus;

/* Processor that is doing the boot up */
unsigned int boot_cpu_physical_apicid __ro_after_init = -1U;
EXPORT_SYMBOL_GPL(boot_cpu_physical_apicid);

u8 boot_cpu_apic_version __ro_after_init;

/*
 * The highest APIC ID seen during enumeration.
 */
static unsigned int max_physical_apicid;

/*
 * Bitmask of physically existing CPUs:
 */
physid_mask_t phys_cpu_present_map;

/*
 * Processor to be disabled specified by kernel parameter
 * disable_cpu_apicid=<int>, mostly used for the kdump 2nd kernel to
 * avoid undefined behaviour caused by sending INIT from AP to BSP.
 */
static unsigned int disabled_cpu_apicid __ro_after_init = BAD_APICID;

/*
 * This variable controls which CPUs receive external NMIs.  By default,
 * external NMIs are delivered only to the BSP.
 */
static int apic_extnmi __ro_after_init = APIC_EXTNMI_BSP;

/*
 * Map cpu index to physical APIC ID
 */
DEFINE_EARLY_PER_CPU_READ_MOSTLY(u16, x86_cpu_to_apicid, BAD_APICID);
DEFINE_EARLY_PER_CPU_READ_MOSTLY(u16, x86_bios_cpu_apicid, BAD_APICID);
DEFINE_EARLY_PER_CPU_READ_MOSTLY(u32, x86_cpu_to_acpiid, U32_MAX);
EXPORT_EARLY_PER_CPU_SYMBOL(x86_cpu_to_apicid);
EXPORT_EARLY_PER_CPU_SYMBOL(x86_bios_cpu_apicid);
EXPORT_EARLY_PER_CPU_SYMBOL(x86_cpu_to_acpiid);

#ifdef CONFIG_X86_32

/*
 * On x86_32, the mapping between cpu and logical apicid may vary
 * depending on apic in use.  The following early percpu variable is
 * used for the mapping.  This is where the behaviors of x86_64 and 32
 * actually diverge.  Let's keep it ugly for now.
 */
DEFINE_EARLY_PER_CPU_READ_MOSTLY(int, x86_cpu_to_logical_apicid, BAD_APICID);

/* Local APIC was disabled by the BIOS and enabled by the kernel */
static int enabled_via_apicbase __ro_after_init;

/*
 * Handle interrupt mode configuration register (IMCR).
 * This register controls whether the interrupt signals
 * that reach the BSP come from the master PIC or from the
 * local APIC. Before entering Symmetric I/O Mode, either
 * the BIOS or the operating system must switch out of
 * PIC Mode by changing the IMCR.
 */
static inline void imcr_pic_to_apic(void)
{
	/* select IMCR register */
	outb(0x70, 0x22);
	/* NMI and 8259 INTR go through APIC */
	outb(0x01, 0x23);
}

static inline void imcr_apic_to_pic(void)
{
	/* select IMCR register */
	outb(0x70, 0x22);
	/* NMI and 8259 INTR go directly to BSP */
	outb(0x00, 0x23);
}
#endif

/*
 * Knob to control our willingness to enable the local APIC.
 *
 * +1=force-enable
 */
static int force_enable_local_apic __initdata;

/*
 * APIC command line parameters
 */
static int __init parse_lapic(char *arg)
{
	if (IS_ENABLED(CONFIG_X86_32) && !arg)
		force_enable_local_apic = 1;
	else if (arg && !strncmp(arg, "notscdeadline", 13))
		setup_clear_cpu_cap(X86_FEATURE_TSC_DEADLINE_TIMER);
	return 0;
}
early_param("lapic", parse_lapic);

#ifdef CONFIG_X86_64
static int apic_calibrate_pmtmr __initdata;
static __init int setup_apicpmtimer(char *s)
{
	apic_calibrate_pmtmr = 1;
	notsc_setup(NULL);
	return 0;
}
__setup("apicpmtimer", setup_apicpmtimer);
#endif

unsigned long mp_lapic_addr __ro_after_init;
int disable_apic __ro_after_init;
/* Disable local APIC timer from the kernel commandline or via dmi quirk */
static int disable_apic_timer __initdata;
/* Local APIC timer works in C2 */
int local_apic_timer_c2_ok __ro_after_init;
EXPORT_SYMBOL_GPL(local_apic_timer_c2_ok);

/*
 * Debug level, exported for io_apic.c
 */
int apic_verbosity __ro_after_init;

int pic_mode __ro_after_init;

/* Have we found an MP table */
int smp_found_config __ro_after_init;

static struct resource lapic_resource = {
	.name = "Local APIC",
	.flags = IORESOURCE_MEM | IORESOURCE_BUSY,
};

unsigned int lapic_timer_period = 0;

static void apic_pm_activate(void);

static unsigned long apic_phys __ro_after_init;

/*
 * Get the LAPIC version
 */
static inline int lapic_get_version(void)
{
	return GET_APIC_VERSION(apic_read(APIC_LVR));
}

/*
 * Check, if the APIC is integrated or a separate chip
 */
static inline int lapic_is_integrated(void)
{
	return APIC_INTEGRATED(lapic_get_version());
}

/*
 * Check, whether this is a modern or a first generation APIC
 */
static int modern_apic(void)
{
	/* AMD systems use old APIC versions, so check the CPU */
	if (boot_cpu_data.x86_vendor == X86_VENDOR_AMD &&
	    boot_cpu_data.x86 >= 0xf)
		return 1;

	/* Hygon systems use modern APIC */
	if (boot_cpu_data.x86_vendor == X86_VENDOR_HYGON)
		return 1;

	return lapic_get_version() >= 0x14;
}

/*
 * right after this call apic become NOOP driven
 * so apic->write/read doesn't do anything
 */
static void __init apic_disable(void)
{
	pr_info("APIC: switched to apic NOOP\n");
	apic = &apic_noop;
}

void native_apic_wait_icr_idle(void)
{
	while (apic_read(APIC_ICR) & APIC_ICR_BUSY)
		cpu_relax();
}

u32 native_safe_apic_wait_icr_idle(void)
{
	u32 send_status;
	int timeout;

	timeout = 0;
	do {
		send_status = apic_read(APIC_ICR) & APIC_ICR_BUSY;
		if (!send_status)
			break;
		inc_irq_stat(icr_read_retry_count);
		udelay(100);
	} while (timeout++ < 1000);

	return send_status;
}

void native_apic_icr_write(u32 low, u32 id)
{
	unsigned long flags;

	local_irq_save(flags);
	apic_write(APIC_ICR2, SET_APIC_DEST_FIELD(id));
	apic_write(APIC_ICR, low);
	local_irq_restore(flags);
}

u64 native_apic_icr_read(void)
{
	u32 icr1, icr2;

	icr2 = apic_read(APIC_ICR2);
	icr1 = apic_read(APIC_ICR);

	return icr1 | ((u64)icr2 << 32);
}

#ifdef CONFIG_X86_32
/**
 * get_physical_broadcast - Get number of physical broadcast IDs
 */
int get_physical_broadcast(void)
{
	return modern_apic() ? 0xff : 0xf;
}
#endif

/**
 * lapic_get_maxlvt - get the maximum number of local vector table entries
 */
int lapic_get_maxlvt(void)
{
	/*
	 * - we always have APIC integrated on 64bit mode
	 * - 82489DXs do not report # of LVT entries
	 */
	return lapic_is_integrated() ? GET_APIC_MAXLVT(apic_read(APIC_LVR)) : 2;
}

/*
 * Local APIC timer
 */

/* Clock divisor */
#define APIC_DIVISOR 16
#define TSC_DIVISOR  8

/*
 * This function sets up the local APIC timer, with a timeout of
 * 'clocks' APIC bus clock. During calibration we actually call
 * this function twice on the boot CPU, once with a bogus timeout
 * value, second time for real. The other (noncalibrating) CPUs
 * call this function only once, with the real, calibrated value.
 *
 * We do reads before writes even if unnecessary, to get around the
 * P5 APIC double write bug.
 */
static void __setup_APIC_LVTT(unsigned int clocks, int oneshot, int irqen)
{
	unsigned int lvtt_value, tmp_value;

	lvtt_value = LOCAL_TIMER_VECTOR;
	if (!oneshot)
		lvtt_value |= APIC_LVT_TIMER_PERIODIC;
	else if (boot_cpu_has(X86_FEATURE_TSC_DEADLINE_TIMER))
		lvtt_value |= APIC_LVT_TIMER_TSCDEADLINE;

	if (!lapic_is_integrated())
		lvtt_value |= SET_APIC_TIMER_BASE(APIC_TIMER_BASE_DIV);

	if (!irqen)
		lvtt_value |= APIC_LVT_MASKED;

	apic_write(APIC_LVTT, lvtt_value);

	if (lvtt_value & APIC_LVT_TIMER_TSCDEADLINE) {
		/*
		 * See Intel SDM: TSC-Deadline Mode chapter. In xAPIC mode,
		 * writing to the APIC LVTT and TSC_DEADLINE MSR isn't serialized.
		 * According to Intel, MFENCE can do the serialization here.
		 */
		asm volatile("mfence" : : : "memory");
		return;
	}

	/*
	 * Divide PICLK by 16
	 */
	tmp_value = apic_read(APIC_TDCR);
	apic_write(APIC_TDCR,
		(tmp_value & ~(APIC_TDR_DIV_1 | APIC_TDR_DIV_TMBASE)) |
		APIC_TDR_DIV_16);

	if (!oneshot)
		apic_write(APIC_TMICT, clocks / APIC_DIVISOR);
}

/*
 * Setup extended LVT, AMD specific
 *
 * Software should use the LVT offsets the BIOS provides.  The offsets
 * are determined by the subsystems using it like those for MCE
 * threshold or IBS.  On K8 only offset 0 (APIC500) and MCE interrupts
 * are supported. Beginning with family 10h at least 4 offsets are
 * available.
 *
 * Since the offsets must be consistent for all cores, we keep track
 * of the LVT offsets in software and reserve the offset for the same
 * vector also to be used on other cores. An offset is freed by
 * setting the entry to APIC_EILVT_MASKED.
 *
 * If the BIOS is right, there should be no conflicts. Otherwise a
 * "[Firmware Bug]: ..." error message is generated. However, if
 * software does not properly determines the offsets, it is not
 * necessarily a BIOS bug.
 */

static atomic_t eilvt_offsets[APIC_EILVT_NR_MAX];

static inline int eilvt_entry_is_changeable(unsigned int old, unsigned int new)
{
	return (old & APIC_EILVT_MASKED)
		|| (new == APIC_EILVT_MASKED)
		|| ((new & ~APIC_EILVT_MASKED) == old);
}

static unsigned int reserve_eilvt_offset(int offset, unsigned int new)
{
	unsigned int rsvd, vector;

	if (offset >= APIC_EILVT_NR_MAX)
		return ~0;

	rsvd = atomic_read(&eilvt_offsets[offset]);
	do {
		vector = rsvd & ~APIC_EILVT_MASKED;	/* 0: unassigned */
		if (vector && !eilvt_entry_is_changeable(vector, new))
			/* may not change if vectors are different */
			return rsvd;
		rsvd = atomic_cmpxchg(&eilvt_offsets[offset], rsvd, new);
	} while (rsvd != new);

	rsvd &= ~APIC_EILVT_MASKED;
	if (rsvd && rsvd != vector)
		pr_info("LVT offset %d assigned for vector 0x%02x\n",
			offset, rsvd);

	return new;
}

/*
 * If mask=1, the LVT entry does not generate interrupts while mask=0
 * enables the vector. See also the BKDGs. Must be called with
 * preemption disabled.
 */

int setup_APIC_eilvt(u8 offset, u8 vector, u8 msg_type, u8 mask)
{
	unsigned long reg = APIC_EILVTn(offset);
	unsigned int new, old, reserved;

	new = (mask << 16) | (msg_type << 8) | vector;
	old = apic_read(reg);
	reserved = reserve_eilvt_offset(offset, new);

	if (reserved != new) {
		pr_err(FW_BUG "cpu %d, try to use APIC%lX (LVT offset %d) for "
		       "vector 0x%x, but the register is already in use for "
		       "vector 0x%x on another cpu\n",
		       smp_processor_id(), reg, offset, new, reserved);
		return -EINVAL;
	}

	if (!eilvt_entry_is_changeable(old, new)) {
		pr_err(FW_BUG "cpu %d, try to use APIC%lX (LVT offset %d) for "
		       "vector 0x%x, but the register is already in use for "
		       "vector 0x%x on this cpu\n",
		       smp_processor_id(), reg, offset, new, old);
		return -EBUSY;
	}

	apic_write(reg, new);

	return 0;
}
EXPORT_SYMBOL_GPL(setup_APIC_eilvt);

/*
 * Program the next event, relative to now
 */
static int lapic_next_event(unsigned long delta,
			    struct clock_event_device *evt)
{
	apic_write(APIC_TMICT, delta);
	return 0;
}

static int lapic_next_deadline(unsigned long delta,
			       struct clock_event_device *evt)
{
	u64 tsc;

	tsc = rdtsc();
	wrmsrl(MSR_IA32_TSC_DEADLINE, tsc + (((u64) delta) * TSC_DIVISOR));
	return 0;
}

static int lapic_timer_shutdown(struct clock_event_device *evt)
{
	unsigned int v;

	/* Lapic used as dummy for broadcast ? */
	if (evt->features & CLOCK_EVT_FEAT_DUMMY)
		return 0;

	v = apic_read(APIC_LVTT);
	v |= (APIC_LVT_MASKED | LOCAL_TIMER_VECTOR);
	apic_write(APIC_LVTT, v);
	apic_write(APIC_TMICT, 0);
	return 0;
}

static inline int
lapic_timer_set_periodic_oneshot(struct clock_event_device *evt, bool oneshot)
{
	/* Lapic used as dummy for broadcast ? */
	if (evt->features & CLOCK_EVT_FEAT_DUMMY)
		return 0;

	__setup_APIC_LVTT(lapic_timer_period, oneshot, 1);
	return 0;
}

static int lapic_timer_set_periodic(struct clock_event_device *evt)
{
	return lapic_timer_set_periodic_oneshot(evt, false);
}

static int lapic_timer_set_oneshot(struct clock_event_device *evt)
{
	return lapic_timer_set_periodic_oneshot(evt, true);
}

/*
 * Local APIC timer broadcast function
 */
static void lapic_timer_broadcast(const struct cpumask *mask)
{
#ifdef CONFIG_SMP
	apic->send_IPI_mask(mask, LOCAL_TIMER_VECTOR);
#endif
}


/*
 * The local apic timer can be used for any function which is CPU local.
 */
static struct clock_event_device lapic_clockevent = {
	.name				= "lapic",
	.features			= CLOCK_EVT_FEAT_PERIODIC |
					  CLOCK_EVT_FEAT_ONESHOT | CLOCK_EVT_FEAT_C3STOP
					  | CLOCK_EVT_FEAT_DUMMY,
	.shift				= 32,
	.set_state_shutdown		= lapic_timer_shutdown,
	.set_state_periodic		= lapic_timer_set_periodic,
	.set_state_oneshot		= lapic_timer_set_oneshot,
	.set_state_oneshot_stopped	= lapic_timer_shutdown,
	.set_next_event			= lapic_next_event,
	.broadcast			= lapic_timer_broadcast,
	.rating				= 100,
	.irq				= -1,
};
static DEFINE_PER_CPU(struct clock_event_device, lapic_events);

<<<<<<< HEAD
static u32 hsx_deadline_rev(void)
=======
static __init u32 hsx_deadline_rev(void)
>>>>>>> 358c7c61
{
	switch (boot_cpu_data.x86_stepping) {
	case 0x02: return 0x3a; /* EP */
	case 0x04: return 0x0f; /* EX */
	}

	return ~0U;
}

static __init u32 bdx_deadline_rev(void)
{
	switch (boot_cpu_data.x86_stepping) {
	case 0x02: return 0x00000011;
	case 0x03: return 0x0700000e;
	case 0x04: return 0x0f00000c;
	case 0x05: return 0x0e000003;
	}

	return ~0U;
}

static __init u32 skx_deadline_rev(void)
{
	switch (boot_cpu_data.x86_stepping) {
	case 0x03: return 0x01000136;
	case 0x04: return 0x02000014;
	}

	if (boot_cpu_data.x86_stepping > 4)
		return 0;

	return ~0U;
}

<<<<<<< HEAD
static const struct x86_cpu_id deadline_match[] = {
=======
static const struct x86_cpu_id deadline_match[] __initconst = {
>>>>>>> 358c7c61
	X86_MATCH_INTEL_FAM6_MODEL( HASWELL_X,		&hsx_deadline_rev),
	X86_MATCH_INTEL_FAM6_MODEL( BROADWELL_X,	0x0b000020),
	X86_MATCH_INTEL_FAM6_MODEL( BROADWELL_D,	&bdx_deadline_rev),
	X86_MATCH_INTEL_FAM6_MODEL( SKYLAKE_X,		&skx_deadline_rev),

	X86_MATCH_INTEL_FAM6_MODEL( HASWELL,		0x22),
	X86_MATCH_INTEL_FAM6_MODEL( HASWELL_L,		0x20),
	X86_MATCH_INTEL_FAM6_MODEL( HASWELL_G,		0x17),

	X86_MATCH_INTEL_FAM6_MODEL( BROADWELL,		0x25),
	X86_MATCH_INTEL_FAM6_MODEL( BROADWELL_G,	0x17),

	X86_MATCH_INTEL_FAM6_MODEL( SKYLAKE_L,		0xb2),
	X86_MATCH_INTEL_FAM6_MODEL( SKYLAKE,		0xb2),

	X86_MATCH_INTEL_FAM6_MODEL( KABYLAKE_L,		0x52),
	X86_MATCH_INTEL_FAM6_MODEL( KABYLAKE,		0x52),

	{},
};

static __init bool apic_validate_deadline_timer(void)
{
	const struct x86_cpu_id *m;
	u32 rev;

	if (!boot_cpu_has(X86_FEATURE_TSC_DEADLINE_TIMER))
		return false;
	if (boot_cpu_has(X86_FEATURE_HYPERVISOR))
		return true;

	m = x86_match_cpu(deadline_match);
	if (!m)
		return true;

	/*
	 * Function pointers will have the MSB set due to address layout,
	 * immediate revisions will not.
	 */
	if ((long)m->driver_data < 0)
		rev = ((u32 (*)(void))(m->driver_data))();
	else
		rev = (u32)m->driver_data;

	if (boot_cpu_data.microcode >= rev)
		return true;

	setup_clear_cpu_cap(X86_FEATURE_TSC_DEADLINE_TIMER);
	pr_err(FW_BUG "TSC_DEADLINE disabled due to Errata; "
	       "please update microcode to version: 0x%x (or later)\n", rev);
	return false;
}

/*
 * Setup the local APIC timer for this CPU. Copy the initialized values
 * of the boot CPU and register the clock event in the framework.
 */
static void setup_APIC_timer(void)
{
	struct clock_event_device *levt = this_cpu_ptr(&lapic_events);

	if (this_cpu_has(X86_FEATURE_ARAT)) {
		lapic_clockevent.features &= ~CLOCK_EVT_FEAT_C3STOP;
		/* Make LAPIC timer preferrable over percpu HPET */
		lapic_clockevent.rating = 150;
	}

	memcpy(levt, &lapic_clockevent, sizeof(*levt));
	levt->cpumask = cpumask_of(smp_processor_id());

	if (this_cpu_has(X86_FEATURE_TSC_DEADLINE_TIMER)) {
		levt->name = "lapic-deadline";
		levt->features &= ~(CLOCK_EVT_FEAT_PERIODIC |
				    CLOCK_EVT_FEAT_DUMMY);
		levt->set_next_event = lapic_next_deadline;
		clockevents_config_and_register(levt,
						tsc_khz * (1000 / TSC_DIVISOR),
						0xF, ~0UL);
	} else
		clockevents_register_device(levt);
}

/*
 * Install the updated TSC frequency from recalibration at the TSC
 * deadline clockevent devices.
 */
static void __lapic_update_tsc_freq(void *info)
{
	struct clock_event_device *levt = this_cpu_ptr(&lapic_events);

	if (!this_cpu_has(X86_FEATURE_TSC_DEADLINE_TIMER))
		return;

	clockevents_update_freq(levt, tsc_khz * (1000 / TSC_DIVISOR));
}

void lapic_update_tsc_freq(void)
{
	/*
	 * The clockevent device's ->mult and ->shift can both be
	 * changed. In order to avoid races, schedule the frequency
	 * update code on each CPU.
	 */
	on_each_cpu(__lapic_update_tsc_freq, NULL, 0);
}

/*
 * In this functions we calibrate APIC bus clocks to the external timer.
 *
 * We want to do the calibration only once since we want to have local timer
 * irqs syncron. CPUs connected by the same APIC bus have the very same bus
 * frequency.
 *
 * This was previously done by reading the PIT/HPET and waiting for a wrap
 * around to find out, that a tick has elapsed. I have a box, where the PIT
 * readout is broken, so it never gets out of the wait loop again. This was
 * also reported by others.
 *
 * Monitoring the jiffies value is inaccurate and the clockevents
 * infrastructure allows us to do a simple substitution of the interrupt
 * handler.
 *
 * The calibration routine also uses the pm_timer when possible, as the PIT
 * happens to run way too slow (factor 2.3 on my VAIO CoreDuo, which goes
 * back to normal later in the boot process).
 */

#define LAPIC_CAL_LOOPS		(HZ/10)

static __initdata int lapic_cal_loops = -1;
static __initdata long lapic_cal_t1, lapic_cal_t2;
static __initdata unsigned long long lapic_cal_tsc1, lapic_cal_tsc2;
static __initdata unsigned long lapic_cal_pm1, lapic_cal_pm2;
static __initdata unsigned long lapic_cal_j1, lapic_cal_j2;

/*
 * Temporary interrupt handler and polled calibration function.
 */
static void __init lapic_cal_handler(struct clock_event_device *dev)
{
	unsigned long long tsc = 0;
	long tapic = apic_read(APIC_TMCCT);
	unsigned long pm = acpi_pm_read_early();

	if (boot_cpu_has(X86_FEATURE_TSC))
		tsc = rdtsc();

	switch (lapic_cal_loops++) {
	case 0:
		lapic_cal_t1 = tapic;
		lapic_cal_tsc1 = tsc;
		lapic_cal_pm1 = pm;
		lapic_cal_j1 = jiffies;
		break;

	case LAPIC_CAL_LOOPS:
		lapic_cal_t2 = tapic;
		lapic_cal_tsc2 = tsc;
		if (pm < lapic_cal_pm1)
			pm += ACPI_PM_OVRRUN;
		lapic_cal_pm2 = pm;
		lapic_cal_j2 = jiffies;
		break;
	}
}

static int __init
calibrate_by_pmtimer(long deltapm, long *delta, long *deltatsc)
{
	const long pm_100ms = PMTMR_TICKS_PER_SEC / 10;
	const long pm_thresh = pm_100ms / 100;
	unsigned long mult;
	u64 res;

#ifndef CONFIG_X86_PM_TIMER
	return -1;
#endif

	apic_printk(APIC_VERBOSE, "... PM-Timer delta = %ld\n", deltapm);

	/* Check, if the PM timer is available */
	if (!deltapm)
		return -1;

	mult = clocksource_hz2mult(PMTMR_TICKS_PER_SEC, 22);

	if (deltapm > (pm_100ms - pm_thresh) &&
	    deltapm < (pm_100ms + pm_thresh)) {
		apic_printk(APIC_VERBOSE, "... PM-Timer result ok\n");
		return 0;
	}

	res = (((u64)deltapm) *  mult) >> 22;
	do_div(res, 1000000);
	pr_warn("APIC calibration not consistent "
		"with PM-Timer: %ldms instead of 100ms\n", (long)res);

	/* Correct the lapic counter value */
	res = (((u64)(*delta)) * pm_100ms);
	do_div(res, deltapm);
	pr_info("APIC delta adjusted to PM-Timer: "
		"%lu (%ld)\n", (unsigned long)res, *delta);
	*delta = (long)res;

	/* Correct the tsc counter value */
	if (boot_cpu_has(X86_FEATURE_TSC)) {
		res = (((u64)(*deltatsc)) * pm_100ms);
		do_div(res, deltapm);
		apic_printk(APIC_VERBOSE, "TSC delta adjusted to "
					  "PM-Timer: %lu (%ld)\n",
					(unsigned long)res, *deltatsc);
		*deltatsc = (long)res;
	}

	return 0;
}

static int __init lapic_init_clockevent(void)
{
	if (!lapic_timer_period)
		return -1;

	/* Calculate the scaled math multiplication factor */
	lapic_clockevent.mult = div_sc(lapic_timer_period/APIC_DIVISOR,
					TICK_NSEC, lapic_clockevent.shift);
	lapic_clockevent.max_delta_ns =
		clockevent_delta2ns(0x7FFFFFFF, &lapic_clockevent);
	lapic_clockevent.max_delta_ticks = 0x7FFFFFFF;
	lapic_clockevent.min_delta_ns =
		clockevent_delta2ns(0xF, &lapic_clockevent);
	lapic_clockevent.min_delta_ticks = 0xF;

	return 0;
}

bool __init apic_needs_pit(void)
{
	/*
	 * If the frequencies are not known, PIT is required for both TSC
	 * and apic timer calibration.
	 */
	if (!tsc_khz || !cpu_khz)
		return true;

	/* Is there an APIC at all or is it disabled? */
	if (!boot_cpu_has(X86_FEATURE_APIC) || disable_apic)
		return true;

	/*
	 * If interrupt delivery mode is legacy PIC or virtual wire without
	 * configuration, the local APIC timer wont be set up. Make sure
	 * that the PIT is initialized.
	 */
	if (apic_intr_mode == APIC_PIC ||
	    apic_intr_mode == APIC_VIRTUAL_WIRE_NO_CONFIG)
		return true;

	/* Virt guests may lack ARAT, but still have DEADLINE */
	if (!boot_cpu_has(X86_FEATURE_ARAT))
		return true;

	/* Deadline timer is based on TSC so no further PIT action required */
	if (boot_cpu_has(X86_FEATURE_TSC_DEADLINE_TIMER))
		return false;

	/* APIC timer disabled? */
	if (disable_apic_timer)
		return true;
	/*
	 * The APIC timer frequency is known already, no PIT calibration
	 * required. If unknown, let the PIT be initialized.
	 */
	return lapic_timer_period == 0;
}

static int __init calibrate_APIC_clock(void)
{
	struct clock_event_device *levt = this_cpu_ptr(&lapic_events);
	u64 tsc_perj = 0, tsc_start = 0;
	unsigned long jif_start;
	unsigned long deltaj;
	long delta, deltatsc;
	int pm_referenced = 0;

	if (boot_cpu_has(X86_FEATURE_TSC_DEADLINE_TIMER))
		return 0;

	/*
	 * Check if lapic timer has already been calibrated by platform
	 * specific routine, such as tsc calibration code. If so just fill
	 * in the clockevent structure and return.
	 */
	if (!lapic_init_clockevent()) {
		apic_printk(APIC_VERBOSE, "lapic timer already calibrated %d\n",
			    lapic_timer_period);
		/*
		 * Direct calibration methods must have an always running
		 * local APIC timer, no need for broadcast timer.
		 */
		lapic_clockevent.features &= ~CLOCK_EVT_FEAT_DUMMY;
		return 0;
	}

	apic_printk(APIC_VERBOSE, "Using local APIC timer interrupts.\n"
		    "calibrating APIC timer ...\n");

	/*
	 * There are platforms w/o global clockevent devices. Instead of
	 * making the calibration conditional on that, use a polling based
	 * approach everywhere.
	 */
	local_irq_disable();

	/*
	 * Setup the APIC counter to maximum. There is no way the lapic
	 * can underflow in the 100ms detection time frame
	 */
	__setup_APIC_LVTT(0xffffffff, 0, 0);

	/*
	 * Methods to terminate the calibration loop:
	 *  1) Global clockevent if available (jiffies)
	 *  2) TSC if available and frequency is known
	 */
	jif_start = READ_ONCE(jiffies);

	if (tsc_khz) {
		tsc_start = rdtsc();
		tsc_perj = div_u64((u64)tsc_khz * 1000, HZ);
	}

	/*
	 * Enable interrupts so the tick can fire, if a global
	 * clockevent device is available
	 */
	local_irq_enable();

	while (lapic_cal_loops <= LAPIC_CAL_LOOPS) {
		/* Wait for a tick to elapse */
		while (1) {
			if (tsc_khz) {
				u64 tsc_now = rdtsc();
				if ((tsc_now - tsc_start) >= tsc_perj) {
					tsc_start += tsc_perj;
					break;
				}
			} else {
				unsigned long jif_now = READ_ONCE(jiffies);

				if (time_after(jif_now, jif_start)) {
					jif_start = jif_now;
					break;
				}
			}
			cpu_relax();
		}

		/* Invoke the calibration routine */
		local_irq_disable();
		lapic_cal_handler(NULL);
		local_irq_enable();
	}

	local_irq_disable();

	/* Build delta t1-t2 as apic timer counts down */
	delta = lapic_cal_t1 - lapic_cal_t2;
	apic_printk(APIC_VERBOSE, "... lapic delta = %ld\n", delta);

	deltatsc = (long)(lapic_cal_tsc2 - lapic_cal_tsc1);

	/* we trust the PM based calibration if possible */
	pm_referenced = !calibrate_by_pmtimer(lapic_cal_pm2 - lapic_cal_pm1,
					&delta, &deltatsc);

	lapic_timer_period = (delta * APIC_DIVISOR) / LAPIC_CAL_LOOPS;
	lapic_init_clockevent();

	apic_printk(APIC_VERBOSE, "..... delta %ld\n", delta);
	apic_printk(APIC_VERBOSE, "..... mult: %u\n", lapic_clockevent.mult);
	apic_printk(APIC_VERBOSE, "..... calibration result: %u\n",
		    lapic_timer_period);

	if (boot_cpu_has(X86_FEATURE_TSC)) {
		apic_printk(APIC_VERBOSE, "..... CPU clock speed is "
			    "%ld.%04ld MHz.\n",
			    (deltatsc / LAPIC_CAL_LOOPS) / (1000000 / HZ),
			    (deltatsc / LAPIC_CAL_LOOPS) % (1000000 / HZ));
	}

	apic_printk(APIC_VERBOSE, "..... host bus clock speed is "
		    "%u.%04u MHz.\n",
		    lapic_timer_period / (1000000 / HZ),
		    lapic_timer_period % (1000000 / HZ));

	/*
	 * Do a sanity check on the APIC calibration result
	 */
	if (lapic_timer_period < (1000000 / HZ)) {
		local_irq_enable();
		pr_warn("APIC frequency too slow, disabling apic timer\n");
		return -1;
	}

	levt->features &= ~CLOCK_EVT_FEAT_DUMMY;

	/*
	 * PM timer calibration failed or not turned on so lets try APIC
	 * timer based calibration, if a global clockevent device is
	 * available.
	 */
	if (!pm_referenced && global_clock_event) {
		apic_printk(APIC_VERBOSE, "... verify APIC timer\n");

		/*
		 * Setup the apic timer manually
		 */
		levt->event_handler = lapic_cal_handler;
		lapic_timer_set_periodic(levt);
		lapic_cal_loops = -1;

		/* Let the interrupts run */
		local_irq_enable();

		while (lapic_cal_loops <= LAPIC_CAL_LOOPS)
			cpu_relax();

		/* Stop the lapic timer */
		local_irq_disable();
		lapic_timer_shutdown(levt);

		/* Jiffies delta */
		deltaj = lapic_cal_j2 - lapic_cal_j1;
		apic_printk(APIC_VERBOSE, "... jiffies delta = %lu\n", deltaj);

		/* Check, if the jiffies result is consistent */
		if (deltaj >= LAPIC_CAL_LOOPS-2 && deltaj <= LAPIC_CAL_LOOPS+2)
			apic_printk(APIC_VERBOSE, "... jiffies result ok\n");
		else
			levt->features |= CLOCK_EVT_FEAT_DUMMY;
	}
	local_irq_enable();

	if (levt->features & CLOCK_EVT_FEAT_DUMMY) {
		pr_warn("APIC timer disabled due to verification failure\n");
		return -1;
	}

	return 0;
}

/*
 * Setup the boot APIC
 *
 * Calibrate and verify the result.
 */
void __init setup_boot_APIC_clock(void)
{
	/*
	 * The local apic timer can be disabled via the kernel
	 * commandline or from the CPU detection code. Register the lapic
	 * timer as a dummy clock event source on SMP systems, so the
	 * broadcast mechanism is used. On UP systems simply ignore it.
	 */
	if (disable_apic_timer) {
		pr_info("Disabling APIC timer\n");
		/* No broadcast on UP ! */
		if (num_possible_cpus() > 1) {
			lapic_clockevent.mult = 1;
			setup_APIC_timer();
		}
		return;
	}

	if (calibrate_APIC_clock()) {
		/* No broadcast on UP ! */
		if (num_possible_cpus() > 1)
			setup_APIC_timer();
		return;
	}

	/*
	 * If nmi_watchdog is set to IO_APIC, we need the
	 * PIT/HPET going.  Otherwise register lapic as a dummy
	 * device.
	 */
	lapic_clockevent.features &= ~CLOCK_EVT_FEAT_DUMMY;

	/* Setup the lapic or request the broadcast */
	setup_APIC_timer();
	amd_e400_c1e_apic_setup();
}

void setup_secondary_APIC_clock(void)
{
	setup_APIC_timer();
	amd_e400_c1e_apic_setup();
}

/*
 * The guts of the apic timer interrupt
 */
static void local_apic_timer_interrupt(void)
{
	struct clock_event_device *evt = this_cpu_ptr(&lapic_events);

	/*
	 * Normally we should not be here till LAPIC has been initialized but
	 * in some cases like kdump, its possible that there is a pending LAPIC
	 * timer interrupt from previous kernel's context and is delivered in
	 * new kernel the moment interrupts are enabled.
	 *
	 * Interrupts are enabled early and LAPIC is setup much later, hence
	 * its possible that when we get here evt->event_handler is NULL.
	 * Check for event_handler being NULL and discard the interrupt as
	 * spurious.
	 */
	if (!evt->event_handler) {
		pr_warn("Spurious LAPIC timer interrupt on cpu %d\n",
			smp_processor_id());
		/* Switch it off */
		lapic_timer_shutdown(evt);
		return;
	}

	/*
	 * the NMI deadlock-detector uses this.
	 */
	inc_irq_stat(apic_timer_irqs);

	evt->event_handler(evt);
}

/*
 * Local APIC timer interrupt. This is the most natural way for doing
 * local interrupts, but local timer interrupts can be emulated by
 * broadcast interrupts too. [in case the hw doesn't support APIC timers]
 *
 * [ if a single-CPU system runs an SMP kernel then we call the local
 *   interrupt as well. Thus we cannot inline the local irq ... ]
 */
__visible void __irq_entry smp_apic_timer_interrupt(struct pt_regs *regs)
{
	struct pt_regs *old_regs = set_irq_regs(regs);

	/*
	 * NOTE! We'd better ACK the irq immediately,
	 * because timer handling can be slow.
	 *
	 * update_process_times() expects us to have done irq_enter().
	 * Besides, if we don't timer interrupts ignore the global
	 * interrupt lock, which is the WrongThing (tm) to do.
	 */
	entering_ack_irq();
	trace_local_timer_entry(LOCAL_TIMER_VECTOR);
	local_apic_timer_interrupt();
	trace_local_timer_exit(LOCAL_TIMER_VECTOR);
	exiting_irq();

	set_irq_regs(old_regs);
}

int setup_profiling_timer(unsigned int multiplier)
{
	return -EINVAL;
}

/*
 * Local APIC start and shutdown
 */

/**
 * clear_local_APIC - shutdown the local APIC
 *
 * This is called, when a CPU is disabled and before rebooting, so the state of
 * the local APIC has no dangling leftovers. Also used to cleanout any BIOS
 * leftovers during boot.
 */
void clear_local_APIC(void)
{
	int maxlvt;
	u32 v;

	/* APIC hasn't been mapped yet */
	if (!x2apic_mode && !apic_phys)
		return;

	maxlvt = lapic_get_maxlvt();
	/*
	 * Masking an LVT entry can trigger a local APIC error
	 * if the vector is zero. Mask LVTERR first to prevent this.
	 */
	if (maxlvt >= 3) {
		v = ERROR_APIC_VECTOR; /* any non-zero vector will do */
		apic_write(APIC_LVTERR, v | APIC_LVT_MASKED);
	}
	/*
	 * Careful: we have to set masks only first to deassert
	 * any level-triggered sources.
	 */
	v = apic_read(APIC_LVTT);
	apic_write(APIC_LVTT, v | APIC_LVT_MASKED);
	v = apic_read(APIC_LVT0);
	apic_write(APIC_LVT0, v | APIC_LVT_MASKED);
	v = apic_read(APIC_LVT1);
	apic_write(APIC_LVT1, v | APIC_LVT_MASKED);
	if (maxlvt >= 4) {
		v = apic_read(APIC_LVTPC);
		apic_write(APIC_LVTPC, v | APIC_LVT_MASKED);
	}

	/* lets not touch this if we didn't frob it */
#ifdef CONFIG_X86_THERMAL_VECTOR
	if (maxlvt >= 5) {
		v = apic_read(APIC_LVTTHMR);
		apic_write(APIC_LVTTHMR, v | APIC_LVT_MASKED);
	}
#endif
#ifdef CONFIG_X86_MCE_INTEL
	if (maxlvt >= 6) {
		v = apic_read(APIC_LVTCMCI);
		if (!(v & APIC_LVT_MASKED))
			apic_write(APIC_LVTCMCI, v | APIC_LVT_MASKED);
	}
#endif

	/*
	 * Clean APIC state for other OSs:
	 */
	apic_write(APIC_LVTT, APIC_LVT_MASKED);
	apic_write(APIC_LVT0, APIC_LVT_MASKED);
	apic_write(APIC_LVT1, APIC_LVT_MASKED);
	if (maxlvt >= 3)
		apic_write(APIC_LVTERR, APIC_LVT_MASKED);
	if (maxlvt >= 4)
		apic_write(APIC_LVTPC, APIC_LVT_MASKED);

	/* Integrated APIC (!82489DX) ? */
	if (lapic_is_integrated()) {
		if (maxlvt > 3)
			/* Clear ESR due to Pentium errata 3AP and 11AP */
			apic_write(APIC_ESR, 0);
		apic_read(APIC_ESR);
	}
}

/**
 * apic_soft_disable - Clears and software disables the local APIC on hotplug
 *
 * Contrary to disable_local_APIC() this does not touch the enable bit in
 * MSR_IA32_APICBASE. Clearing that bit on systems based on the 3 wire APIC
 * bus would require a hardware reset as the APIC would lose track of bus
 * arbitration. On systems with FSB delivery APICBASE could be disabled,
 * but it has to be guaranteed that no interrupt is sent to the APIC while
 * in that state and it's not clear from the SDM whether it still responds
 * to INIT/SIPI messages. Stay on the safe side and use software disable.
 */
void apic_soft_disable(void)
{
	u32 value;

	clear_local_APIC();

	/* Soft disable APIC (implies clearing of registers for 82489DX!). */
	value = apic_read(APIC_SPIV);
	value &= ~APIC_SPIV_APIC_ENABLED;
	apic_write(APIC_SPIV, value);
}

/**
 * disable_local_APIC - clear and disable the local APIC
 */
void disable_local_APIC(void)
{
	/* APIC hasn't been mapped yet */
	if (!x2apic_mode && !apic_phys)
		return;

	apic_soft_disable();

#ifdef CONFIG_X86_32
	/*
	 * When LAPIC was disabled by the BIOS and enabled by the kernel,
	 * restore the disabled state.
	 */
	if (enabled_via_apicbase) {
		unsigned int l, h;

		rdmsr(MSR_IA32_APICBASE, l, h);
		l &= ~MSR_IA32_APICBASE_ENABLE;
		wrmsr(MSR_IA32_APICBASE, l, h);
	}
#endif
}

/*
 * If Linux enabled the LAPIC against the BIOS default disable it down before
 * re-entering the BIOS on shutdown.  Otherwise the BIOS may get confused and
 * not power-off.  Additionally clear all LVT entries before disable_local_APIC
 * for the case where Linux didn't enable the LAPIC.
 */
void lapic_shutdown(void)
{
	unsigned long flags;

	if (!boot_cpu_has(X86_FEATURE_APIC) && !apic_from_smp_config())
		return;

	local_irq_save(flags);

#ifdef CONFIG_X86_32
	if (!enabled_via_apicbase)
		clear_local_APIC();
	else
#endif
		disable_local_APIC();


	local_irq_restore(flags);
}

/**
 * sync_Arb_IDs - synchronize APIC bus arbitration IDs
 */
void __init sync_Arb_IDs(void)
{
	/*
	 * Unsupported on P4 - see Intel Dev. Manual Vol. 3, Ch. 8.6.1 And not
	 * needed on AMD.
	 */
	if (modern_apic() || boot_cpu_data.x86_vendor == X86_VENDOR_AMD)
		return;

	/*
	 * Wait for idle.
	 */
	apic_wait_icr_idle();

	apic_printk(APIC_DEBUG, "Synchronizing Arb IDs.\n");
	apic_write(APIC_ICR, APIC_DEST_ALLINC |
			APIC_INT_LEVELTRIG | APIC_DM_INIT);
}

enum apic_intr_mode_id apic_intr_mode __ro_after_init;

static int __init __apic_intr_mode_select(void)
{
	/* Check kernel option */
	if (disable_apic) {
		pr_info("APIC disabled via kernel command line\n");
		return APIC_PIC;
	}

	/* Check BIOS */
#ifdef CONFIG_X86_64
	/* On 64-bit, the APIC must be integrated, Check local APIC only */
	if (!boot_cpu_has(X86_FEATURE_APIC)) {
		disable_apic = 1;
		pr_info("APIC disabled by BIOS\n");
		return APIC_PIC;
	}
#else
	/* On 32-bit, the APIC may be integrated APIC or 82489DX */

	/* Neither 82489DX nor integrated APIC ? */
	if (!boot_cpu_has(X86_FEATURE_APIC) && !smp_found_config) {
		disable_apic = 1;
		return APIC_PIC;
	}

	/* If the BIOS pretends there is an integrated APIC ? */
	if (!boot_cpu_has(X86_FEATURE_APIC) &&
		APIC_INTEGRATED(boot_cpu_apic_version)) {
		disable_apic = 1;
		pr_err(FW_BUG "Local APIC %d not detected, force emulation\n",
				       boot_cpu_physical_apicid);
		return APIC_PIC;
	}
#endif

	/* Check MP table or ACPI MADT configuration */
	if (!smp_found_config) {
		disable_ioapic_support();
		if (!acpi_lapic) {
			pr_info("APIC: ACPI MADT or MP tables are not detected\n");
			return APIC_VIRTUAL_WIRE_NO_CONFIG;
		}
		return APIC_VIRTUAL_WIRE;
	}

#ifdef CONFIG_SMP
	/* If SMP should be disabled, then really disable it! */
	if (!setup_max_cpus) {
		pr_info("APIC: SMP mode deactivated\n");
		return APIC_SYMMETRIC_IO_NO_ROUTING;
	}

	if (read_apic_id() != boot_cpu_physical_apicid) {
		panic("Boot APIC ID in local APIC unexpected (%d vs %d)",
		     read_apic_id(), boot_cpu_physical_apicid);
		/* Or can we switch back to PIC here? */
	}
#endif

	return APIC_SYMMETRIC_IO;
}

/* Select the interrupt delivery mode for the BSP */
void __init apic_intr_mode_select(void)
{
	apic_intr_mode = __apic_intr_mode_select();
}

/*
 * An initial setup of the virtual wire mode.
 */
void __init init_bsp_APIC(void)
{
	unsigned int value;

	/*
	 * Don't do the setup now if we have a SMP BIOS as the
	 * through-I/O-APIC virtual wire mode might be active.
	 */
	if (smp_found_config || !boot_cpu_has(X86_FEATURE_APIC))
		return;

	/*
	 * Do not trust the local APIC being empty at bootup.
	 */
	clear_local_APIC();

	/*
	 * Enable APIC.
	 */
	value = apic_read(APIC_SPIV);
	value &= ~APIC_VECTOR_MASK;
	value |= APIC_SPIV_APIC_ENABLED;

#ifdef CONFIG_X86_32
	/* This bit is reserved on P4/Xeon and should be cleared */
	if ((boot_cpu_data.x86_vendor == X86_VENDOR_INTEL) &&
	    (boot_cpu_data.x86 == 15))
		value &= ~APIC_SPIV_FOCUS_DISABLED;
	else
#endif
		value |= APIC_SPIV_FOCUS_DISABLED;
	value |= SPURIOUS_APIC_VECTOR;
	apic_write(APIC_SPIV, value);

	/*
	 * Set up the virtual wire mode.
	 */
	apic_write(APIC_LVT0, APIC_DM_EXTINT);
	value = APIC_DM_NMI;
	if (!lapic_is_integrated())		/* 82489DX */
		value |= APIC_LVT_LEVEL_TRIGGER;
	if (apic_extnmi == APIC_EXTNMI_NONE)
		value |= APIC_LVT_MASKED;
	apic_write(APIC_LVT1, value);
}

static void __init apic_bsp_setup(bool upmode);

/* Init the interrupt delivery mode for the BSP */
void __init apic_intr_mode_init(void)
{
	bool upmode = IS_ENABLED(CONFIG_UP_LATE_INIT);

	switch (apic_intr_mode) {
	case APIC_PIC:
		pr_info("APIC: Keep in PIC mode(8259)\n");
		return;
	case APIC_VIRTUAL_WIRE:
		pr_info("APIC: Switch to virtual wire mode setup\n");
		default_setup_apic_routing();
		break;
	case APIC_VIRTUAL_WIRE_NO_CONFIG:
		pr_info("APIC: Switch to virtual wire mode setup with no configuration\n");
		upmode = true;
		default_setup_apic_routing();
		break;
	case APIC_SYMMETRIC_IO:
		pr_info("APIC: Switch to symmetric I/O mode setup\n");
		default_setup_apic_routing();
		break;
	case APIC_SYMMETRIC_IO_NO_ROUTING:
		pr_info("APIC: Switch to symmetric I/O mode setup in no SMP routine\n");
		break;
	}

	apic_bsp_setup(upmode);
}

static void lapic_setup_esr(void)
{
	unsigned int oldvalue, value, maxlvt;

	if (!lapic_is_integrated()) {
		pr_info("No ESR for 82489DX.\n");
		return;
	}

	if (apic->disable_esr) {
		/*
		 * Something untraceable is creating bad interrupts on
		 * secondary quads ... for the moment, just leave the
		 * ESR disabled - we can't do anything useful with the
		 * errors anyway - mbligh
		 */
		pr_info("Leaving ESR disabled.\n");
		return;
	}

	maxlvt = lapic_get_maxlvt();
	if (maxlvt > 3)		/* Due to the Pentium erratum 3AP. */
		apic_write(APIC_ESR, 0);
	oldvalue = apic_read(APIC_ESR);

	/* enables sending errors */
	value = ERROR_APIC_VECTOR;
	apic_write(APIC_LVTERR, value);

	/*
	 * spec says clear errors after enabling vector.
	 */
	if (maxlvt > 3)
		apic_write(APIC_ESR, 0);
	value = apic_read(APIC_ESR);
	if (value != oldvalue)
		apic_printk(APIC_VERBOSE, "ESR value before enabling "
			"vector: 0x%08x  after: 0x%08x\n",
			oldvalue, value);
}

#define APIC_IR_REGS		APIC_ISR_NR
#define APIC_IR_BITS		(APIC_IR_REGS * 32)
#define APIC_IR_MAPSIZE		(APIC_IR_BITS / BITS_PER_LONG)

union apic_ir {
	unsigned long	map[APIC_IR_MAPSIZE];
	u32		regs[APIC_IR_REGS];
};

static bool apic_check_and_ack(union apic_ir *irr, union apic_ir *isr)
{
	int i, bit;

	/* Read the IRRs */
	for (i = 0; i < APIC_IR_REGS; i++)
		irr->regs[i] = apic_read(APIC_IRR + i * 0x10);

	/* Read the ISRs */
	for (i = 0; i < APIC_IR_REGS; i++)
		isr->regs[i] = apic_read(APIC_ISR + i * 0x10);

	/*
	 * If the ISR map is not empty. ACK the APIC and run another round
	 * to verify whether a pending IRR has been unblocked and turned
	 * into a ISR.
	 */
	if (!bitmap_empty(isr->map, APIC_IR_BITS)) {
		/*
		 * There can be multiple ISR bits set when a high priority
		 * interrupt preempted a lower priority one. Issue an ACK
		 * per set bit.
		 */
		for_each_set_bit(bit, isr->map, APIC_IR_BITS)
			ack_APIC_irq();
		return true;
	}

	return !bitmap_empty(irr->map, APIC_IR_BITS);
}

/*
 * After a crash, we no longer service the interrupts and a pending
 * interrupt from previous kernel might still have ISR bit set.
 *
 * Most probably by now the CPU has serviced that pending interrupt and it
 * might not have done the ack_APIC_irq() because it thought, interrupt
 * came from i8259 as ExtInt. LAPIC did not get EOI so it does not clear
 * the ISR bit and cpu thinks it has already serivced the interrupt. Hence
 * a vector might get locked. It was noticed for timer irq (vector
 * 0x31). Issue an extra EOI to clear ISR.
 *
 * If there are pending IRR bits they turn into ISR bits after a higher
 * priority ISR bit has been acked.
 */
static void apic_pending_intr_clear(void)
{
	union apic_ir irr, isr;
	unsigned int i;

	/* 512 loops are way oversized and give the APIC a chance to obey. */
	for (i = 0; i < 512; i++) {
		if (!apic_check_and_ack(&irr, &isr))
			return;
	}
	/* Dump the IRR/ISR content if that failed */
	pr_warn("APIC: Stale IRR: %256pb ISR: %256pb\n", irr.map, isr.map);
}

/**
 * setup_local_APIC - setup the local APIC
 *
 * Used to setup local APIC while initializing BSP or bringing up APs.
 * Always called with preemption disabled.
 */
static void setup_local_APIC(void)
{
	int cpu = smp_processor_id();
	unsigned int value;

	if (disable_apic) {
		disable_ioapic_support();
		return;
	}

	/*
	 * If this comes from kexec/kcrash the APIC might be enabled in
	 * SPIV. Soft disable it before doing further initialization.
	 */
	value = apic_read(APIC_SPIV);
	value &= ~APIC_SPIV_APIC_ENABLED;
	apic_write(APIC_SPIV, value);

#ifdef CONFIG_X86_32
	/* Pound the ESR really hard over the head with a big hammer - mbligh */
	if (lapic_is_integrated() && apic->disable_esr) {
		apic_write(APIC_ESR, 0);
		apic_write(APIC_ESR, 0);
		apic_write(APIC_ESR, 0);
		apic_write(APIC_ESR, 0);
	}
#endif
	/*
	 * Double-check whether this APIC is really registered.
	 * This is meaningless in clustered apic mode, so we skip it.
	 */
	BUG_ON(!apic->apic_id_registered());

	/*
	 * Intel recommends to set DFR, LDR and TPR before enabling
	 * an APIC.  See e.g. "AP-388 82489DX User's Manual" (Intel
	 * document number 292116).  So here it goes...
	 */
	apic->init_apic_ldr();

#ifdef CONFIG_X86_32
	if (apic->dest_logical) {
		int logical_apicid, ldr_apicid;

		/*
		 * APIC LDR is initialized.  If logical_apicid mapping was
		 * initialized during get_smp_config(), make sure it matches
		 * the actual value.
		 */
		logical_apicid = early_per_cpu(x86_cpu_to_logical_apicid, cpu);
		ldr_apicid = GET_APIC_LOGICAL_ID(apic_read(APIC_LDR));
		if (logical_apicid != BAD_APICID)
			WARN_ON(logical_apicid != ldr_apicid);
		/* Always use the value from LDR. */
		early_per_cpu(x86_cpu_to_logical_apicid, cpu) = ldr_apicid;
	}
#endif

	/*
	 * Set Task Priority to 'accept all except vectors 0-31'.  An APIC
	 * vector in the 16-31 range could be delivered if TPR == 0, but we
	 * would think it's an exception and terrible things will happen.  We
	 * never change this later on.
	 */
	value = apic_read(APIC_TASKPRI);
	value &= ~APIC_TPRI_MASK;
	value |= 0x10;
	apic_write(APIC_TASKPRI, value);

	/* Clear eventually stale ISR/IRR bits */
	apic_pending_intr_clear();

	/*
	 * Now that we are all set up, enable the APIC
	 */
	value = apic_read(APIC_SPIV);
	value &= ~APIC_VECTOR_MASK;
	/*
	 * Enable APIC
	 */
	value |= APIC_SPIV_APIC_ENABLED;

#ifdef CONFIG_X86_32
	/*
	 * Some unknown Intel IO/APIC (or APIC) errata is biting us with
	 * certain networking cards. If high frequency interrupts are
	 * happening on a particular IOAPIC pin, plus the IOAPIC routing
	 * entry is masked/unmasked at a high rate as well then sooner or
	 * later IOAPIC line gets 'stuck', no more interrupts are received
	 * from the device. If focus CPU is disabled then the hang goes
	 * away, oh well :-(
	 *
	 * [ This bug can be reproduced easily with a level-triggered
	 *   PCI Ne2000 networking cards and PII/PIII processors, dual
	 *   BX chipset. ]
	 */
	/*
	 * Actually disabling the focus CPU check just makes the hang less
	 * frequent as it makes the interrupt distributon model be more
	 * like LRU than MRU (the short-term load is more even across CPUs).
	 */

	/*
	 * - enable focus processor (bit==0)
	 * - 64bit mode always use processor focus
	 *   so no need to set it
	 */
	value &= ~APIC_SPIV_FOCUS_DISABLED;
#endif

	/*
	 * Set spurious IRQ vector
	 */
	value |= SPURIOUS_APIC_VECTOR;
	apic_write(APIC_SPIV, value);

	perf_events_lapic_init();

	/*
	 * Set up LVT0, LVT1:
	 *
	 * set up through-local-APIC on the boot CPU's LINT0. This is not
	 * strictly necessary in pure symmetric-IO mode, but sometimes
	 * we delegate interrupts to the 8259A.
	 */
	/*
	 * TODO: set up through-local-APIC from through-I/O-APIC? --macro
	 */
	value = apic_read(APIC_LVT0) & APIC_LVT_MASKED;
	if (!cpu && (pic_mode || !value || skip_ioapic_setup)) {
		value = APIC_DM_EXTINT;
		apic_printk(APIC_VERBOSE, "enabled ExtINT on CPU#%d\n", cpu);
	} else {
		value = APIC_DM_EXTINT | APIC_LVT_MASKED;
		apic_printk(APIC_VERBOSE, "masked ExtINT on CPU#%d\n", cpu);
	}
	apic_write(APIC_LVT0, value);

	/*
	 * Only the BSP sees the LINT1 NMI signal by default. This can be
	 * modified by apic_extnmi= boot option.
	 */
	if ((!cpu && apic_extnmi != APIC_EXTNMI_NONE) ||
	    apic_extnmi == APIC_EXTNMI_ALL)
		value = APIC_DM_NMI;
	else
		value = APIC_DM_NMI | APIC_LVT_MASKED;

	/* Is 82489DX ? */
	if (!lapic_is_integrated())
		value |= APIC_LVT_LEVEL_TRIGGER;
	apic_write(APIC_LVT1, value);

#ifdef CONFIG_X86_MCE_INTEL
	/* Recheck CMCI information after local APIC is up on CPU #0 */
	if (!cpu)
		cmci_recheck();
#endif
}

static void end_local_APIC_setup(void)
{
	lapic_setup_esr();

#ifdef CONFIG_X86_32
	{
		unsigned int value;
		/* Disable the local apic timer */
		value = apic_read(APIC_LVTT);
		value |= (APIC_LVT_MASKED | LOCAL_TIMER_VECTOR);
		apic_write(APIC_LVTT, value);
	}
#endif

	apic_pm_activate();
}

/*
 * APIC setup function for application processors. Called from smpboot.c
 */
void apic_ap_setup(void)
{
	setup_local_APIC();
	end_local_APIC_setup();
}

#ifdef CONFIG_X86_X2APIC
int x2apic_mode;

enum {
	X2APIC_OFF,
	X2APIC_ON,
	X2APIC_DISABLED,
};
static int x2apic_state;

static void __x2apic_disable(void)
{
	u64 msr;

	if (!boot_cpu_has(X86_FEATURE_APIC))
		return;

	rdmsrl(MSR_IA32_APICBASE, msr);
	if (!(msr & X2APIC_ENABLE))
		return;
	/* Disable xapic and x2apic first and then reenable xapic mode */
	wrmsrl(MSR_IA32_APICBASE, msr & ~(X2APIC_ENABLE | XAPIC_ENABLE));
	wrmsrl(MSR_IA32_APICBASE, msr & ~X2APIC_ENABLE);
	printk_once(KERN_INFO "x2apic disabled\n");
}

static void __x2apic_enable(void)
{
	u64 msr;

	rdmsrl(MSR_IA32_APICBASE, msr);
	if (msr & X2APIC_ENABLE)
		return;
	wrmsrl(MSR_IA32_APICBASE, msr | X2APIC_ENABLE);
	printk_once(KERN_INFO "x2apic enabled\n");
}

static int __init setup_nox2apic(char *str)
{
	if (x2apic_enabled()) {
		int apicid = native_apic_msr_read(APIC_ID);

		if (apicid >= 255) {
			pr_warn("Apicid: %08x, cannot enforce nox2apic\n",
				apicid);
			return 0;
		}
		pr_warn("x2apic already enabled.\n");
		__x2apic_disable();
	}
	setup_clear_cpu_cap(X86_FEATURE_X2APIC);
	x2apic_state = X2APIC_DISABLED;
	x2apic_mode = 0;
	return 0;
}
early_param("nox2apic", setup_nox2apic);

/* Called from cpu_init() to enable x2apic on (secondary) cpus */
void x2apic_setup(void)
{
	/*
	 * If x2apic is not in ON state, disable it if already enabled
	 * from BIOS.
	 */
	if (x2apic_state != X2APIC_ON) {
		__x2apic_disable();
		return;
	}
	__x2apic_enable();
}

static __init void x2apic_disable(void)
{
	u32 x2apic_id, state = x2apic_state;

	x2apic_mode = 0;
	x2apic_state = X2APIC_DISABLED;

	if (state != X2APIC_ON)
		return;

	x2apic_id = read_apic_id();
	if (x2apic_id >= 255)
		panic("Cannot disable x2apic, id: %08x\n", x2apic_id);

	__x2apic_disable();
	register_lapic_address(mp_lapic_addr);
}

static __init void x2apic_enable(void)
{
	if (x2apic_state != X2APIC_OFF)
		return;

	x2apic_mode = 1;
	x2apic_state = X2APIC_ON;
	__x2apic_enable();
}

static __init void try_to_enable_x2apic(int remap_mode)
{
	if (x2apic_state == X2APIC_DISABLED)
		return;

	if (remap_mode != IRQ_REMAP_X2APIC_MODE) {
		/* IR is required if there is APIC ID > 255 even when running
		 * under KVM
		 */
		if (max_physical_apicid > 255 ||
		    !x86_init.hyper.x2apic_available()) {
			pr_info("x2apic: IRQ remapping doesn't support X2APIC mode\n");
			x2apic_disable();
			return;
		}

		/*
		 * without IR all CPUs can be addressed by IOAPIC/MSI
		 * only in physical mode
		 */
		x2apic_phys = 1;
	}
	x2apic_enable();
}

void __init check_x2apic(void)
{
	if (x2apic_enabled()) {
		pr_info("x2apic: enabled by BIOS, switching to x2apic ops\n");
		x2apic_mode = 1;
		x2apic_state = X2APIC_ON;
	} else if (!boot_cpu_has(X86_FEATURE_X2APIC)) {
		x2apic_state = X2APIC_DISABLED;
	}
}
#else /* CONFIG_X86_X2APIC */
static int __init validate_x2apic(void)
{
	if (!apic_is_x2apic_enabled())
		return 0;
	/*
	 * Checkme: Can we simply turn off x2apic here instead of panic?
	 */
	panic("BIOS has enabled x2apic but kernel doesn't support x2apic, please disable x2apic in BIOS.\n");
}
early_initcall(validate_x2apic);

static inline void try_to_enable_x2apic(int remap_mode) { }
static inline void __x2apic_enable(void) { }
#endif /* !CONFIG_X86_X2APIC */

void __init enable_IR_x2apic(void)
{
	unsigned long flags;
	int ret, ir_stat;

	if (skip_ioapic_setup) {
		pr_info("Not enabling interrupt remapping due to skipped IO-APIC setup\n");
		return;
	}

	ir_stat = irq_remapping_prepare();
	if (ir_stat < 0 && !x2apic_supported())
		return;

	ret = save_ioapic_entries();
	if (ret) {
		pr_info("Saving IO-APIC state failed: %d\n", ret);
		return;
	}

	local_irq_save(flags);
	legacy_pic->mask_all();
	mask_ioapic_entries();

	/* If irq_remapping_prepare() succeeded, try to enable it */
	if (ir_stat >= 0)
		ir_stat = irq_remapping_enable();
	/* ir_stat contains the remap mode or an error code */
	try_to_enable_x2apic(ir_stat);

	if (ir_stat < 0)
		restore_ioapic_entries();
	legacy_pic->restore_mask();
	local_irq_restore(flags);
}

#ifdef CONFIG_X86_64
/*
 * Detect and enable local APICs on non-SMP boards.
 * Original code written by Keir Fraser.
 * On AMD64 we trust the BIOS - if it says no APIC it is likely
 * not correctly set up (usually the APIC timer won't work etc.)
 */
static int __init detect_init_APIC(void)
{
	if (!boot_cpu_has(X86_FEATURE_APIC)) {
		pr_info("No local APIC present\n");
		return -1;
	}

	mp_lapic_addr = APIC_DEFAULT_PHYS_BASE;
	return 0;
}
#else

static int __init apic_verify(void)
{
	u32 features, h, l;

	/*
	 * The APIC feature bit should now be enabled
	 * in `cpuid'
	 */
	features = cpuid_edx(1);
	if (!(features & (1 << X86_FEATURE_APIC))) {
		pr_warn("Could not enable APIC!\n");
		return -1;
	}
	set_cpu_cap(&boot_cpu_data, X86_FEATURE_APIC);
	mp_lapic_addr = APIC_DEFAULT_PHYS_BASE;

	/* The BIOS may have set up the APIC at some other address */
	if (boot_cpu_data.x86 >= 6) {
		rdmsr(MSR_IA32_APICBASE, l, h);
		if (l & MSR_IA32_APICBASE_ENABLE)
			mp_lapic_addr = l & MSR_IA32_APICBASE_BASE;
	}

	pr_info("Found and enabled local APIC!\n");
	return 0;
}

int __init apic_force_enable(unsigned long addr)
{
	u32 h, l;

	if (disable_apic)
		return -1;

	/*
	 * Some BIOSes disable the local APIC in the APIC_BASE
	 * MSR. This can only be done in software for Intel P6 or later
	 * and AMD K7 (Model > 1) or later.
	 */
	if (boot_cpu_data.x86 >= 6) {
		rdmsr(MSR_IA32_APICBASE, l, h);
		if (!(l & MSR_IA32_APICBASE_ENABLE)) {
			pr_info("Local APIC disabled by BIOS -- reenabling.\n");
			l &= ~MSR_IA32_APICBASE_BASE;
			l |= MSR_IA32_APICBASE_ENABLE | addr;
			wrmsr(MSR_IA32_APICBASE, l, h);
			enabled_via_apicbase = 1;
		}
	}
	return apic_verify();
}

/*
 * Detect and initialize APIC
 */
static int __init detect_init_APIC(void)
{
	/* Disabled by kernel option? */
	if (disable_apic)
		return -1;

	switch (boot_cpu_data.x86_vendor) {
	case X86_VENDOR_AMD:
		if ((boot_cpu_data.x86 == 6 && boot_cpu_data.x86_model > 1) ||
		    (boot_cpu_data.x86 >= 15))
			break;
		goto no_apic;
	case X86_VENDOR_HYGON:
		break;
	case X86_VENDOR_INTEL:
		if (boot_cpu_data.x86 == 6 || boot_cpu_data.x86 == 15 ||
		    (boot_cpu_data.x86 == 5 && boot_cpu_has(X86_FEATURE_APIC)))
			break;
		goto no_apic;
	default:
		goto no_apic;
	}

	if (!boot_cpu_has(X86_FEATURE_APIC)) {
		/*
		 * Over-ride BIOS and try to enable the local APIC only if
		 * "lapic" specified.
		 */
		if (!force_enable_local_apic) {
			pr_info("Local APIC disabled by BIOS -- "
				"you can enable it with \"lapic\"\n");
			return -1;
		}
		if (apic_force_enable(APIC_DEFAULT_PHYS_BASE))
			return -1;
	} else {
		if (apic_verify())
			return -1;
	}

	apic_pm_activate();

	return 0;

no_apic:
	pr_info("No local APIC present or hardware disabled\n");
	return -1;
}
#endif

/**
 * init_apic_mappings - initialize APIC mappings
 */
void __init init_apic_mappings(void)
{
	unsigned int new_apicid;

	if (apic_validate_deadline_timer())
		pr_debug("TSC deadline timer available\n");

	if (x2apic_mode) {
		boot_cpu_physical_apicid = read_apic_id();
		return;
	}

	/* If no local APIC can be found return early */
	if (!smp_found_config && detect_init_APIC()) {
		/* lets NOP'ify apic operations */
		pr_info("APIC: disable apic facility\n");
		apic_disable();
	} else {
		apic_phys = mp_lapic_addr;

		/*
		 * If the system has ACPI MADT tables or MP info, the LAPIC
		 * address is already registered.
		 */
		if (!acpi_lapic && !smp_found_config)
			register_lapic_address(apic_phys);
	}

	/*
	 * Fetch the APIC ID of the BSP in case we have a
	 * default configuration (or the MP table is broken).
	 */
	new_apicid = read_apic_id();
	if (boot_cpu_physical_apicid != new_apicid) {
		boot_cpu_physical_apicid = new_apicid;
		/*
		 * yeah -- we lie about apic_version
		 * in case if apic was disabled via boot option
		 * but it's not a problem for SMP compiled kernel
		 * since apic_intr_mode_select is prepared for such
		 * a case and disable smp mode
		 */
		boot_cpu_apic_version = GET_APIC_VERSION(apic_read(APIC_LVR));
	}
}

void __init register_lapic_address(unsigned long address)
{
	mp_lapic_addr = address;

	if (!x2apic_mode) {
		set_fixmap_nocache(FIX_APIC_BASE, address);
		apic_printk(APIC_VERBOSE, "mapped APIC to %16lx (%16lx)\n",
			    APIC_BASE, address);
	}
	if (boot_cpu_physical_apicid == -1U) {
		boot_cpu_physical_apicid  = read_apic_id();
		boot_cpu_apic_version = GET_APIC_VERSION(apic_read(APIC_LVR));
	}
}

/*
 * Local APIC interrupts
 */

/*
 * This interrupt should _never_ happen with our APIC/SMP architecture
 */
__visible void __irq_entry smp_spurious_interrupt(struct pt_regs *regs)
{
	u8 vector = ~regs->orig_ax;
	u32 v;

	entering_irq();
	trace_spurious_apic_entry(vector);

	inc_irq_stat(irq_spurious_count);

	/*
	 * If this is a spurious interrupt then do not acknowledge
	 */
	if (vector == SPURIOUS_APIC_VECTOR) {
		/* See SDM vol 3 */
		pr_info("Spurious APIC interrupt (vector 0xFF) on CPU#%d, should never happen.\n",
			smp_processor_id());
		goto out;
	}

	/*
	 * If it is a vectored one, verify it's set in the ISR. If set,
	 * acknowledge it.
	 */
	v = apic_read(APIC_ISR + ((vector & ~0x1f) >> 1));
	if (v & (1 << (vector & 0x1f))) {
		pr_info("Spurious interrupt (vector 0x%02x) on CPU#%d. Acked\n",
			vector, smp_processor_id());
		ack_APIC_irq();
	} else {
		pr_info("Spurious interrupt (vector 0x%02x) on CPU#%d. Not pending!\n",
			vector, smp_processor_id());
	}
out:
	trace_spurious_apic_exit(vector);
	exiting_irq();
}

/*
 * This interrupt should never happen with our APIC/SMP architecture
 */
__visible void __irq_entry smp_error_interrupt(struct pt_regs *regs)
{
	static const char * const error_interrupt_reason[] = {
		"Send CS error",		/* APIC Error Bit 0 */
		"Receive CS error",		/* APIC Error Bit 1 */
		"Send accept error",		/* APIC Error Bit 2 */
		"Receive accept error",		/* APIC Error Bit 3 */
		"Redirectable IPI",		/* APIC Error Bit 4 */
		"Send illegal vector",		/* APIC Error Bit 5 */
		"Received illegal vector",	/* APIC Error Bit 6 */
		"Illegal register address",	/* APIC Error Bit 7 */
	};
	u32 v, i = 0;

	entering_irq();
	trace_error_apic_entry(ERROR_APIC_VECTOR);

	/* First tickle the hardware, only then report what went on. -- REW */
	if (lapic_get_maxlvt() > 3)	/* Due to the Pentium erratum 3AP. */
		apic_write(APIC_ESR, 0);
	v = apic_read(APIC_ESR);
	ack_APIC_irq();
	atomic_inc(&irq_err_count);

	apic_printk(APIC_DEBUG, KERN_DEBUG "APIC error on CPU%d: %02x",
		    smp_processor_id(), v);

	v &= 0xff;
	while (v) {
		if (v & 0x1)
			apic_printk(APIC_DEBUG, KERN_CONT " : %s", error_interrupt_reason[i]);
		i++;
		v >>= 1;
	}

	apic_printk(APIC_DEBUG, KERN_CONT "\n");

	trace_error_apic_exit(ERROR_APIC_VECTOR);
	exiting_irq();
}

/**
 * connect_bsp_APIC - attach the APIC to the interrupt system
 */
static void __init connect_bsp_APIC(void)
{
#ifdef CONFIG_X86_32
	if (pic_mode) {
		/*
		 * Do not trust the local APIC being empty at bootup.
		 */
		clear_local_APIC();
		/*
		 * PIC mode, enable APIC mode in the IMCR, i.e.  connect BSP's
		 * local APIC to INT and NMI lines.
		 */
		apic_printk(APIC_VERBOSE, "leaving PIC mode, "
				"enabling APIC mode.\n");
		imcr_pic_to_apic();
	}
#endif
}

/**
 * disconnect_bsp_APIC - detach the APIC from the interrupt system
 * @virt_wire_setup:	indicates, whether virtual wire mode is selected
 *
 * Virtual wire mode is necessary to deliver legacy interrupts even when the
 * APIC is disabled.
 */
void disconnect_bsp_APIC(int virt_wire_setup)
{
	unsigned int value;

#ifdef CONFIG_X86_32
	if (pic_mode) {
		/*
		 * Put the board back into PIC mode (has an effect only on
		 * certain older boards).  Note that APIC interrupts, including
		 * IPIs, won't work beyond this point!  The only exception are
		 * INIT IPIs.
		 */
		apic_printk(APIC_VERBOSE, "disabling APIC mode, "
				"entering PIC mode.\n");
		imcr_apic_to_pic();
		return;
	}
#endif

	/* Go back to Virtual Wire compatibility mode */

	/* For the spurious interrupt use vector F, and enable it */
	value = apic_read(APIC_SPIV);
	value &= ~APIC_VECTOR_MASK;
	value |= APIC_SPIV_APIC_ENABLED;
	value |= 0xf;
	apic_write(APIC_SPIV, value);

	if (!virt_wire_setup) {
		/*
		 * For LVT0 make it edge triggered, active high,
		 * external and enabled
		 */
		value = apic_read(APIC_LVT0);
		value &= ~(APIC_MODE_MASK | APIC_SEND_PENDING |
			APIC_INPUT_POLARITY | APIC_LVT_REMOTE_IRR |
			APIC_LVT_LEVEL_TRIGGER | APIC_LVT_MASKED);
		value |= APIC_LVT_REMOTE_IRR | APIC_SEND_PENDING;
		value = SET_APIC_DELIVERY_MODE(value, APIC_MODE_EXTINT);
		apic_write(APIC_LVT0, value);
	} else {
		/* Disable LVT0 */
		apic_write(APIC_LVT0, APIC_LVT_MASKED);
	}

	/*
	 * For LVT1 make it edge triggered, active high,
	 * nmi and enabled
	 */
	value = apic_read(APIC_LVT1);
	value &= ~(APIC_MODE_MASK | APIC_SEND_PENDING |
			APIC_INPUT_POLARITY | APIC_LVT_REMOTE_IRR |
			APIC_LVT_LEVEL_TRIGGER | APIC_LVT_MASKED);
	value |= APIC_LVT_REMOTE_IRR | APIC_SEND_PENDING;
	value = SET_APIC_DELIVERY_MODE(value, APIC_MODE_NMI);
	apic_write(APIC_LVT1, value);
}

/*
 * The number of allocated logical CPU IDs. Since logical CPU IDs are allocated
 * contiguously, it equals to current allocated max logical CPU ID plus 1.
 * All allocated CPU IDs should be in the [0, nr_logical_cpuids) range,
 * so the maximum of nr_logical_cpuids is nr_cpu_ids.
 *
 * NOTE: Reserve 0 for BSP.
 */
static int nr_logical_cpuids = 1;

/*
 * Used to store mapping between logical CPU IDs and APIC IDs.
 */
static int cpuid_to_apicid[] = {
	[0 ... NR_CPUS - 1] = -1,
};

#ifdef CONFIG_SMP
/**
 * apic_id_is_primary_thread - Check whether APIC ID belongs to a primary thread
 * @apicid: APIC ID to check
 */
bool apic_id_is_primary_thread(unsigned int apicid)
{
	u32 mask;

	if (smp_num_siblings == 1)
		return true;
	/* Isolate the SMT bit(s) in the APICID and check for 0 */
	mask = (1U << (fls(smp_num_siblings) - 1)) - 1;
	return !(apicid & mask);
}
#endif

/*
 * Should use this API to allocate logical CPU IDs to keep nr_logical_cpuids
 * and cpuid_to_apicid[] synchronized.
 */
static int allocate_logical_cpuid(int apicid)
{
	int i;

	/*
	 * cpuid <-> apicid mapping is persistent, so when a cpu is up,
	 * check if the kernel has allocated a cpuid for it.
	 */
	for (i = 0; i < nr_logical_cpuids; i++) {
		if (cpuid_to_apicid[i] == apicid)
			return i;
	}

	/* Allocate a new cpuid. */
	if (nr_logical_cpuids >= nr_cpu_ids) {
		WARN_ONCE(1, "APIC: NR_CPUS/possible_cpus limit of %u reached. "
			     "Processor %d/0x%x and the rest are ignored.\n",
			     nr_cpu_ids, nr_logical_cpuids, apicid);
		return -EINVAL;
	}

	cpuid_to_apicid[nr_logical_cpuids] = apicid;
	return nr_logical_cpuids++;
}

int generic_processor_info(int apicid, int version)
{
	int cpu, max = nr_cpu_ids;
	bool boot_cpu_detected = physid_isset(boot_cpu_physical_apicid,
				phys_cpu_present_map);

	/*
	 * boot_cpu_physical_apicid is designed to have the apicid
	 * returned by read_apic_id(), i.e, the apicid of the
	 * currently booting-up processor. However, on some platforms,
	 * it is temporarily modified by the apicid reported as BSP
	 * through MP table. Concretely:
	 *
	 * - arch/x86/kernel/mpparse.c: MP_processor_info()
	 * - arch/x86/mm/amdtopology.c: amd_numa_init()
	 *
	 * This function is executed with the modified
	 * boot_cpu_physical_apicid. So, disabled_cpu_apicid kernel
	 * parameter doesn't work to disable APs on kdump 2nd kernel.
	 *
	 * Since fixing handling of boot_cpu_physical_apicid requires
	 * another discussion and tests on each platform, we leave it
	 * for now and here we use read_apic_id() directly in this
	 * function, generic_processor_info().
	 */
	if (disabled_cpu_apicid != BAD_APICID &&
	    disabled_cpu_apicid != read_apic_id() &&
	    disabled_cpu_apicid == apicid) {
		int thiscpu = num_processors + disabled_cpus;

		pr_warn("APIC: Disabling requested cpu."
			" Processor %d/0x%x ignored.\n", thiscpu, apicid);

		disabled_cpus++;
		return -ENODEV;
	}

	/*
	 * If boot cpu has not been detected yet, then only allow upto
	 * nr_cpu_ids - 1 processors and keep one slot free for boot cpu
	 */
	if (!boot_cpu_detected && num_processors >= nr_cpu_ids - 1 &&
	    apicid != boot_cpu_physical_apicid) {
		int thiscpu = max + disabled_cpus - 1;

		pr_warn("APIC: NR_CPUS/possible_cpus limit of %i almost"
			" reached. Keeping one slot for boot cpu."
			"  Processor %d/0x%x ignored.\n", max, thiscpu, apicid);

		disabled_cpus++;
		return -ENODEV;
	}

	if (num_processors >= nr_cpu_ids) {
		int thiscpu = max + disabled_cpus;

		pr_warn("APIC: NR_CPUS/possible_cpus limit of %i reached. "
			"Processor %d/0x%x ignored.\n", max, thiscpu, apicid);

		disabled_cpus++;
		return -EINVAL;
	}

	if (apicid == boot_cpu_physical_apicid) {
		/*
		 * x86_bios_cpu_apicid is required to have processors listed
		 * in same order as logical cpu numbers. Hence the first
		 * entry is BSP, and so on.
		 * boot_cpu_init() already hold bit 0 in cpu_present_mask
		 * for BSP.
		 */
		cpu = 0;

		/* Logical cpuid 0 is reserved for BSP. */
		cpuid_to_apicid[0] = apicid;
	} else {
		cpu = allocate_logical_cpuid(apicid);
		if (cpu < 0) {
			disabled_cpus++;
			return -EINVAL;
		}
	}

	/*
	 * Validate version
	 */
	if (version == 0x0) {
		pr_warn("BIOS bug: APIC version is 0 for CPU %d/0x%x, fixing up to 0x10\n",
			cpu, apicid);
		version = 0x10;
	}

	if (version != boot_cpu_apic_version) {
		pr_warn("BIOS bug: APIC version mismatch, boot CPU: %x, CPU %d: version %x\n",
			boot_cpu_apic_version, cpu, version);
	}

	if (apicid > max_physical_apicid)
		max_physical_apicid = apicid;

#if defined(CONFIG_SMP) || defined(CONFIG_X86_64)
	early_per_cpu(x86_cpu_to_apicid, cpu) = apicid;
	early_per_cpu(x86_bios_cpu_apicid, cpu) = apicid;
#endif
#ifdef CONFIG_X86_32
	early_per_cpu(x86_cpu_to_logical_apicid, cpu) =
		apic->x86_32_early_logical_apicid(cpu);
#endif
	set_cpu_possible(cpu, true);
	physid_set(apicid, phys_cpu_present_map);
	set_cpu_present(cpu, true);
	num_processors++;

	return cpu;
}

int hard_smp_processor_id(void)
{
	return read_apic_id();
}

/*
 * Override the generic EOI implementation with an optimized version.
 * Only called during early boot when only one CPU is active and with
 * interrupts disabled, so we know this does not race with actual APIC driver
 * use.
 */
void __init apic_set_eoi_write(void (*eoi_write)(u32 reg, u32 v))
{
	struct apic **drv;

	for (drv = __apicdrivers; drv < __apicdrivers_end; drv++) {
		/* Should happen once for each apic */
		WARN_ON((*drv)->eoi_write == eoi_write);
		(*drv)->native_eoi_write = (*drv)->eoi_write;
		(*drv)->eoi_write = eoi_write;
	}
}

static void __init apic_bsp_up_setup(void)
{
#ifdef CONFIG_X86_64
	apic_write(APIC_ID, apic->set_apic_id(boot_cpu_physical_apicid));
#else
	/*
	 * Hack: In case of kdump, after a crash, kernel might be booting
	 * on a cpu with non-zero lapic id. But boot_cpu_physical_apicid
	 * might be zero if read from MP tables. Get it from LAPIC.
	 */
# ifdef CONFIG_CRASH_DUMP
	boot_cpu_physical_apicid = read_apic_id();
# endif
#endif
	physid_set_mask_of_physid(boot_cpu_physical_apicid, &phys_cpu_present_map);
}

/**
 * apic_bsp_setup - Setup function for local apic and io-apic
 * @upmode:		Force UP mode (for APIC_init_uniprocessor)
 */
static void __init apic_bsp_setup(bool upmode)
{
	connect_bsp_APIC();
	if (upmode)
		apic_bsp_up_setup();
	setup_local_APIC();

	enable_IO_APIC();
	end_local_APIC_setup();
	irq_remap_enable_fault_handling();
	setup_IO_APIC();
}

#ifdef CONFIG_UP_LATE_INIT
void __init up_late_init(void)
{
	if (apic_intr_mode == APIC_PIC)
		return;

	/* Setup local timer */
	x86_init.timers.setup_percpu_clockev();
}
#endif

/*
 * Power management
 */
#ifdef CONFIG_PM

static struct {
	/*
	 * 'active' is true if the local APIC was enabled by us and
	 * not the BIOS; this signifies that we are also responsible
	 * for disabling it before entering apm/acpi suspend
	 */
	int active;
	/* r/w apic fields */
	unsigned int apic_id;
	unsigned int apic_taskpri;
	unsigned int apic_ldr;
	unsigned int apic_dfr;
	unsigned int apic_spiv;
	unsigned int apic_lvtt;
	unsigned int apic_lvtpc;
	unsigned int apic_lvt0;
	unsigned int apic_lvt1;
	unsigned int apic_lvterr;
	unsigned int apic_tmict;
	unsigned int apic_tdcr;
	unsigned int apic_thmr;
	unsigned int apic_cmci;
} apic_pm_state;

static int lapic_suspend(void)
{
	unsigned long flags;
	int maxlvt;

	if (!apic_pm_state.active)
		return 0;

	maxlvt = lapic_get_maxlvt();

	apic_pm_state.apic_id = apic_read(APIC_ID);
	apic_pm_state.apic_taskpri = apic_read(APIC_TASKPRI);
	apic_pm_state.apic_ldr = apic_read(APIC_LDR);
	apic_pm_state.apic_dfr = apic_read(APIC_DFR);
	apic_pm_state.apic_spiv = apic_read(APIC_SPIV);
	apic_pm_state.apic_lvtt = apic_read(APIC_LVTT);
	if (maxlvt >= 4)
		apic_pm_state.apic_lvtpc = apic_read(APIC_LVTPC);
	apic_pm_state.apic_lvt0 = apic_read(APIC_LVT0);
	apic_pm_state.apic_lvt1 = apic_read(APIC_LVT1);
	apic_pm_state.apic_lvterr = apic_read(APIC_LVTERR);
	apic_pm_state.apic_tmict = apic_read(APIC_TMICT);
	apic_pm_state.apic_tdcr = apic_read(APIC_TDCR);
#ifdef CONFIG_X86_THERMAL_VECTOR
	if (maxlvt >= 5)
		apic_pm_state.apic_thmr = apic_read(APIC_LVTTHMR);
#endif
#ifdef CONFIG_X86_MCE_INTEL
	if (maxlvt >= 6)
		apic_pm_state.apic_cmci = apic_read(APIC_LVTCMCI);
#endif

	local_irq_save(flags);

	/*
	 * Mask IOAPIC before disabling the local APIC to prevent stale IRR
	 * entries on some implementations.
	 */
	mask_ioapic_entries();

	disable_local_APIC();

	irq_remapping_disable();

	local_irq_restore(flags);
	return 0;
}

static void lapic_resume(void)
{
	unsigned int l, h;
	unsigned long flags;
	int maxlvt;

	if (!apic_pm_state.active)
		return;

	local_irq_save(flags);

	/*
	 * IO-APIC and PIC have their own resume routines.
	 * We just mask them here to make sure the interrupt
	 * subsystem is completely quiet while we enable x2apic
	 * and interrupt-remapping.
	 */
	mask_ioapic_entries();
	legacy_pic->mask_all();

	if (x2apic_mode) {
		__x2apic_enable();
	} else {
		/*
		 * Make sure the APICBASE points to the right address
		 *
		 * FIXME! This will be wrong if we ever support suspend on
		 * SMP! We'll need to do this as part of the CPU restore!
		 */
		if (boot_cpu_data.x86 >= 6) {
			rdmsr(MSR_IA32_APICBASE, l, h);
			l &= ~MSR_IA32_APICBASE_BASE;
			l |= MSR_IA32_APICBASE_ENABLE | mp_lapic_addr;
			wrmsr(MSR_IA32_APICBASE, l, h);
		}
	}

	maxlvt = lapic_get_maxlvt();
	apic_write(APIC_LVTERR, ERROR_APIC_VECTOR | APIC_LVT_MASKED);
	apic_write(APIC_ID, apic_pm_state.apic_id);
	apic_write(APIC_DFR, apic_pm_state.apic_dfr);
	apic_write(APIC_LDR, apic_pm_state.apic_ldr);
	apic_write(APIC_TASKPRI, apic_pm_state.apic_taskpri);
	apic_write(APIC_SPIV, apic_pm_state.apic_spiv);
	apic_write(APIC_LVT0, apic_pm_state.apic_lvt0);
	apic_write(APIC_LVT1, apic_pm_state.apic_lvt1);
#ifdef CONFIG_X86_THERMAL_VECTOR
	if (maxlvt >= 5)
		apic_write(APIC_LVTTHMR, apic_pm_state.apic_thmr);
#endif
#ifdef CONFIG_X86_MCE_INTEL
	if (maxlvt >= 6)
		apic_write(APIC_LVTCMCI, apic_pm_state.apic_cmci);
#endif
	if (maxlvt >= 4)
		apic_write(APIC_LVTPC, apic_pm_state.apic_lvtpc);
	apic_write(APIC_LVTT, apic_pm_state.apic_lvtt);
	apic_write(APIC_TDCR, apic_pm_state.apic_tdcr);
	apic_write(APIC_TMICT, apic_pm_state.apic_tmict);
	apic_write(APIC_ESR, 0);
	apic_read(APIC_ESR);
	apic_write(APIC_LVTERR, apic_pm_state.apic_lvterr);
	apic_write(APIC_ESR, 0);
	apic_read(APIC_ESR);

	irq_remapping_reenable(x2apic_mode);

	local_irq_restore(flags);
}

/*
 * This device has no shutdown method - fully functioning local APICs
 * are needed on every CPU up until machine_halt/restart/poweroff.
 */

static struct syscore_ops lapic_syscore_ops = {
	.resume		= lapic_resume,
	.suspend	= lapic_suspend,
};

static void apic_pm_activate(void)
{
	apic_pm_state.active = 1;
}

static int __init init_lapic_sysfs(void)
{
	/* XXX: remove suspend/resume procs if !apic_pm_state.active? */
	if (boot_cpu_has(X86_FEATURE_APIC))
		register_syscore_ops(&lapic_syscore_ops);

	return 0;
}

/* local apic needs to resume before other devices access its registers. */
core_initcall(init_lapic_sysfs);

#else	/* CONFIG_PM */

static void apic_pm_activate(void) { }

#endif	/* CONFIG_PM */

#ifdef CONFIG_X86_64

static int multi_checked;
static int multi;

static int set_multi(const struct dmi_system_id *d)
{
	if (multi)
		return 0;
	pr_info("APIC: %s detected, Multi Chassis\n", d->ident);
	multi = 1;
	return 0;
}

static const struct dmi_system_id multi_dmi_table[] = {
	{
		.callback = set_multi,
		.ident = "IBM System Summit2",
		.matches = {
			DMI_MATCH(DMI_SYS_VENDOR, "IBM"),
			DMI_MATCH(DMI_PRODUCT_NAME, "Summit2"),
		},
	},
	{}
};

static void dmi_check_multi(void)
{
	if (multi_checked)
		return;

	dmi_check_system(multi_dmi_table);
	multi_checked = 1;
}

/*
 * apic_is_clustered_box() -- Check if we can expect good TSC
 *
 * Thus far, the major user of this is IBM's Summit2 series:
 * Clustered boxes may have unsynced TSC problems if they are
 * multi-chassis.
 * Use DMI to check them
 */
int apic_is_clustered_box(void)
{
	dmi_check_multi();
	return multi;
}
#endif

/*
 * APIC command line parameters
 */
static int __init setup_disableapic(char *arg)
{
	disable_apic = 1;
	setup_clear_cpu_cap(X86_FEATURE_APIC);
	return 0;
}
early_param("disableapic", setup_disableapic);

/* same as disableapic, for compatibility */
static int __init setup_nolapic(char *arg)
{
	return setup_disableapic(arg);
}
early_param("nolapic", setup_nolapic);

static int __init parse_lapic_timer_c2_ok(char *arg)
{
	local_apic_timer_c2_ok = 1;
	return 0;
}
early_param("lapic_timer_c2_ok", parse_lapic_timer_c2_ok);

static int __init parse_disable_apic_timer(char *arg)
{
	disable_apic_timer = 1;
	return 0;
}
early_param("noapictimer", parse_disable_apic_timer);

static int __init parse_nolapic_timer(char *arg)
{
	disable_apic_timer = 1;
	return 0;
}
early_param("nolapic_timer", parse_nolapic_timer);

static int __init apic_set_verbosity(char *arg)
{
	if (!arg)  {
#ifdef CONFIG_X86_64
		skip_ioapic_setup = 0;
		return 0;
#endif
		return -EINVAL;
	}

	if (strcmp("debug", arg) == 0)
		apic_verbosity = APIC_DEBUG;
	else if (strcmp("verbose", arg) == 0)
		apic_verbosity = APIC_VERBOSE;
#ifdef CONFIG_X86_64
	else {
		pr_warn("APIC Verbosity level %s not recognised"
			" use apic=verbose or apic=debug\n", arg);
		return -EINVAL;
	}
#endif

	return 0;
}
early_param("apic", apic_set_verbosity);

static int __init lapic_insert_resource(void)
{
	if (!apic_phys)
		return -1;

	/* Put local APIC into the resource map. */
	lapic_resource.start = apic_phys;
	lapic_resource.end = lapic_resource.start + PAGE_SIZE - 1;
	insert_resource(&iomem_resource, &lapic_resource);

	return 0;
}

/*
 * need call insert after e820__reserve_resources()
 * that is using request_resource
 */
late_initcall(lapic_insert_resource);

static int __init apic_set_disabled_cpu_apicid(char *arg)
{
	if (!arg || !get_option(&arg, &disabled_cpu_apicid))
		return -EINVAL;

	return 0;
}
early_param("disable_cpu_apicid", apic_set_disabled_cpu_apicid);

static int __init apic_set_extnmi(char *arg)
{
	if (!arg)
		return -EINVAL;

	if (!strncmp("all", arg, 3))
		apic_extnmi = APIC_EXTNMI_ALL;
	else if (!strncmp("none", arg, 4))
		apic_extnmi = APIC_EXTNMI_NONE;
	else if (!strncmp("bsp", arg, 3))
		apic_extnmi = APIC_EXTNMI_BSP;
	else {
		pr_warn("Unknown external NMI delivery mode `%s' ignored\n", arg);
		return -EINVAL;
	}

	return 0;
}
early_param("apic_extnmi", apic_set_extnmi);<|MERGE_RESOLUTION|>--- conflicted
+++ resolved
@@ -544,11 +544,7 @@
 };
 static DEFINE_PER_CPU(struct clock_event_device, lapic_events);
 
-<<<<<<< HEAD
-static u32 hsx_deadline_rev(void)
-=======
 static __init u32 hsx_deadline_rev(void)
->>>>>>> 358c7c61
 {
 	switch (boot_cpu_data.x86_stepping) {
 	case 0x02: return 0x3a; /* EP */
@@ -583,11 +579,7 @@
 	return ~0U;
 }
 
-<<<<<<< HEAD
-static const struct x86_cpu_id deadline_match[] = {
-=======
 static const struct x86_cpu_id deadline_match[] __initconst = {
->>>>>>> 358c7c61
 	X86_MATCH_INTEL_FAM6_MODEL( HASWELL_X,		&hsx_deadline_rev),
 	X86_MATCH_INTEL_FAM6_MODEL( BROADWELL_X,	0x0b000020),
 	X86_MATCH_INTEL_FAM6_MODEL( BROADWELL_D,	&bdx_deadline_rev),
