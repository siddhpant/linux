--- conflicted
+++ resolved
@@ -11,8 +11,6 @@
 #ifndef _LINUX_FSCRYPT_SUPP_H
 #define _LINUX_FSCRYPT_SUPP_H
 
-<<<<<<< HEAD
-=======
 #include <linux/mm.h>
 #include <linux/slab.h>
 
@@ -60,7 +58,6 @@
 		inode->i_sb->s_cop->dummy_context(inode);
 }
 
->>>>>>> 661e50bc
 /* crypto.c */
 extern struct fscrypt_ctx *fscrypt_get_ctx(const struct inode *, gfp_t);
 extern void fscrypt_release_ctx(struct fscrypt_ctx *);
@@ -205,8 +202,6 @@
 				    struct dentry *new_dentry,
 				    unsigned int flags);
 extern int __fscrypt_prepare_lookup(struct inode *dir, struct dentry *dentry);
-<<<<<<< HEAD
-=======
 extern int __fscrypt_prepare_symlink(struct inode *dir, unsigned int len,
 				     unsigned int max_len,
 				     struct fscrypt_str *disk_link);
@@ -216,6 +211,5 @@
 extern const char *fscrypt_get_symlink(struct inode *inode, const void *caddr,
 				       unsigned int max_size,
 				       struct delayed_call *done);
->>>>>>> 661e50bc
 
 #endif	/* _LINUX_FSCRYPT_SUPP_H */