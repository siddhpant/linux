--- conflicted
+++ resolved
@@ -261,25 +261,20 @@
 	 *
 	 * - Remount is disallowed.
 	 *
-<<<<<<< HEAD
+	 * - rename(2) is disallowed.
+	 *
 	 * - "tasks" is removed.  Everything should be at process
 	 *   granularity.  Use "cgroup.procs" instead.
-=======
+	 *
+	 * - "release_agent" and "notify_on_release" are removed.
+	 *   Replacement notification mechanism will be implemented.
+	 *
 	 * - cpuset: tasks will be kept in empty cpusets when hotplug happens
 	 *   and take masks of ancestors with non-empty cpus/mems, instead of
 	 *   being moved to an ancestor.
 	 *
 	 * - cpuset: a task can be moved into an empty cpuset, and again it
 	 *   takes masks of ancestors.
-	 *
-	 * - memcg: use_hierarchy is on by default and the cgroup file for
-	 *   the flag is not created.
->>>>>>> c9e5fe66
-	 *
-	 * - "release_agent" and "notify_on_release" are removed.
-	 *   Replacement notification mechanism will be implemented.
-	 *
-	 * - rename(2) is disallowed.
 	 *
 	 * - memcg: use_hierarchy is on by default and the cgroup file for
 	 *   the flag is not created.
