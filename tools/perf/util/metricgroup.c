--- conflicted
+++ resolved
@@ -288,12 +288,7 @@
 			 */
 			if (!has_constraint &&
 			    ev->leader != metric_events[i]->leader &&
-<<<<<<< HEAD
-			    !strcmp(ev->leader->pmu_name,
-				    metric_events[i]->leader->pmu_name))
-=======
 			    evsel_same_pmu(ev->leader, metric_events[i]->leader))
->>>>>>> 6ee1d745
 				break;
 			if (!strcmp(metric_events[i]->name, ev->name)) {
 				set_bit(ev->idx, evlist_used);
@@ -778,10 +773,6 @@
 struct metricgroup_add_iter_data {
 	struct list_head *metric_list;
 	const char *metric;
-<<<<<<< HEAD
-	struct metric **m;
-=======
->>>>>>> 6ee1d745
 	struct expr_ids *ids;
 	int *ret;
 	bool *has_match;
@@ -1073,20 +1064,13 @@
 						  void *data)
 {
 	struct metricgroup_add_iter_data *d = data;
-<<<<<<< HEAD
-=======
 	struct metric *m = NULL;
->>>>>>> 6ee1d745
 	int ret;
 
 	if (!match_pe_metric(pe, d->metric))
 		return 0;
 
-<<<<<<< HEAD
-	ret = add_metric(d->metric_list, pe, d->metric_no_group, d->m, NULL, d->ids);
-=======
 	ret = add_metric(d->metric_list, pe, d->metric_no_group, &m, NULL, d->ids);
->>>>>>> 6ee1d745
 	if (ret)
 		return ret;
 
@@ -1137,10 +1121,6 @@
 				.metric_list = &list,
 				.metric = metric,
 				.metric_no_group = metric_no_group,
-<<<<<<< HEAD
-				.m = &m,
-=======
->>>>>>> 6ee1d745
 				.ids = &ids,
 				.has_match = &has_match,
 				.ret = &ret,
