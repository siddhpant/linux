# SPDX-License-Identifier: GPL-2.0
#
# Generates JSON from KUnit results according to
# KernelCI spec: https://github.com/kernelci/kernelci-doc/wiki/Test-API
#
# Copyright (C) 2020, Google LLC.
# Author: Heidi Fahim <heidifahim@google.com>

import json
import os

import kunit_parser

<<<<<<< HEAD
from kunit_parser import Test, TestResult, TestStatus
=======
from kunit_parser import Test, TestStatus
>>>>>>> 754e0b0e
from typing import Any, Dict, Optional

JsonObj = Dict[str, Any]

def _get_group_json(test: Test, def_config: str,
		build_dir: Optional[str]) -> JsonObj:
	sub_groups = []  # List[JsonObj]
	test_cases = []  # List[JsonObj]

	for subtest in test.subtests:
		if len(subtest.subtests):
			sub_group = _get_group_json(subtest, def_config,
				build_dir)
			sub_groups.append(sub_group)
		else:
			test_case = {"name": subtest.name, "status": "FAIL"}
			if subtest.status == TestStatus.SUCCESS:
				test_case["status"] = "PASS"
<<<<<<< HEAD
=======
			elif subtest.status == TestStatus.SKIPPED:
				test_case["status"] = "SKIP"
>>>>>>> 754e0b0e
			elif subtest.status == TestStatus.TEST_CRASHED:
				test_case["status"] = "ERROR"
			test_cases.append(test_case)

	test_group = {
		"name": test.name,
		"arch": "UM",
		"defconfig": def_config,
		"build_environment": build_dir,
		"sub_groups": sub_groups,
		"test_cases": test_cases,
		"lab_name": None,
		"kernel": None,
		"job": None,
		"git_branch": "kselftest",
	}
	return test_group

<<<<<<< HEAD
def get_json_result(test_result: TestResult, def_config: str,
		build_dir: Optional[str], json_path: str) -> str:
	test_group = _get_group_json(test_result.test, def_config, build_dir)
=======
def get_json_result(test: Test, def_config: str,
		build_dir: Optional[str], json_path: str) -> str:
	test_group = _get_group_json(test, def_config, build_dir)
>>>>>>> 754e0b0e
	test_group["name"] = "KUnit Test Group"
	json_obj = json.dumps(test_group, indent=4)
	if json_path != 'stdout':
		with open(json_path, 'w') as result_path:
			result_path.write(json_obj)
		root = __file__.split('tools/testing/kunit/')[0]
		kunit_parser.print_with_timestamp(
			"Test results stored in %s" %
			os.path.join(root, result_path.name))
	return json_obj<|MERGE_RESOLUTION|>--- conflicted
+++ resolved
@@ -11,11 +11,7 @@
 
 import kunit_parser
 
-<<<<<<< HEAD
-from kunit_parser import Test, TestResult, TestStatus
-=======
 from kunit_parser import Test, TestStatus
->>>>>>> 754e0b0e
 from typing import Any, Dict, Optional
 
 JsonObj = Dict[str, Any]
@@ -34,11 +30,8 @@
 			test_case = {"name": subtest.name, "status": "FAIL"}
 			if subtest.status == TestStatus.SUCCESS:
 				test_case["status"] = "PASS"
-<<<<<<< HEAD
-=======
 			elif subtest.status == TestStatus.SKIPPED:
 				test_case["status"] = "SKIP"
->>>>>>> 754e0b0e
 			elif subtest.status == TestStatus.TEST_CRASHED:
 				test_case["status"] = "ERROR"
 			test_cases.append(test_case)
@@ -57,15 +50,9 @@
 	}
 	return test_group
 
-<<<<<<< HEAD
-def get_json_result(test_result: TestResult, def_config: str,
-		build_dir: Optional[str], json_path: str) -> str:
-	test_group = _get_group_json(test_result.test, def_config, build_dir)
-=======
 def get_json_result(test: Test, def_config: str,
 		build_dir: Optional[str], json_path: str) -> str:
 	test_group = _get_group_json(test, def_config, build_dir)
->>>>>>> 754e0b0e
 	test_group["name"] = "KUnit Test Group"
 	json_obj = json.dumps(test_group, indent=4)
 	if json_path != 'stdout':
