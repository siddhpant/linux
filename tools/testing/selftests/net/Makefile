--- conflicted
+++ resolved
@@ -81,11 +81,8 @@
 TEST_GEN_FILES += csum
 TEST_GEN_FILES += nat6to4.o
 TEST_GEN_FILES += ip_local_port_range
-<<<<<<< HEAD
+TEST_GEN_FILES += bind_wildcard
 TEST_PROGS += test_vxlan_mdb.sh
-=======
-TEST_GEN_FILES += bind_wildcard
->>>>>>> 478a351c
 
 TEST_FILES := settings
 
