/*
 * INET		An implementation of the TCP/IP protocol suite for the LINUX
 *		operating system.  INET is implemented using the  BSD Socket
 *		interface as the means of communication with the user level.
 *
 *		The options processing module for ip.c
 *
 * Authors:	A.N.Kuznetsov
 *
 */

#include <linux/capability.h>
#include <linux/module.h>
#include <linux/slab.h>
#include <linux/types.h>
#include <asm/uaccess.h>
#include <asm/unaligned.h>
#include <linux/skbuff.h>
#include <linux/ip.h>
#include <linux/icmp.h>
#include <linux/netdevice.h>
#include <linux/rtnetlink.h>
#include <net/sock.h>
#include <net/ip.h>
#include <net/icmp.h>
#include <net/route.h>
#include <net/cipso_ipv4.h>

/*
 * Write options to IP header, record destination address to
 * source route option, address of outgoing interface
 * (we should already know it, so that this  function is allowed be
 * called only after routing decision) and timestamp,
 * if we originate this datagram.
 *
 * daddr is real destination address, next hop is recorded in IP header.
 * saddr is address of outgoing interface.
 */

void ip_options_build(struct sk_buff *skb, struct ip_options *opt,
		      __be32 daddr, struct rtable *rt, int is_frag)
{
	unsigned char *iph = skb_network_header(skb);

	memcpy(&(IPCB(skb)->opt), opt, sizeof(struct ip_options));
	memcpy(iph+sizeof(struct iphdr), opt->__data, opt->optlen);
	opt = &(IPCB(skb)->opt);

	if (opt->srr)
		memcpy(iph+opt->srr+iph[opt->srr+1]-4, &daddr, 4);

	if (!is_frag) {
		if (opt->rr_needaddr)
			ip_rt_get_source(iph+opt->rr+iph[opt->rr+2]-5, skb, rt);
		if (opt->ts_needaddr)
			ip_rt_get_source(iph+opt->ts+iph[opt->ts+2]-9, skb, rt);
		if (opt->ts_needtime) {
			struct timespec tv;
			__be32 midtime;
			getnstimeofday(&tv);
			midtime = htonl((tv.tv_sec % 86400) * MSEC_PER_SEC + tv.tv_nsec / NSEC_PER_MSEC);
			memcpy(iph+opt->ts+iph[opt->ts+2]-5, &midtime, 4);
		}
		return;
	}
	if (opt->rr) {
		memset(iph+opt->rr, IPOPT_NOP, iph[opt->rr+1]);
		opt->rr = 0;
		opt->rr_needaddr = 0;
	}
	if (opt->ts) {
		memset(iph+opt->ts, IPOPT_NOP, iph[opt->ts+1]);
		opt->ts = 0;
		opt->ts_needaddr = opt->ts_needtime = 0;
	}
}

/*
 * Provided (sopt, skb) points to received options,
 * build in dopt compiled option set appropriate for answering.
 * i.e. invert SRR option, copy anothers,
 * and grab room in RR/TS options.
 *
 * NOTE: dopt cannot point to skb.
 */

int ip_options_echo(struct ip_options *dopt, struct sk_buff *skb)
{
	const struct ip_options *sopt;
	unsigned char *sptr, *dptr;
	int soffset, doffset;
	int	optlen;
	__be32	daddr;

	memset(dopt, 0, sizeof(struct ip_options));

	sopt = &(IPCB(skb)->opt);

	if (sopt->optlen == 0)
		return 0;

	sptr = skb_network_header(skb);
	dptr = dopt->__data;

	daddr = skb_rtable(skb)->rt_spec_dst;

	if (sopt->rr) {
		optlen  = sptr[sopt->rr+1];
		soffset = sptr[sopt->rr+2];
		dopt->rr = dopt->optlen + sizeof(struct iphdr);
		memcpy(dptr, sptr+sopt->rr, optlen);
		if (sopt->rr_needaddr && soffset <= optlen) {
			if (soffset + 3 > optlen)
				return -EINVAL;
			dptr[2] = soffset + 4;
			dopt->rr_needaddr = 1;
		}
		dptr += optlen;
		dopt->optlen += optlen;
	}
	if (sopt->ts) {
		optlen = sptr[sopt->ts+1];
		soffset = sptr[sopt->ts+2];
		dopt->ts = dopt->optlen + sizeof(struct iphdr);
		memcpy(dptr, sptr+sopt->ts, optlen);
		if (soffset <= optlen) {
			if (sopt->ts_needaddr) {
				if (soffset + 3 > optlen)
					return -EINVAL;
				dopt->ts_needaddr = 1;
				soffset += 4;
			}
			if (sopt->ts_needtime) {
				if (soffset + 3 > optlen)
					return -EINVAL;
				if ((dptr[3]&0xF) != IPOPT_TS_PRESPEC) {
					dopt->ts_needtime = 1;
					soffset += 4;
				} else {
					dopt->ts_needtime = 0;

					if (soffset + 7 <= optlen) {
						__be32 addr;

						memcpy(&addr, dptr+soffset-1, 4);
						if (inet_addr_type(dev_net(skb_dst(skb)->dev), addr) != RTN_UNICAST) {
							dopt->ts_needtime = 1;
							soffset += 8;
						}
					}
				}
			}
			dptr[2] = soffset;
		}
		dptr += optlen;
		dopt->optlen += optlen;
	}
	if (sopt->srr) {
		unsigned char *start = sptr+sopt->srr;
		__be32 faddr;

		optlen  = start[1];
		soffset = start[2];
		doffset = 0;
		if (soffset > optlen)
			soffset = optlen + 1;
		soffset -= 4;
		if (soffset > 3) {
			memcpy(&faddr, &start[soffset-1], 4);
			for (soffset-=4, doffset=4; soffset > 3; soffset-=4, doffset+=4)
				memcpy(&dptr[doffset-1], &start[soffset-1], 4);
			/*
			 * RFC1812 requires to fix illegal source routes.
			 */
			if (memcmp(&ip_hdr(skb)->saddr,
				   &start[soffset + 3], 4) == 0)
				doffset -= 4;
		}
		if (doffset > 3) {
			memcpy(&start[doffset-1], &daddr, 4);
			dopt->faddr = faddr;
			dptr[0] = start[0];
			dptr[1] = doffset+3;
			dptr[2] = 4;
			dptr += doffset+3;
			dopt->srr = dopt->optlen + sizeof(struct iphdr);
			dopt->optlen += doffset+3;
			dopt->is_strictroute = sopt->is_strictroute;
		}
	}
	if (sopt->cipso) {
		optlen  = sptr[sopt->cipso+1];
		dopt->cipso = dopt->optlen+sizeof(struct iphdr);
		memcpy(dptr, sptr+sopt->cipso, optlen);
		dptr += optlen;
		dopt->optlen += optlen;
	}
	while (dopt->optlen & 3) {
		*dptr++ = IPOPT_END;
		dopt->optlen++;
	}
	return 0;
}

/*
 *	Options "fragmenting", just fill options not
 *	allowed in fragments with NOOPs.
 *	Simple and stupid 8), but the most efficient way.
 */

void ip_options_fragment(struct sk_buff * skb)
{
	unsigned char *optptr = skb_network_header(skb) + sizeof(struct iphdr);
	struct ip_options * opt = &(IPCB(skb)->opt);
	int  l = opt->optlen;
	int  optlen;

	while (l > 0) {
		switch (*optptr) {
		case IPOPT_END:
			return;
		case IPOPT_NOOP:
			l--;
			optptr++;
			continue;
		}
		optlen = optptr[1];
		if (optlen<2 || optlen>l)
		  return;
		if (!IPOPT_COPIED(*optptr))
			memset(optptr, IPOPT_NOOP, optlen);
		l -= optlen;
		optptr += optlen;
	}
	opt->ts = 0;
	opt->rr = 0;
	opt->rr_needaddr = 0;
	opt->ts_needaddr = 0;
	opt->ts_needtime = 0;
}

/*
 * Verify options and fill pointers in struct options.
 * Caller should clear *opt, and set opt->data.
 * If opt == NULL, then skb->data should point to IP header.
 */

int ip_options_compile(struct net *net,
		       struct ip_options * opt, struct sk_buff * skb)
{
	int l;
	unsigned char * iph;
	unsigned char * optptr;
	int optlen;
	unsigned char * pp_ptr = NULL;
	struct rtable *rt = NULL;

	if (skb != NULL) {
		rt = skb_rtable(skb);
		optptr = (unsigned char *)&(ip_hdr(skb)[1]);
	} else
		optptr = opt->__data;
	iph = optptr - sizeof(struct iphdr);

	for (l = opt->optlen; l > 0; ) {
		switch (*optptr) {
		      case IPOPT_END:
			for (optptr++, l--; l>0; optptr++, l--) {
				if (*optptr != IPOPT_END) {
					*optptr = IPOPT_END;
					opt->is_changed = 1;
				}
			}
			goto eol;
		      case IPOPT_NOOP:
			l--;
			optptr++;
			continue;
		}
		optlen = optptr[1];
		if (optlen<2 || optlen>l) {
			pp_ptr = optptr;
			goto error;
		}
		switch (*optptr) {
		      case IPOPT_SSRR:
		      case IPOPT_LSRR:
			if (optlen < 3) {
				pp_ptr = optptr + 1;
				goto error;
			}
			if (optptr[2] < 4) {
				pp_ptr = optptr + 2;
				goto error;
			}
			/* NB: cf RFC-1812 5.2.4.1 */
			if (opt->srr) {
				pp_ptr = optptr;
				goto error;
			}
			if (!skb) {
				if (optptr[2] != 4 || optlen < 7 || ((optlen-3) & 3)) {
					pp_ptr = optptr + 1;
					goto error;
				}
				memcpy(&opt->faddr, &optptr[3], 4);
				if (optlen > 7)
					memmove(&optptr[3], &optptr[7], optlen-7);
			}
			opt->is_strictroute = (optptr[0] == IPOPT_SSRR);
			opt->srr = optptr - iph;
			break;
		      case IPOPT_RR:
			if (opt->rr) {
				pp_ptr = optptr;
				goto error;
			}
			if (optlen < 3) {
				pp_ptr = optptr + 1;
				goto error;
			}
			if (optptr[2] < 4) {
				pp_ptr = optptr + 2;
				goto error;
			}
			if (optptr[2] <= optlen) {
				if (optptr[2]+3 > optlen) {
					pp_ptr = optptr + 2;
					goto error;
				}
				if (rt) {
					memcpy(&optptr[optptr[2]-1], &rt->rt_spec_dst, 4);
					opt->is_changed = 1;
				}
				optptr[2] += 4;
				opt->rr_needaddr = 1;
			}
			opt->rr = optptr - iph;
			break;
		      case IPOPT_TIMESTAMP:
			if (opt->ts) {
				pp_ptr = optptr;
				goto error;
			}
			if (optlen < 4) {
				pp_ptr = optptr + 1;
				goto error;
			}
			if (optptr[2] < 5) {
				pp_ptr = optptr + 2;
				goto error;
			}
			if (optptr[2] <= optlen) {
				unsigned char *timeptr = NULL;
				if (optptr[2]+3 > optptr[1]) {
					pp_ptr = optptr + 2;
					goto error;
				}
				switch (optptr[3]&0xF) {
				      case IPOPT_TS_TSONLY:
					opt->ts = optptr - iph;
					if (skb)
						timeptr = &optptr[optptr[2]-1];
					opt->ts_needtime = 1;
					optptr[2] += 4;
					break;
				      case IPOPT_TS_TSANDADDR:
					if (optptr[2]+7 > optptr[1]) {
						pp_ptr = optptr + 2;
						goto error;
					}
					opt->ts = optptr - iph;
					if (rt)  {
						memcpy(&optptr[optptr[2]-1], &rt->rt_spec_dst, 4);
						timeptr = &optptr[optptr[2]+3];
					}
					opt->ts_needaddr = 1;
					opt->ts_needtime = 1;
					optptr[2] += 8;
					break;
				      case IPOPT_TS_PRESPEC:
					if (optptr[2]+7 > optptr[1]) {
						pp_ptr = optptr + 2;
						goto error;
					}
					opt->ts = optptr - iph;
					{
						__be32 addr;
						memcpy(&addr, &optptr[optptr[2]-1], 4);
						if (inet_addr_type(net, addr) == RTN_UNICAST)
							break;
						if (skb)
							timeptr = &optptr[optptr[2]+3];
					}
					opt->ts_needtime = 1;
					optptr[2] += 8;
					break;
				      default:
					if (!skb && !capable(CAP_NET_RAW)) {
						pp_ptr = optptr + 3;
						goto error;
					}
					break;
				}
				if (timeptr) {
					struct timespec tv;
					u32  midtime;
					getnstimeofday(&tv);
					midtime = (tv.tv_sec % 86400) * MSEC_PER_SEC + tv.tv_nsec / NSEC_PER_MSEC;
					put_unaligned_be32(midtime, timeptr);
					opt->is_changed = 1;
				}
			} else {
				unsigned overflow = optptr[3]>>4;
				if (overflow == 15) {
					pp_ptr = optptr + 3;
					goto error;
				}
				opt->ts = optptr - iph;
				if (skb) {
					optptr[3] = (optptr[3]&0xF)|((overflow+1)<<4);
					opt->is_changed = 1;
				}
			}
			break;
		      case IPOPT_RA:
			if (optlen < 4) {
				pp_ptr = optptr + 1;
				goto error;
			}
			if (optptr[2] == 0 && optptr[3] == 0)
				opt->router_alert = optptr - iph;
			break;
		      case IPOPT_CIPSO:
			if ((!skb && !capable(CAP_NET_RAW)) || opt->cipso) {
				pp_ptr = optptr;
				goto error;
			}
			opt->cipso = optptr - iph;
			if (cipso_v4_validate(skb, &optptr)) {
				pp_ptr = optptr;
				goto error;
			}
			break;
		      case IPOPT_SEC:
		      case IPOPT_SID:
		      default:
			if (!skb && !capable(CAP_NET_RAW)) {
				pp_ptr = optptr;
				goto error;
			}
			break;
		}
		l -= optlen;
		optptr += optlen;
	}

eol:
	if (!pp_ptr)
		return 0;

error:
	if (skb) {
		icmp_send(skb, ICMP_PARAMETERPROB, 0, htonl((pp_ptr-iph)<<24));
	}
	return -EINVAL;
}
EXPORT_SYMBOL(ip_options_compile);

/*
 *	Undo all the changes done by ip_options_compile().
 */

void ip_options_undo(struct ip_options * opt)
{
	if (opt->srr) {
		unsigned  char * optptr = opt->__data+opt->srr-sizeof(struct  iphdr);
		memmove(optptr+7, optptr+3, optptr[1]-7);
		memcpy(optptr+3, &opt->faddr, 4);
	}
	if (opt->rr_needaddr) {
		unsigned  char * optptr = opt->__data+opt->rr-sizeof(struct  iphdr);
		optptr[2] -= 4;
		memset(&optptr[optptr[2]-1], 0, 4);
	}
	if (opt->ts) {
		unsigned  char * optptr = opt->__data+opt->ts-sizeof(struct  iphdr);
		if (opt->ts_needtime) {
			optptr[2] -= 4;
			memset(&optptr[optptr[2]-1], 0, 4);
			if ((optptr[3]&0xF) == IPOPT_TS_PRESPEC)
				optptr[2] -= 4;
		}
		if (opt->ts_needaddr) {
			optptr[2] -= 4;
			memset(&optptr[optptr[2]-1], 0, 4);
		}
	}
}

static struct ip_options_rcu *ip_options_get_alloc(const int optlen)
{
	return kzalloc(sizeof(struct ip_options_rcu) + ((optlen + 3) & ~3),
		       GFP_KERNEL);
}

static int ip_options_get_finish(struct net *net, struct ip_options_rcu **optp,
				 struct ip_options_rcu *opt, int optlen)
{
	while (optlen & 3)
		opt->opt.__data[optlen++] = IPOPT_END;
	opt->opt.optlen = optlen;
	if (optlen && ip_options_compile(net, &opt->opt, NULL)) {
		kfree(opt);
		return -EINVAL;
	}
	kfree(*optp);
	*optp = opt;
	return 0;
}

int ip_options_get_from_user(struct net *net, struct ip_options_rcu **optp,
			     unsigned char __user *data, int optlen)
{
	struct ip_options_rcu *opt = ip_options_get_alloc(optlen);

	if (!opt)
		return -ENOMEM;
	if (optlen && copy_from_user(opt->opt.__data, data, optlen)) {
		kfree(opt);
		return -EFAULT;
	}
	return ip_options_get_finish(net, optp, opt, optlen);
}

int ip_options_get(struct net *net, struct ip_options_rcu **optp,
		   unsigned char *data, int optlen)
{
	struct ip_options_rcu *opt = ip_options_get_alloc(optlen);

	if (!opt)
		return -ENOMEM;
	if (optlen)
		memcpy(opt->opt.__data, data, optlen);
	return ip_options_get_finish(net, optp, opt, optlen);
}

void ip_forward_options(struct sk_buff *skb)
{
	struct   ip_options * opt	= &(IPCB(skb)->opt);
	unsigned char * optptr;
	struct rtable *rt = skb_rtable(skb);
	unsigned char *raw = skb_network_header(skb);

	if (opt->rr_needaddr) {
		optptr = (unsigned char *)raw + opt->rr;
		ip_rt_get_source(&optptr[optptr[2]-5], skb, rt);
		opt->is_changed = 1;
	}
	if (opt->srr_is_hit) {
		int srrptr, srrspace;

		optptr = raw + opt->srr;

		for ( srrptr=optptr[2], srrspace = optptr[1];
		     srrptr <= srrspace;
		     srrptr += 4
		     ) {
			if (srrptr + 3 > srrspace)
				break;
			if (memcmp(&ip_hdr(skb)->daddr, &optptr[srrptr-1], 4) == 0)
				break;
		}
		if (srrptr + 3 <= srrspace) {
			opt->is_changed = 1;
			ip_rt_get_source(&optptr[srrptr-1], skb, rt);
			optptr[2] = srrptr+4;
		} else if (net_ratelimit())
			printk(KERN_CRIT "ip_forward(): Argh! Destination lost!\n");
		if (opt->ts_needaddr) {
			optptr = raw + opt->ts;
			ip_rt_get_source(&optptr[optptr[2]-9], skb, rt);
			opt->is_changed = 1;
		}
	}
	if (opt->is_changed) {
		opt->is_changed = 0;
		ip_send_check(ip_hdr(skb));
	}
}

int ip_options_rcv_srr(struct sk_buff *skb)
{
	struct ip_options *opt = &(IPCB(skb)->opt);
	int srrspace, srrptr;
	__be32 nexthop;
	struct iphdr *iph = ip_hdr(skb);
	unsigned char *optptr = skb_network_header(skb) + opt->srr;
	struct rtable *rt = skb_rtable(skb);
	struct rtable *rt2;
	unsigned long orefdst;
	int err;

<<<<<<< HEAD
	if (!opt->srr || !rt)
=======
	if (!rt)
>>>>>>> 56299378
		return 0;

	if (skb->pkt_type != PACKET_HOST)
		return -EINVAL;
	if (rt->rt_type == RTN_UNICAST) {
		if (!opt->is_strictroute)
			return 0;
		icmp_send(skb, ICMP_PARAMETERPROB, 0, htonl(16<<24));
		return -EINVAL;
	}
	if (rt->rt_type != RTN_LOCAL)
		return -EINVAL;

	for (srrptr=optptr[2], srrspace = optptr[1]; srrptr <= srrspace; srrptr += 4) {
		if (srrptr + 3 > srrspace) {
			icmp_send(skb, ICMP_PARAMETERPROB, 0, htonl((opt->srr+2)<<24));
			return -EINVAL;
		}
		memcpy(&nexthop, &optptr[srrptr-1], 4);

		orefdst = skb->_skb_refdst;
		skb_dst_set(skb, NULL);
		err = ip_route_input(skb, nexthop, iph->saddr, iph->tos, skb->dev);
		rt2 = skb_rtable(skb);
		if (err || (rt2->rt_type != RTN_UNICAST && rt2->rt_type != RTN_LOCAL)) {
			skb_dst_drop(skb);
			skb->_skb_refdst = orefdst;
			return -EINVAL;
		}
		refdst_drop(orefdst);
		if (rt2->rt_type != RTN_LOCAL)
			break;
		/* Superfast 8) loopback forward */
		iph->daddr = nexthop;
		opt->is_changed = 1;
	}
	if (srrptr <= srrspace) {
		opt->srr_is_hit = 1;
		opt->is_changed = 1;
	}
	return 0;
}
EXPORT_SYMBOL(ip_options_rcv_srr);<|MERGE_RESOLUTION|>--- conflicted
+++ resolved
@@ -601,11 +601,7 @@
 	unsigned long orefdst;
 	int err;
 
-<<<<<<< HEAD
-	if (!opt->srr || !rt)
-=======
 	if (!rt)
->>>>>>> 56299378
 		return 0;
 
 	if (skb->pkt_type != PACKET_HOST)
