// SPDX-License-Identifier: GPL-2.0
/*
 * Copyright (c) 2015, 2017 Oracle.  All rights reserved.
 * Copyright (c) 2003-2007 Network Appliance, Inc. All rights reserved.
 */

/* Lightweight memory registration using Fast Registration Work
 * Requests (FRWR).
 *
 * FRWR features ordered asynchronous registration and invalidation
 * of arbitrarily-sized memory regions. This is the fastest and safest
 * but most complex memory registration mode.
 */

/* Normal operation
 *
 * A Memory Region is prepared for RDMA Read or Write using a FAST_REG
 * Work Request (frwr_map). When the RDMA operation is finished, this
 * Memory Region is invalidated using a LOCAL_INV Work Request
 * (frwr_unmap_async and frwr_unmap_sync).
 *
 * Typically FAST_REG Work Requests are not signaled, and neither are
 * RDMA Send Work Requests (with the exception of signaling occasionally
 * to prevent provider work queue overflows). This greatly reduces HCA
 * interrupt workload.
 */

/* Transport recovery
 *
 * frwr_map and frwr_unmap_* cannot run at the same time the transport
 * connect worker is running. The connect worker holds the transport
 * send lock, just as ->send_request does. This prevents frwr_map and
 * the connect worker from running concurrently. When a connection is
 * closed, the Receive completion queue is drained before the allowing
 * the connect worker to get control. This prevents frwr_unmap and the
 * connect worker from running concurrently.
 *
 * When the underlying transport disconnects, MRs that are in flight
 * are flushed and are likely unusable. Thus all MRs are destroyed.
 * New MRs are created on demand.
 */

#include <linux/sunrpc/rpc_rdma.h>
#include <linux/sunrpc/svc_rdma.h>

#include "xprt_rdma.h"
#include <trace/events/rpcrdma.h>

#if IS_ENABLED(CONFIG_SUNRPC_DEBUG)
# define RPCDBG_FACILITY	RPCDBG_TRANS
#endif

/**
 * frwr_release_mr - Destroy one MR
 * @mr: MR allocated by frwr_mr_init
 *
 */
void frwr_release_mr(struct rpcrdma_mr *mr)
{
	int rc;

	rc = ib_dereg_mr(mr->frwr.fr_mr);
	if (rc)
		trace_xprtrdma_frwr_dereg(mr, rc);
	kfree(mr->mr_sg);
	kfree(mr);
}

static void frwr_mr_recycle(struct rpcrdma_mr *mr)
{
	struct rpcrdma_xprt *r_xprt = mr->mr_xprt;

	trace_xprtrdma_mr_recycle(mr);

	if (mr->mr_dir != DMA_NONE) {
		trace_xprtrdma_mr_unmap(mr);
		ib_dma_unmap_sg(r_xprt->rx_ep->re_id->device,
				mr->mr_sg, mr->mr_nents, mr->mr_dir);
		mr->mr_dir = DMA_NONE;
	}

	spin_lock(&r_xprt->rx_buf.rb_lock);
	list_del(&mr->mr_all);
	r_xprt->rx_stats.mrs_recycled++;
	spin_unlock(&r_xprt->rx_buf.rb_lock);

	frwr_release_mr(mr);
}

/* frwr_reset - Place MRs back on the free list
 * @req: request to reset
 *
 * Used after a failed marshal. For FRWR, this means the MRs
 * don't have to be fully released and recreated.
 *
 * NB: This is safe only as long as none of @req's MRs are
 * involved with an ongoing asynchronous FAST_REG or LOCAL_INV
 * Work Request.
 */
void frwr_reset(struct rpcrdma_req *req)
{
	struct rpcrdma_mr *mr;

	while ((mr = rpcrdma_mr_pop(&req->rl_registered)))
		rpcrdma_mr_put(mr);
}

/**
 * frwr_mr_init - Initialize one MR
 * @r_xprt: controlling transport instance
 * @mr: generic MR to prepare for FRWR
 *
 * Returns zero if successful. Otherwise a negative errno
 * is returned.
 */
int frwr_mr_init(struct rpcrdma_xprt *r_xprt, struct rpcrdma_mr *mr)
{
	struct rpcrdma_ep *ep = r_xprt->rx_ep;
	unsigned int depth = ep->re_max_fr_depth;
	struct scatterlist *sg;
	struct ib_mr *frmr;
	int rc;

	frmr = ib_alloc_mr(ep->re_pd, ep->re_mrtype, depth);
	if (IS_ERR(frmr))
		goto out_mr_err;

	sg = kcalloc(depth, sizeof(*sg), GFP_NOFS);
	if (!sg)
		goto out_list_err;

	mr->mr_xprt = r_xprt;
	mr->frwr.fr_mr = frmr;
	mr->mr_dir = DMA_NONE;
	INIT_LIST_HEAD(&mr->mr_list);
	init_completion(&mr->frwr.fr_linv_done);

	sg_init_table(sg, depth);
	mr->mr_sg = sg;
	return 0;

out_mr_err:
	rc = PTR_ERR(frmr);
	trace_xprtrdma_frwr_alloc(mr, rc);
	return rc;

out_list_err:
	ib_dereg_mr(frmr);
	return -ENOMEM;
}

/**
 * frwr_query_device - Prepare a transport for use with FRWR
<<<<<<< HEAD
 * @r_xprt: controlling transport instance
 * @device: RDMA device to query
 *
 * On success, sets:
 *	ep->rep_attr
 *	ep->rep_max_requests
 *	ia->ri_max_rdma_segs
 *
 * And these FRWR-related fields:
 *	ia->ri_max_frwr_depth
 *	ia->ri_mrtype
=======
 * @ep: endpoint to fill in
 * @device: RDMA device to query
 *
 * On success, sets:
 *	ep->re_attr
 *	ep->re_max_requests
 *	ep->re_max_rdma_segs
 *	ep->re_max_fr_depth
 *	ep->re_mrtype
>>>>>>> 04d5ce62
 *
 * Return values:
 *   On success, returns zero.
 *   %-EINVAL - the device does not support FRWR memory registration
 *   %-ENOMEM - the device is not sufficiently capable for NFS/RDMA
 */
<<<<<<< HEAD
int frwr_query_device(struct rpcrdma_xprt *r_xprt,
		      const struct ib_device *device)
{
	const struct ib_device_attr *attrs = &device->attrs;
	struct rpcrdma_ia *ia = &r_xprt->rx_ia;
	struct rpcrdma_ep *ep = &r_xprt->rx_ep;
	int max_qp_wr, depth, delta;
	unsigned int max_sge;

	if (!(attrs->device_cap_flags & IB_DEVICE_MEM_MGT_EXTENSIONS) ||
	    attrs->max_fast_reg_page_list_len == 0) {
		pr_err("rpcrdma: 'frwr' mode is not supported by device %s\n",
		       device->name);
		return -EINVAL;
	}

	max_sge = min_t(unsigned int, attrs->max_send_sge,
			RPCRDMA_MAX_SEND_SGES);
	if (max_sge < RPCRDMA_MIN_SEND_SGES) {
		pr_err("rpcrdma: HCA provides only %u send SGEs\n", max_sge);
		return -ENOMEM;
	}
	ep->rep_attr.cap.max_send_sge = max_sge;
	ep->rep_attr.cap.max_recv_sge = 1;
=======
int frwr_query_device(struct rpcrdma_ep *ep, const struct ib_device *device)
{
	const struct ib_device_attr *attrs = &device->attrs;
	int max_qp_wr, depth, delta;
	unsigned int max_sge;
>>>>>>> 04d5ce62

	if (!(attrs->device_cap_flags & IB_DEVICE_MEM_MGT_EXTENSIONS) ||
	    attrs->max_fast_reg_page_list_len == 0) {
		pr_err("rpcrdma: 'frwr' mode is not supported by device %s\n",
		       device->name);
		return -EINVAL;
	}

	max_sge = min_t(unsigned int, attrs->max_send_sge,
			RPCRDMA_MAX_SEND_SGES);
	if (max_sge < RPCRDMA_MIN_SEND_SGES) {
		pr_err("rpcrdma: HCA provides only %u send SGEs\n", max_sge);
		return -ENOMEM;
	}
	ep->re_attr.cap.max_send_sge = max_sge;
	ep->re_attr.cap.max_recv_sge = 1;

	ep->re_mrtype = IB_MR_TYPE_MEM_REG;
	if (attrs->device_cap_flags & IB_DEVICE_SG_GAPS_REG)
		ep->re_mrtype = IB_MR_TYPE_SG_GAPS;

	/* Quirk: Some devices advertise a large max_fast_reg_page_list_len
	 * capability, but perform optimally when the MRs are not larger
	 * than a page.
	 */
	if (attrs->max_sge_rd > RPCRDMA_MAX_HDR_SEGS)
<<<<<<< HEAD
		ia->ri_max_frwr_depth = attrs->max_sge_rd;
	else
		ia->ri_max_frwr_depth = attrs->max_fast_reg_page_list_len;
	if (ia->ri_max_frwr_depth > RPCRDMA_MAX_DATA_SEGS)
		ia->ri_max_frwr_depth = RPCRDMA_MAX_DATA_SEGS;
=======
		ep->re_max_fr_depth = attrs->max_sge_rd;
	else
		ep->re_max_fr_depth = attrs->max_fast_reg_page_list_len;
	if (ep->re_max_fr_depth > RPCRDMA_MAX_DATA_SEGS)
		ep->re_max_fr_depth = RPCRDMA_MAX_DATA_SEGS;
>>>>>>> 04d5ce62

	/* Add room for frwr register and invalidate WRs.
	 * 1. FRWR reg WR for head
	 * 2. FRWR invalidate WR for head
	 * 3. N FRWR reg WRs for pagelist
	 * 4. N FRWR invalidate WRs for pagelist
	 * 5. FRWR reg WR for tail
	 * 6. FRWR invalidate WR for tail
	 * 7. The RDMA_SEND WR
	 */
	depth = 7;

	/* Calculate N if the device max FRWR depth is smaller than
	 * RPCRDMA_MAX_DATA_SEGS.
	 */
	if (ep->re_max_fr_depth < RPCRDMA_MAX_DATA_SEGS) {
		delta = RPCRDMA_MAX_DATA_SEGS - ep->re_max_fr_depth;
		do {
			depth += 2; /* FRWR reg + invalidate */
			delta -= ep->re_max_fr_depth;
		} while (delta > 0);
	}

	max_qp_wr = attrs->max_qp_wr;
	max_qp_wr -= RPCRDMA_BACKWARD_WRS;
	max_qp_wr -= 1;
	if (max_qp_wr < RPCRDMA_MIN_SLOT_TABLE)
		return -ENOMEM;
<<<<<<< HEAD
	if (ep->rep_max_requests > max_qp_wr)
		ep->rep_max_requests = max_qp_wr;
	ep->rep_attr.cap.max_send_wr = ep->rep_max_requests * depth;
	if (ep->rep_attr.cap.max_send_wr > max_qp_wr) {
		ep->rep_max_requests = max_qp_wr / depth;
		if (!ep->rep_max_requests)
			return -ENOMEM;
		ep->rep_attr.cap.max_send_wr = ep->rep_max_requests * depth;
	}
	ep->rep_attr.cap.max_send_wr += RPCRDMA_BACKWARD_WRS;
	ep->rep_attr.cap.max_send_wr += 1; /* for ib_drain_sq */
	ep->rep_attr.cap.max_recv_wr = ep->rep_max_requests;
	ep->rep_attr.cap.max_recv_wr += RPCRDMA_BACKWARD_WRS;
	ep->rep_attr.cap.max_recv_wr += 1; /* for ib_drain_rq */

	ia->ri_max_rdma_segs =
		DIV_ROUND_UP(RPCRDMA_MAX_DATA_SEGS, ia->ri_max_frwr_depth);
	/* Reply chunks require segments for head and tail buffers */
	ia->ri_max_rdma_segs += 2;
	if (ia->ri_max_rdma_segs > RPCRDMA_MAX_HDR_SEGS)
		ia->ri_max_rdma_segs = RPCRDMA_MAX_HDR_SEGS;
=======
	if (ep->re_max_requests > max_qp_wr)
		ep->re_max_requests = max_qp_wr;
	ep->re_attr.cap.max_send_wr = ep->re_max_requests * depth;
	if (ep->re_attr.cap.max_send_wr > max_qp_wr) {
		ep->re_max_requests = max_qp_wr / depth;
		if (!ep->re_max_requests)
			return -ENOMEM;
		ep->re_attr.cap.max_send_wr = ep->re_max_requests * depth;
	}
	ep->re_attr.cap.max_send_wr += RPCRDMA_BACKWARD_WRS;
	ep->re_attr.cap.max_send_wr += 1; /* for ib_drain_sq */
	ep->re_attr.cap.max_recv_wr = ep->re_max_requests;
	ep->re_attr.cap.max_recv_wr += RPCRDMA_BACKWARD_WRS;
	ep->re_attr.cap.max_recv_wr += 1; /* for ib_drain_rq */

	ep->re_max_rdma_segs =
		DIV_ROUND_UP(RPCRDMA_MAX_DATA_SEGS, ep->re_max_fr_depth);
	/* Reply chunks require segments for head and tail buffers */
	ep->re_max_rdma_segs += 2;
	if (ep->re_max_rdma_segs > RPCRDMA_MAX_HDR_SEGS)
		ep->re_max_rdma_segs = RPCRDMA_MAX_HDR_SEGS;
>>>>>>> 04d5ce62

	/* Ensure the underlying device is capable of conveying the
	 * largest r/wsize NFS will ask for. This guarantees that
	 * failing over from one RDMA device to another will not
	 * break NFS I/O.
	 */
<<<<<<< HEAD
	if ((ia->ri_max_rdma_segs * ia->ri_max_frwr_depth) < RPCRDMA_MAX_SEGS)
=======
	if ((ep->re_max_rdma_segs * ep->re_max_fr_depth) < RPCRDMA_MAX_SEGS)
>>>>>>> 04d5ce62
		return -ENOMEM;

	return 0;
}

/**
 * frwr_map - Register a memory region
 * @r_xprt: controlling transport
 * @seg: memory region co-ordinates
 * @nsegs: number of segments remaining
 * @writing: true when RDMA Write will be used
 * @xid: XID of RPC using the registered memory
 * @mr: MR to fill in
 *
 * Prepare a REG_MR Work Request to register a memory region
 * for remote access via RDMA READ or RDMA WRITE.
 *
 * Returns the next segment or a negative errno pointer.
 * On success, @mr is filled in.
 */
struct rpcrdma_mr_seg *frwr_map(struct rpcrdma_xprt *r_xprt,
				struct rpcrdma_mr_seg *seg,
				int nsegs, bool writing, __be32 xid,
				struct rpcrdma_mr *mr)
{
	struct rpcrdma_ep *ep = r_xprt->rx_ep;
	struct ib_reg_wr *reg_wr;
	int i, n, dma_nents;
	struct ib_mr *ibmr;
	u8 key;

	if (nsegs > ep->re_max_fr_depth)
		nsegs = ep->re_max_fr_depth;
	for (i = 0; i < nsegs;) {
		if (seg->mr_page)
			sg_set_page(&mr->mr_sg[i],
				    seg->mr_page,
				    seg->mr_len,
				    offset_in_page(seg->mr_offset));
		else
			sg_set_buf(&mr->mr_sg[i], seg->mr_offset,
				   seg->mr_len);

		++seg;
		++i;
		if (ep->re_mrtype == IB_MR_TYPE_SG_GAPS)
			continue;
		if ((i < nsegs && offset_in_page(seg->mr_offset)) ||
		    offset_in_page((seg-1)->mr_offset + (seg-1)->mr_len))
			break;
	}
	mr->mr_dir = rpcrdma_data_dir(writing);
	mr->mr_nents = i;

<<<<<<< HEAD
	dma_nents = ib_dma_map_sg(ia->ri_id->device, mr->mr_sg, mr->mr_nents,
=======
	dma_nents = ib_dma_map_sg(ep->re_id->device, mr->mr_sg, mr->mr_nents,
>>>>>>> 04d5ce62
				  mr->mr_dir);
	if (!dma_nents)
		goto out_dmamap_err;

	ibmr = mr->frwr.fr_mr;
	n = ib_map_mr_sg(ibmr, mr->mr_sg, dma_nents, NULL, PAGE_SIZE);
	if (n != dma_nents)
		goto out_mapmr_err;

	ibmr->iova &= 0x00000000ffffffff;
	ibmr->iova |= ((u64)be32_to_cpu(xid)) << 32;
	key = (u8)(ibmr->rkey & 0x000000FF);
	ib_update_fast_reg_key(ibmr, ++key);

	reg_wr = &mr->frwr.fr_regwr;
	reg_wr->mr = ibmr;
	reg_wr->key = ibmr->rkey;
	reg_wr->access = writing ?
			 IB_ACCESS_REMOTE_WRITE | IB_ACCESS_LOCAL_WRITE :
			 IB_ACCESS_REMOTE_READ;

	mr->mr_handle = ibmr->rkey;
	mr->mr_length = ibmr->length;
	mr->mr_offset = ibmr->iova;
	trace_xprtrdma_mr_map(mr);

	return seg;

out_dmamap_err:
	mr->mr_dir = DMA_NONE;
	trace_xprtrdma_frwr_sgerr(mr, i);
	return ERR_PTR(-EIO);

out_mapmr_err:
	trace_xprtrdma_frwr_maperr(mr, n);
	return ERR_PTR(-EIO);
}

/**
 * frwr_wc_fastreg - Invoked by RDMA provider for a flushed FastReg WC
 * @cq: completion queue
 * @wc: WCE for a completed FastReg WR
 *
 */
static void frwr_wc_fastreg(struct ib_cq *cq, struct ib_wc *wc)
{
	struct ib_cqe *cqe = wc->wr_cqe;
	struct rpcrdma_frwr *frwr =
		container_of(cqe, struct rpcrdma_frwr, fr_cqe);

	/* WARNING: Only wr_cqe and status are reliable at this point */
	trace_xprtrdma_wc_fastreg(wc, frwr);
	/* The MR will get recycled when the associated req is retransmitted */

	rpcrdma_flush_disconnect(cq, wc);
}

/**
 * frwr_send - post Send WRs containing the RPC Call message
 * @r_xprt: controlling transport instance
 * @req: prepared RPC Call
 *
 * For FRWR, chain any FastReg WRs to the Send WR. Only a
 * single ib_post_send call is needed to register memory
 * and then post the Send WR.
 *
 * Returns the return code from ib_post_send.
 *
 * Caller must hold the transport send lock to ensure that the
 * pointers to the transport's rdma_cm_id and QP are stable.
 */
int frwr_send(struct rpcrdma_xprt *r_xprt, struct rpcrdma_req *req)
{
	struct ib_send_wr *post_wr;
	struct rpcrdma_mr *mr;

	post_wr = &req->rl_wr;
	list_for_each_entry(mr, &req->rl_registered, mr_list) {
		struct rpcrdma_frwr *frwr;

		frwr = &mr->frwr;

		frwr->fr_cqe.done = frwr_wc_fastreg;
		frwr->fr_regwr.wr.next = post_wr;
		frwr->fr_regwr.wr.wr_cqe = &frwr->fr_cqe;
		frwr->fr_regwr.wr.num_sge = 0;
		frwr->fr_regwr.wr.opcode = IB_WR_REG_MR;
		frwr->fr_regwr.wr.send_flags = 0;

		post_wr = &frwr->fr_regwr.wr;
	}

	return ib_post_send(r_xprt->rx_ep->re_id->qp, post_wr, NULL);
}

/**
 * frwr_reminv - handle a remotely invalidated mr on the @mrs list
 * @rep: Received reply
 * @mrs: list of MRs to check
 *
 */
void frwr_reminv(struct rpcrdma_rep *rep, struct list_head *mrs)
{
	struct rpcrdma_mr *mr;

	list_for_each_entry(mr, mrs, mr_list)
		if (mr->mr_handle == rep->rr_inv_rkey) {
			list_del_init(&mr->mr_list);
			trace_xprtrdma_mr_reminv(mr);
			rpcrdma_mr_put(mr);
			break;	/* only one invalidated MR per RPC */
		}
}

static void __frwr_release_mr(struct ib_wc *wc, struct rpcrdma_mr *mr)
{
	if (wc->status != IB_WC_SUCCESS)
		frwr_mr_recycle(mr);
	else
		rpcrdma_mr_put(mr);
}

/**
 * frwr_wc_localinv - Invoked by RDMA provider for a LOCAL_INV WC
 * @cq: completion queue
 * @wc: WCE for a completed LocalInv WR
 *
 */
static void frwr_wc_localinv(struct ib_cq *cq, struct ib_wc *wc)
{
	struct ib_cqe *cqe = wc->wr_cqe;
	struct rpcrdma_frwr *frwr =
		container_of(cqe, struct rpcrdma_frwr, fr_cqe);
	struct rpcrdma_mr *mr = container_of(frwr, struct rpcrdma_mr, frwr);

	/* WARNING: Only wr_cqe and status are reliable at this point */
	trace_xprtrdma_wc_li(wc, frwr);
	__frwr_release_mr(wc, mr);

	rpcrdma_flush_disconnect(cq, wc);
}

/**
 * frwr_wc_localinv_wake - Invoked by RDMA provider for a LOCAL_INV WC
 * @cq: completion queue
 * @wc: WCE for a completed LocalInv WR
 *
 * Awaken anyone waiting for an MR to finish being fenced.
 */
static void frwr_wc_localinv_wake(struct ib_cq *cq, struct ib_wc *wc)
{
	struct ib_cqe *cqe = wc->wr_cqe;
	struct rpcrdma_frwr *frwr =
		container_of(cqe, struct rpcrdma_frwr, fr_cqe);
	struct rpcrdma_mr *mr = container_of(frwr, struct rpcrdma_mr, frwr);

	/* WARNING: Only wr_cqe and status are reliable at this point */
	trace_xprtrdma_wc_li_wake(wc, frwr);
	__frwr_release_mr(wc, mr);
	complete(&frwr->fr_linv_done);

	rpcrdma_flush_disconnect(cq, wc);
}

/**
 * frwr_unmap_sync - invalidate memory regions that were registered for @req
 * @r_xprt: controlling transport instance
 * @req: rpcrdma_req with a non-empty list of MRs to process
 *
 * Sleeps until it is safe for the host CPU to access the previously mapped
 * memory regions. This guarantees that registered MRs are properly fenced
 * from the server before the RPC consumer accesses the data in them. It
 * also ensures proper Send flow control: waking the next RPC waits until
 * this RPC has relinquished all its Send Queue entries.
 */
void frwr_unmap_sync(struct rpcrdma_xprt *r_xprt, struct rpcrdma_req *req)
{
	struct ib_send_wr *first, **prev, *last;
	const struct ib_send_wr *bad_wr;
	struct rpcrdma_frwr *frwr;
	struct rpcrdma_mr *mr;
	int rc;

	/* ORDER: Invalidate all of the MRs first
	 *
	 * Chain the LOCAL_INV Work Requests and post them with
	 * a single ib_post_send() call.
	 */
	frwr = NULL;
	prev = &first;
	while ((mr = rpcrdma_mr_pop(&req->rl_registered))) {

		trace_xprtrdma_mr_localinv(mr);
		r_xprt->rx_stats.local_inv_needed++;

		frwr = &mr->frwr;
		frwr->fr_cqe.done = frwr_wc_localinv;
		last = &frwr->fr_invwr;
		last->next = NULL;
		last->wr_cqe = &frwr->fr_cqe;
		last->sg_list = NULL;
		last->num_sge = 0;
		last->opcode = IB_WR_LOCAL_INV;
		last->send_flags = IB_SEND_SIGNALED;
		last->ex.invalidate_rkey = mr->mr_handle;

		*prev = last;
		prev = &last->next;
	}

	/* Strong send queue ordering guarantees that when the
	 * last WR in the chain completes, all WRs in the chain
	 * are complete.
	 */
	frwr->fr_cqe.done = frwr_wc_localinv_wake;
	reinit_completion(&frwr->fr_linv_done);

	/* Transport disconnect drains the receive CQ before it
	 * replaces the QP. The RPC reply handler won't call us
	 * unless re_id->qp is a valid pointer.
	 */
	bad_wr = NULL;
	rc = ib_post_send(r_xprt->rx_ep->re_id->qp, first, &bad_wr);

	/* The final LOCAL_INV WR in the chain is supposed to
	 * do the wake. If it was never posted, the wake will
	 * not happen, so don't wait in that case.
	 */
	if (bad_wr != first)
		wait_for_completion(&frwr->fr_linv_done);
	if (!rc)
		return;

	/* Recycle MRs in the LOCAL_INV chain that did not get posted.
	 */
	trace_xprtrdma_post_linv(req, rc);
	while (bad_wr) {
		frwr = container_of(bad_wr, struct rpcrdma_frwr,
				    fr_invwr);
		mr = container_of(frwr, struct rpcrdma_mr, frwr);
		bad_wr = bad_wr->next;

		list_del_init(&mr->mr_list);
		frwr_mr_recycle(mr);
	}
}

/**
 * frwr_wc_localinv_done - Invoked by RDMA provider for a signaled LOCAL_INV WC
 * @cq:	completion queue
 * @wc:	WCE for a completed LocalInv WR
 *
 */
static void frwr_wc_localinv_done(struct ib_cq *cq, struct ib_wc *wc)
{
	struct ib_cqe *cqe = wc->wr_cqe;
	struct rpcrdma_frwr *frwr =
		container_of(cqe, struct rpcrdma_frwr, fr_cqe);
	struct rpcrdma_mr *mr = container_of(frwr, struct rpcrdma_mr, frwr);
	struct rpcrdma_rep *rep = mr->mr_req->rl_reply;

	/* WARNING: Only wr_cqe and status are reliable at this point */
	trace_xprtrdma_wc_li_done(wc, frwr);
	__frwr_release_mr(wc, mr);

	/* Ensure @rep is generated before __frwr_release_mr */
	smp_rmb();
	rpcrdma_complete_rqst(rep);

	rpcrdma_flush_disconnect(cq, wc);
}

/**
 * frwr_unmap_async - invalidate memory regions that were registered for @req
 * @r_xprt: controlling transport instance
 * @req: rpcrdma_req with a non-empty list of MRs to process
 *
 * This guarantees that registered MRs are properly fenced from the
 * server before the RPC consumer accesses the data in them. It also
 * ensures proper Send flow control: waking the next RPC waits until
 * this RPC has relinquished all its Send Queue entries.
 */
void frwr_unmap_async(struct rpcrdma_xprt *r_xprt, struct rpcrdma_req *req)
{
	struct ib_send_wr *first, *last, **prev;
	const struct ib_send_wr *bad_wr;
	struct rpcrdma_frwr *frwr;
	struct rpcrdma_mr *mr;
	int rc;

	/* Chain the LOCAL_INV Work Requests and post them with
	 * a single ib_post_send() call.
	 */
	frwr = NULL;
	prev = &first;
	while ((mr = rpcrdma_mr_pop(&req->rl_registered))) {

		trace_xprtrdma_mr_localinv(mr);
		r_xprt->rx_stats.local_inv_needed++;

		frwr = &mr->frwr;
		frwr->fr_cqe.done = frwr_wc_localinv;
		last = &frwr->fr_invwr;
		last->next = NULL;
		last->wr_cqe = &frwr->fr_cqe;
		last->sg_list = NULL;
		last->num_sge = 0;
		last->opcode = IB_WR_LOCAL_INV;
		last->send_flags = IB_SEND_SIGNALED;
		last->ex.invalidate_rkey = mr->mr_handle;

		*prev = last;
		prev = &last->next;
	}

	/* Strong send queue ordering guarantees that when the
	 * last WR in the chain completes, all WRs in the chain
	 * are complete. The last completion will wake up the
	 * RPC waiter.
	 */
	frwr->fr_cqe.done = frwr_wc_localinv_done;

	/* Transport disconnect drains the receive CQ before it
	 * replaces the QP. The RPC reply handler won't call us
	 * unless re_id->qp is a valid pointer.
	 */
	bad_wr = NULL;
	rc = ib_post_send(r_xprt->rx_ep->re_id->qp, first, &bad_wr);
	if (!rc)
		return;

	/* Recycle MRs in the LOCAL_INV chain that did not get posted.
	 */
	trace_xprtrdma_post_linv(req, rc);
	while (bad_wr) {
		frwr = container_of(bad_wr, struct rpcrdma_frwr, fr_invwr);
		mr = container_of(frwr, struct rpcrdma_mr, frwr);
		bad_wr = bad_wr->next;

		frwr_mr_recycle(mr);
	}

	/* The final LOCAL_INV WR in the chain is supposed to
	 * do the wake. If it was never posted, the wake will
	 * not happen, so wake here in that case.
	 */
	rpcrdma_complete_rqst(req->rl_reply);
}<|MERGE_RESOLUTION|>--- conflicted
+++ resolved
@@ -151,19 +151,6 @@
 
 /**
  * frwr_query_device - Prepare a transport for use with FRWR
-<<<<<<< HEAD
- * @r_xprt: controlling transport instance
- * @device: RDMA device to query
- *
- * On success, sets:
- *	ep->rep_attr
- *	ep->rep_max_requests
- *	ia->ri_max_rdma_segs
- *
- * And these FRWR-related fields:
- *	ia->ri_max_frwr_depth
- *	ia->ri_mrtype
-=======
  * @ep: endpoint to fill in
  * @device: RDMA device to query
  *
@@ -173,20 +160,15 @@
  *	ep->re_max_rdma_segs
  *	ep->re_max_fr_depth
  *	ep->re_mrtype
->>>>>>> 04d5ce62
  *
  * Return values:
  *   On success, returns zero.
  *   %-EINVAL - the device does not support FRWR memory registration
  *   %-ENOMEM - the device is not sufficiently capable for NFS/RDMA
  */
-<<<<<<< HEAD
-int frwr_query_device(struct rpcrdma_xprt *r_xprt,
-		      const struct ib_device *device)
+int frwr_query_device(struct rpcrdma_ep *ep, const struct ib_device *device)
 {
 	const struct ib_device_attr *attrs = &device->attrs;
-	struct rpcrdma_ia *ia = &r_xprt->rx_ia;
-	struct rpcrdma_ep *ep = &r_xprt->rx_ep;
 	int max_qp_wr, depth, delta;
 	unsigned int max_sge;
 
@@ -203,29 +185,6 @@
 		pr_err("rpcrdma: HCA provides only %u send SGEs\n", max_sge);
 		return -ENOMEM;
 	}
-	ep->rep_attr.cap.max_send_sge = max_sge;
-	ep->rep_attr.cap.max_recv_sge = 1;
-=======
-int frwr_query_device(struct rpcrdma_ep *ep, const struct ib_device *device)
-{
-	const struct ib_device_attr *attrs = &device->attrs;
-	int max_qp_wr, depth, delta;
-	unsigned int max_sge;
->>>>>>> 04d5ce62
-
-	if (!(attrs->device_cap_flags & IB_DEVICE_MEM_MGT_EXTENSIONS) ||
-	    attrs->max_fast_reg_page_list_len == 0) {
-		pr_err("rpcrdma: 'frwr' mode is not supported by device %s\n",
-		       device->name);
-		return -EINVAL;
-	}
-
-	max_sge = min_t(unsigned int, attrs->max_send_sge,
-			RPCRDMA_MAX_SEND_SGES);
-	if (max_sge < RPCRDMA_MIN_SEND_SGES) {
-		pr_err("rpcrdma: HCA provides only %u send SGEs\n", max_sge);
-		return -ENOMEM;
-	}
 	ep->re_attr.cap.max_send_sge = max_sge;
 	ep->re_attr.cap.max_recv_sge = 1;
 
@@ -238,19 +197,11 @@
 	 * than a page.
 	 */
 	if (attrs->max_sge_rd > RPCRDMA_MAX_HDR_SEGS)
-<<<<<<< HEAD
-		ia->ri_max_frwr_depth = attrs->max_sge_rd;
-	else
-		ia->ri_max_frwr_depth = attrs->max_fast_reg_page_list_len;
-	if (ia->ri_max_frwr_depth > RPCRDMA_MAX_DATA_SEGS)
-		ia->ri_max_frwr_depth = RPCRDMA_MAX_DATA_SEGS;
-=======
 		ep->re_max_fr_depth = attrs->max_sge_rd;
 	else
 		ep->re_max_fr_depth = attrs->max_fast_reg_page_list_len;
 	if (ep->re_max_fr_depth > RPCRDMA_MAX_DATA_SEGS)
 		ep->re_max_fr_depth = RPCRDMA_MAX_DATA_SEGS;
->>>>>>> 04d5ce62
 
 	/* Add room for frwr register and invalidate WRs.
 	 * 1. FRWR reg WR for head
@@ -279,29 +230,6 @@
 	max_qp_wr -= 1;
 	if (max_qp_wr < RPCRDMA_MIN_SLOT_TABLE)
 		return -ENOMEM;
-<<<<<<< HEAD
-	if (ep->rep_max_requests > max_qp_wr)
-		ep->rep_max_requests = max_qp_wr;
-	ep->rep_attr.cap.max_send_wr = ep->rep_max_requests * depth;
-	if (ep->rep_attr.cap.max_send_wr > max_qp_wr) {
-		ep->rep_max_requests = max_qp_wr / depth;
-		if (!ep->rep_max_requests)
-			return -ENOMEM;
-		ep->rep_attr.cap.max_send_wr = ep->rep_max_requests * depth;
-	}
-	ep->rep_attr.cap.max_send_wr += RPCRDMA_BACKWARD_WRS;
-	ep->rep_attr.cap.max_send_wr += 1; /* for ib_drain_sq */
-	ep->rep_attr.cap.max_recv_wr = ep->rep_max_requests;
-	ep->rep_attr.cap.max_recv_wr += RPCRDMA_BACKWARD_WRS;
-	ep->rep_attr.cap.max_recv_wr += 1; /* for ib_drain_rq */
-
-	ia->ri_max_rdma_segs =
-		DIV_ROUND_UP(RPCRDMA_MAX_DATA_SEGS, ia->ri_max_frwr_depth);
-	/* Reply chunks require segments for head and tail buffers */
-	ia->ri_max_rdma_segs += 2;
-	if (ia->ri_max_rdma_segs > RPCRDMA_MAX_HDR_SEGS)
-		ia->ri_max_rdma_segs = RPCRDMA_MAX_HDR_SEGS;
-=======
 	if (ep->re_max_requests > max_qp_wr)
 		ep->re_max_requests = max_qp_wr;
 	ep->re_attr.cap.max_send_wr = ep->re_max_requests * depth;
@@ -323,18 +251,13 @@
 	ep->re_max_rdma_segs += 2;
 	if (ep->re_max_rdma_segs > RPCRDMA_MAX_HDR_SEGS)
 		ep->re_max_rdma_segs = RPCRDMA_MAX_HDR_SEGS;
->>>>>>> 04d5ce62
 
 	/* Ensure the underlying device is capable of conveying the
 	 * largest r/wsize NFS will ask for. This guarantees that
 	 * failing over from one RDMA device to another will not
 	 * break NFS I/O.
 	 */
-<<<<<<< HEAD
-	if ((ia->ri_max_rdma_segs * ia->ri_max_frwr_depth) < RPCRDMA_MAX_SEGS)
-=======
 	if ((ep->re_max_rdma_segs * ep->re_max_fr_depth) < RPCRDMA_MAX_SEGS)
->>>>>>> 04d5ce62
 		return -ENOMEM;
 
 	return 0;
@@ -389,11 +312,7 @@
 	mr->mr_dir = rpcrdma_data_dir(writing);
 	mr->mr_nents = i;
 
-<<<<<<< HEAD
-	dma_nents = ib_dma_map_sg(ia->ri_id->device, mr->mr_sg, mr->mr_nents,
-=======
 	dma_nents = ib_dma_map_sg(ep->re_id->device, mr->mr_sg, mr->mr_nents,
->>>>>>> 04d5ce62
 				  mr->mr_dir);
 	if (!dma_nents)
 		goto out_dmamap_err;
