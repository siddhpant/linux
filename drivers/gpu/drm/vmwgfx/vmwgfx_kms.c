/**************************************************************************
 *
 * Copyright © 2009-2015 VMware, Inc., Palo Alto, CA., USA
 * All Rights Reserved.
 *
 * Permission is hereby granted, free of charge, to any person obtaining a
 * copy of this software and associated documentation files (the
 * "Software"), to deal in the Software without restriction, including
 * without limitation the rights to use, copy, modify, merge, publish,
 * distribute, sub license, and/or sell copies of the Software, and to
 * permit persons to whom the Software is furnished to do so, subject to
 * the following conditions:
 *
 * The above copyright notice and this permission notice (including the
 * next paragraph) shall be included in all copies or substantial portions
 * of the Software.
 *
 * THE SOFTWARE IS PROVIDED "AS IS", WITHOUT WARRANTY OF ANY KIND, EXPRESS OR
 * IMPLIED, INCLUDING BUT NOT LIMITED TO THE WARRANTIES OF MERCHANTABILITY,
 * FITNESS FOR A PARTICULAR PURPOSE AND NON-INFRINGEMENT. IN NO EVENT SHALL
 * THE COPYRIGHT HOLDERS, AUTHORS AND/OR ITS SUPPLIERS BE LIABLE FOR ANY CLAIM,
 * DAMAGES OR OTHER LIABILITY, WHETHER IN AN ACTION OF CONTRACT, TORT OR
 * OTHERWISE, ARISING FROM, OUT OF OR IN CONNECTION WITH THE SOFTWARE OR THE
 * USE OR OTHER DEALINGS IN THE SOFTWARE.
 *
 **************************************************************************/

#include "vmwgfx_kms.h"


/* Might need a hrtimer here? */
#define VMWGFX_PRESENT_RATE ((HZ / 60 > 0) ? HZ / 60 : 1)

void vmw_du_cleanup(struct vmw_display_unit *du)
{
	if (du->cursor_surface)
		vmw_surface_unreference(&du->cursor_surface);
	if (du->cursor_dmabuf)
		vmw_dmabuf_unreference(&du->cursor_dmabuf);
	drm_connector_unregister(&du->connector);
	drm_crtc_cleanup(&du->crtc);
	drm_encoder_cleanup(&du->encoder);
	drm_connector_cleanup(&du->connector);
}

/*
 * Display Unit Cursor functions
 */

int vmw_cursor_update_image(struct vmw_private *dev_priv,
			    u32 *image, u32 width, u32 height,
			    u32 hotspotX, u32 hotspotY)
{
	struct {
		u32 cmd;
		SVGAFifoCmdDefineAlphaCursor cursor;
	} *cmd;
	u32 image_size = width * height * 4;
	u32 cmd_size = sizeof(*cmd) + image_size;

	if (!image)
		return -EINVAL;

	cmd = vmw_fifo_reserve(dev_priv, cmd_size);
	if (unlikely(cmd == NULL)) {
		DRM_ERROR("Fifo reserve failed.\n");
		return -ENOMEM;
	}

	memset(cmd, 0, sizeof(*cmd));

	memcpy(&cmd[1], image, image_size);

	cmd->cmd = SVGA_CMD_DEFINE_ALPHA_CURSOR;
	cmd->cursor.id = 0;
	cmd->cursor.width = width;
	cmd->cursor.height = height;
	cmd->cursor.hotspotX = hotspotX;
	cmd->cursor.hotspotY = hotspotY;

	vmw_fifo_commit(dev_priv, cmd_size);

	return 0;
}

int vmw_cursor_update_dmabuf(struct vmw_private *dev_priv,
			     struct vmw_dma_buffer *dmabuf,
			     u32 width, u32 height,
			     u32 hotspotX, u32 hotspotY)
{
	struct ttm_bo_kmap_obj map;
	unsigned long kmap_offset;
	unsigned long kmap_num;
	void *virtual;
	bool dummy;
	int ret;

	kmap_offset = 0;
	kmap_num = (width*height*4 + PAGE_SIZE - 1) >> PAGE_SHIFT;

	ret = ttm_bo_reserve(&dmabuf->base, true, false, false, NULL);
	if (unlikely(ret != 0)) {
		DRM_ERROR("reserve failed\n");
		return -EINVAL;
	}

	ret = ttm_bo_kmap(&dmabuf->base, kmap_offset, kmap_num, &map);
	if (unlikely(ret != 0))
		goto err_unreserve;

	virtual = ttm_kmap_obj_virtual(&map, &dummy);
	ret = vmw_cursor_update_image(dev_priv, virtual, width, height,
				      hotspotX, hotspotY);

	ttm_bo_kunmap(&map);
err_unreserve:
	ttm_bo_unreserve(&dmabuf->base);

	return ret;
}


void vmw_cursor_update_position(struct vmw_private *dev_priv,
				bool show, int x, int y)
{
	u32 __iomem *fifo_mem = dev_priv->mmio_virt;
	uint32_t count;

	iowrite32(show ? 1 : 0, fifo_mem + SVGA_FIFO_CURSOR_ON);
	iowrite32(x, fifo_mem + SVGA_FIFO_CURSOR_X);
	iowrite32(y, fifo_mem + SVGA_FIFO_CURSOR_Y);
	count = ioread32(fifo_mem + SVGA_FIFO_CURSOR_COUNT);
	iowrite32(++count, fifo_mem + SVGA_FIFO_CURSOR_COUNT);
}

int vmw_du_crtc_cursor_set(struct drm_crtc *crtc, struct drm_file *file_priv,
			   uint32_t handle, uint32_t width, uint32_t height)
{
	struct vmw_private *dev_priv = vmw_priv(crtc->dev);
	struct vmw_display_unit *du = vmw_crtc_to_du(crtc);
	struct vmw_surface *surface = NULL;
	struct vmw_dma_buffer *dmabuf = NULL;
	int ret;

	/*
	 * FIXME: Unclear whether there's any global state touched by the
	 * cursor_set function, especially vmw_cursor_update_position looks
	 * suspicious. For now take the easy route and reacquire all locks. We
	 * can do this since the caller in the drm core doesn't check anything
	 * which is protected by any looks.
	 */
	drm_modeset_unlock_crtc(crtc);
	drm_modeset_lock_all(dev_priv->dev);

	/* A lot of the code assumes this */
	if (handle && (width != 64 || height != 64)) {
		ret = -EINVAL;
		goto out;
	}

	if (handle) {
		struct ttm_object_file *tfile = vmw_fpriv(file_priv)->tfile;

		ret = vmw_user_lookup_handle(dev_priv, tfile,
					     handle, &surface, &dmabuf);
		if (ret) {
			DRM_ERROR("failed to find surface or dmabuf: %i\n", ret);
			ret = -EINVAL;
			goto out;
		}
	}

	/* need to do this before taking down old image */
	if (surface && !surface->snooper.image) {
		DRM_ERROR("surface not suitable for cursor\n");
		vmw_surface_unreference(&surface);
		ret = -EINVAL;
		goto out;
	}

	/* takedown old cursor */
	if (du->cursor_surface) {
		du->cursor_surface->snooper.crtc = NULL;
		vmw_surface_unreference(&du->cursor_surface);
	}
	if (du->cursor_dmabuf)
		vmw_dmabuf_unreference(&du->cursor_dmabuf);

	/* setup new image */
	if (surface) {
		/* vmw_user_surface_lookup takes one reference */
		du->cursor_surface = surface;

		du->cursor_surface->snooper.crtc = crtc;
		du->cursor_age = du->cursor_surface->snooper.age;
		vmw_cursor_update_image(dev_priv, surface->snooper.image,
					64, 64, du->hotspot_x, du->hotspot_y);
	} else if (dmabuf) {
		/* vmw_user_surface_lookup takes one reference */
		du->cursor_dmabuf = dmabuf;

		ret = vmw_cursor_update_dmabuf(dev_priv, dmabuf, width, height,
					       du->hotspot_x, du->hotspot_y);
	} else {
		vmw_cursor_update_position(dev_priv, false, 0, 0);
		ret = 0;
		goto out;
	}

	vmw_cursor_update_position(dev_priv, true,
				   du->cursor_x + du->hotspot_x,
				   du->cursor_y + du->hotspot_y);

	ret = 0;
out:
	drm_modeset_unlock_all(dev_priv->dev);
	drm_modeset_lock_crtc(crtc, crtc->cursor);

	return ret;
}

int vmw_du_crtc_cursor_move(struct drm_crtc *crtc, int x, int y)
{
	struct vmw_private *dev_priv = vmw_priv(crtc->dev);
	struct vmw_display_unit *du = vmw_crtc_to_du(crtc);
	bool shown = du->cursor_surface || du->cursor_dmabuf ? true : false;

	du->cursor_x = x + crtc->x;
	du->cursor_y = y + crtc->y;

	/*
	 * FIXME: Unclear whether there's any global state touched by the
	 * cursor_set function, especially vmw_cursor_update_position looks
	 * suspicious. For now take the easy route and reacquire all locks. We
	 * can do this since the caller in the drm core doesn't check anything
	 * which is protected by any looks.
	 */
	drm_modeset_unlock_crtc(crtc);
	drm_modeset_lock_all(dev_priv->dev);

	vmw_cursor_update_position(dev_priv, shown,
				   du->cursor_x + du->hotspot_x,
				   du->cursor_y + du->hotspot_y);

	drm_modeset_unlock_all(dev_priv->dev);
	drm_modeset_lock_crtc(crtc, crtc->cursor);

	return 0;
}

void vmw_kms_cursor_snoop(struct vmw_surface *srf,
			  struct ttm_object_file *tfile,
			  struct ttm_buffer_object *bo,
			  SVGA3dCmdHeader *header)
{
	struct ttm_bo_kmap_obj map;
	unsigned long kmap_offset;
	unsigned long kmap_num;
	SVGA3dCopyBox *box;
	unsigned box_count;
	void *virtual;
	bool dummy;
	struct vmw_dma_cmd {
		SVGA3dCmdHeader header;
		SVGA3dCmdSurfaceDMA dma;
	} *cmd;
	int i, ret;

	cmd = container_of(header, struct vmw_dma_cmd, header);

	/* No snooper installed */
	if (!srf->snooper.image)
		return;

	if (cmd->dma.host.face != 0 || cmd->dma.host.mipmap != 0) {
		DRM_ERROR("face and mipmap for cursors should never != 0\n");
		return;
	}

	if (cmd->header.size < 64) {
		DRM_ERROR("at least one full copy box must be given\n");
		return;
	}

	box = (SVGA3dCopyBox *)&cmd[1];
	box_count = (cmd->header.size - sizeof(SVGA3dCmdSurfaceDMA)) /
			sizeof(SVGA3dCopyBox);

	if (cmd->dma.guest.ptr.offset % PAGE_SIZE ||
	    box->x != 0    || box->y != 0    || box->z != 0    ||
	    box->srcx != 0 || box->srcy != 0 || box->srcz != 0 ||
	    box->d != 1    || box_count != 1) {
		/* TODO handle none page aligned offsets */
		/* TODO handle more dst & src != 0 */
		/* TODO handle more then one copy */
		DRM_ERROR("Cant snoop dma request for cursor!\n");
		DRM_ERROR("(%u, %u, %u) (%u, %u, %u) (%ux%ux%u) %u %u\n",
			  box->srcx, box->srcy, box->srcz,
			  box->x, box->y, box->z,
			  box->w, box->h, box->d, box_count,
			  cmd->dma.guest.ptr.offset);
		return;
	}

	kmap_offset = cmd->dma.guest.ptr.offset >> PAGE_SHIFT;
	kmap_num = (64*64*4) >> PAGE_SHIFT;

	ret = ttm_bo_reserve(bo, true, false, false, NULL);
	if (unlikely(ret != 0)) {
		DRM_ERROR("reserve failed\n");
		return;
	}

	ret = ttm_bo_kmap(bo, kmap_offset, kmap_num, &map);
	if (unlikely(ret != 0))
		goto err_unreserve;

	virtual = ttm_kmap_obj_virtual(&map, &dummy);

	if (box->w == 64 && cmd->dma.guest.pitch == 64*4) {
		memcpy(srf->snooper.image, virtual, 64*64*4);
	} else {
		/* Image is unsigned pointer. */
		for (i = 0; i < box->h; i++)
			memcpy(srf->snooper.image + i * 64,
			       virtual + i * cmd->dma.guest.pitch,
			       box->w * 4);
	}

	srf->snooper.age++;

	ttm_bo_kunmap(&map);
err_unreserve:
	ttm_bo_unreserve(bo);
}

void vmw_kms_cursor_post_execbuf(struct vmw_private *dev_priv)
{
	struct drm_device *dev = dev_priv->dev;
	struct vmw_display_unit *du;
	struct drm_crtc *crtc;

	mutex_lock(&dev->mode_config.mutex);

	list_for_each_entry(crtc, &dev->mode_config.crtc_list, head) {
		du = vmw_crtc_to_du(crtc);
		if (!du->cursor_surface ||
		    du->cursor_age == du->cursor_surface->snooper.age)
			continue;

		du->cursor_age = du->cursor_surface->snooper.age;
		vmw_cursor_update_image(dev_priv,
					du->cursor_surface->snooper.image,
					64, 64, du->hotspot_x, du->hotspot_y);
	}

	mutex_unlock(&dev->mode_config.mutex);
}

/*
 * Generic framebuffer code
 */

/*
 * Surface framebuffer code
 */

static void vmw_framebuffer_surface_destroy(struct drm_framebuffer *framebuffer)
{
	struct vmw_framebuffer_surface *vfbs =
		vmw_framebuffer_to_vfbs(framebuffer);

	drm_framebuffer_cleanup(framebuffer);
	vmw_surface_unreference(&vfbs->surface);
	if (vfbs->base.user_obj)
		ttm_base_object_unref(&vfbs->base.user_obj);

	kfree(vfbs);
}

static int vmw_framebuffer_surface_dirty(struct drm_framebuffer *framebuffer,
				  struct drm_file *file_priv,
				  unsigned flags, unsigned color,
				  struct drm_clip_rect *clips,
				  unsigned num_clips)
{
	struct vmw_private *dev_priv = vmw_priv(framebuffer->dev);
	struct vmw_framebuffer_surface *vfbs =
		vmw_framebuffer_to_vfbs(framebuffer);
	struct drm_clip_rect norect;
	int ret, inc = 1;

	/* Legacy Display Unit does not support 3D */
	if (dev_priv->active_display_unit == vmw_du_legacy)
		return -EINVAL;

	drm_modeset_lock_all(dev_priv->dev);

	ret = ttm_read_lock(&dev_priv->reservation_sem, true);
	if (unlikely(ret != 0)) {
		drm_modeset_unlock_all(dev_priv->dev);
		return ret;
	}

	if (!num_clips) {
		num_clips = 1;
		clips = &norect;
		norect.x1 = norect.y1 = 0;
		norect.x2 = framebuffer->width;
		norect.y2 = framebuffer->height;
	} else if (flags & DRM_MODE_FB_DIRTY_ANNOTATE_COPY) {
		num_clips /= 2;
		inc = 2; /* skip source rects */
	}

	if (dev_priv->active_display_unit == vmw_du_screen_object)
		ret = vmw_kms_sou_do_surface_dirty(dev_priv, &vfbs->base,
						   clips, NULL, NULL, 0, 0,
						   num_clips, inc, NULL);
	else
		ret = vmw_kms_stdu_surface_dirty(dev_priv, &vfbs->base,
						 clips, NULL, NULL, 0, 0,
						 num_clips, inc, NULL);

	vmw_fifo_flush(dev_priv, false);
	ttm_read_unlock(&dev_priv->reservation_sem);

	drm_modeset_unlock_all(dev_priv->dev);

	return 0;
}

/**
 * vmw_kms_readback - Perform a readback from the screen system to
 * a dma-buffer backed framebuffer.
 *
 * @dev_priv: Pointer to the device private structure.
 * @file_priv: Pointer to a struct drm_file identifying the caller.
 * Must be set to NULL if @user_fence_rep is NULL.
 * @vfb: Pointer to the dma-buffer backed framebuffer.
 * @user_fence_rep: User-space provided structure for fence information.
 * Must be set to non-NULL if @file_priv is non-NULL.
 * @vclips: Array of clip rects.
 * @num_clips: Number of clip rects in @vclips.
 *
 * Returns 0 on success, negative error code on failure. -ERESTARTSYS if
 * interrupted.
 */
int vmw_kms_readback(struct vmw_private *dev_priv,
		     struct drm_file *file_priv,
		     struct vmw_framebuffer *vfb,
		     struct drm_vmw_fence_rep __user *user_fence_rep,
		     struct drm_vmw_rect *vclips,
		     uint32_t num_clips)
{
	switch (dev_priv->active_display_unit) {
	case vmw_du_screen_object:
		return vmw_kms_sou_readback(dev_priv, file_priv, vfb,
					    user_fence_rep, vclips, num_clips);
	case vmw_du_screen_target:
		return vmw_kms_stdu_dma(dev_priv, file_priv, vfb,
					user_fence_rep, NULL, vclips, num_clips,
					1, false, true);
	default:
		WARN_ONCE(true,
			  "Readback called with invalid display system.\n");
}

	return -ENOSYS;
}


static struct drm_framebuffer_funcs vmw_framebuffer_surface_funcs = {
	.destroy = vmw_framebuffer_surface_destroy,
	.dirty = vmw_framebuffer_surface_dirty,
};

static int vmw_kms_new_framebuffer_surface(struct vmw_private *dev_priv,
					   struct vmw_surface *surface,
					   struct vmw_framebuffer **out,
					   const struct drm_mode_fb_cmd
					   *mode_cmd,
					   bool is_dmabuf_proxy)

{
	struct drm_device *dev = dev_priv->dev;
	struct vmw_framebuffer_surface *vfbs;
	enum SVGA3dSurfaceFormat format;
	int ret;

	/* 3D is only supported on HWv8 and newer hosts */
	if (dev_priv->active_display_unit == vmw_du_legacy)
		return -ENOSYS;

	/*
	 * Sanity checks.
	 */

	/* Surface must be marked as a scanout. */
	if (unlikely(!surface->scanout))
		return -EINVAL;

	if (unlikely(surface->mip_levels[0] != 1 ||
		     surface->num_sizes != 1 ||
		     surface->base_size.width < mode_cmd->width ||
		     surface->base_size.height < mode_cmd->height ||
		     surface->base_size.depth != 1)) {
		DRM_ERROR("Incompatible surface dimensions "
			  "for requested mode.\n");
		return -EINVAL;
	}

	switch (mode_cmd->depth) {
	case 32:
		format = SVGA3D_A8R8G8B8;
		break;
	case 24:
		format = SVGA3D_X8R8G8B8;
		break;
	case 16:
		format = SVGA3D_R5G6B5;
		break;
	case 15:
		format = SVGA3D_A1R5G5B5;
		break;
	default:
		DRM_ERROR("Invalid color depth: %d\n", mode_cmd->depth);
		return -EINVAL;
	}

	/*
	 * For DX, surface format validation is done when surface->scanout
	 * is set.
	 */
	if (!dev_priv->has_dx && format != surface->format) {
		DRM_ERROR("Invalid surface format for requested mode.\n");
		return -EINVAL;
	}

	vfbs = kzalloc(sizeof(*vfbs), GFP_KERNEL);
	if (!vfbs) {
		ret = -ENOMEM;
		goto out_err1;
	}

	/* XXX get the first 3 from the surface info */
	vfbs->base.base.bits_per_pixel = mode_cmd->bpp;
	vfbs->base.base.pitches[0] = mode_cmd->pitch;
	vfbs->base.base.depth = mode_cmd->depth;
	vfbs->base.base.width = mode_cmd->width;
	vfbs->base.base.height = mode_cmd->height;
	vfbs->surface = vmw_surface_reference(surface);
	vfbs->base.user_handle = mode_cmd->handle;
	vfbs->is_dmabuf_proxy = is_dmabuf_proxy;

	*out = &vfbs->base;

	ret = drm_framebuffer_init(dev, &vfbs->base.base,
				   &vmw_framebuffer_surface_funcs);
	if (ret)
		goto out_err2;

	return 0;

out_err2:
	vmw_surface_unreference(&surface);
	kfree(vfbs);
out_err1:
	return ret;
}

/*
 * Dmabuf framebuffer code
 */

static void vmw_framebuffer_dmabuf_destroy(struct drm_framebuffer *framebuffer)
{
	struct vmw_framebuffer_dmabuf *vfbd =
		vmw_framebuffer_to_vfbd(framebuffer);

	drm_framebuffer_cleanup(framebuffer);
	vmw_dmabuf_unreference(&vfbd->buffer);
	if (vfbd->base.user_obj)
		ttm_base_object_unref(&vfbd->base.user_obj);

	kfree(vfbd);
}

static int vmw_framebuffer_dmabuf_dirty(struct drm_framebuffer *framebuffer,
				 struct drm_file *file_priv,
				 unsigned flags, unsigned color,
				 struct drm_clip_rect *clips,
				 unsigned num_clips)
{
	struct vmw_private *dev_priv = vmw_priv(framebuffer->dev);
	struct vmw_framebuffer_dmabuf *vfbd =
		vmw_framebuffer_to_vfbd(framebuffer);
	struct drm_clip_rect norect;
	int ret, increment = 1;

	drm_modeset_lock_all(dev_priv->dev);

	ret = ttm_read_lock(&dev_priv->reservation_sem, true);
	if (unlikely(ret != 0)) {
		drm_modeset_unlock_all(dev_priv->dev);
		return ret;
	}

	if (!num_clips) {
		num_clips = 1;
		clips = &norect;
		norect.x1 = norect.y1 = 0;
		norect.x2 = framebuffer->width;
		norect.y2 = framebuffer->height;
	} else if (flags & DRM_MODE_FB_DIRTY_ANNOTATE_COPY) {
		num_clips /= 2;
		increment = 2;
	}

	switch (dev_priv->active_display_unit) {
	case vmw_du_screen_target:
		ret = vmw_kms_stdu_dma(dev_priv, NULL, &vfbd->base, NULL,
				       clips, NULL, num_clips, increment,
				       true, true);
		break;
	case vmw_du_screen_object:
		ret = vmw_kms_sou_do_dmabuf_dirty(dev_priv, &vfbd->base,
						  clips, num_clips, increment,
						  true,
						  NULL);
		break;
	case vmw_du_legacy:
		ret = vmw_kms_ldu_do_dmabuf_dirty(dev_priv, &vfbd->base, 0, 0,
						  clips, num_clips, increment);
		break;
	default:
		ret = -EINVAL;
		WARN_ONCE(true, "Dirty called with invalid display system.\n");
		break;
	}

	vmw_fifo_flush(dev_priv, false);
	ttm_read_unlock(&dev_priv->reservation_sem);

	drm_modeset_unlock_all(dev_priv->dev);

	return ret;
}

static struct drm_framebuffer_funcs vmw_framebuffer_dmabuf_funcs = {
	.destroy = vmw_framebuffer_dmabuf_destroy,
	.dirty = vmw_framebuffer_dmabuf_dirty,
};

/**
 * Pin the dmabuffer to the start of vram.
 */
static int vmw_framebuffer_pin(struct vmw_framebuffer *vfb)
{
	struct vmw_private *dev_priv = vmw_priv(vfb->base.dev);
	struct vmw_dma_buffer *buf;
	int ret;

	buf = vfb->dmabuf ?  vmw_framebuffer_to_vfbd(&vfb->base)->buffer :
		vmw_framebuffer_to_vfbs(&vfb->base)->surface->res.backup;

	if (!buf)
		return 0;

	switch (dev_priv->active_display_unit) {
	case vmw_du_legacy:
		vmw_overlay_pause_all(dev_priv);
		ret = vmw_dmabuf_pin_in_start_of_vram(dev_priv, buf, false);
		vmw_overlay_resume_all(dev_priv);
		break;
	case vmw_du_screen_object:
	case vmw_du_screen_target:
		if (vfb->dmabuf)
			return vmw_dmabuf_pin_in_vram_or_gmr(dev_priv, buf,
							     false);

		return vmw_dmabuf_pin_in_placement(dev_priv, buf,
						   &vmw_mob_placement, false);
	default:
		return -EINVAL;
	}

	return ret;
}

static int vmw_framebuffer_unpin(struct vmw_framebuffer *vfb)
{
	struct vmw_private *dev_priv = vmw_priv(vfb->base.dev);
	struct vmw_dma_buffer *buf;

	buf = vfb->dmabuf ?  vmw_framebuffer_to_vfbd(&vfb->base)->buffer :
		vmw_framebuffer_to_vfbs(&vfb->base)->surface->res.backup;

	if (WARN_ON(!buf))
		return 0;

	return vmw_dmabuf_unpin(dev_priv, buf, false);
}

/**
 * vmw_create_dmabuf_proxy - create a proxy surface for the DMA buf
 *
 * @dev: DRM device
 * @mode_cmd: parameters for the new surface
 * @dmabuf_mob: MOB backing the DMA buf
 * @srf_out: newly created surface
 *
 * When the content FB is a DMA buf, we create a surface as a proxy to the
 * same buffer.  This way we can do a surface copy rather than a surface DMA.
 * This is a more efficient approach
 *
 * RETURNS:
 * 0 on success, error code otherwise
 */
static int vmw_create_dmabuf_proxy(struct drm_device *dev,
				   const struct drm_mode_fb_cmd *mode_cmd,
				   struct vmw_dma_buffer *dmabuf_mob,
				   struct vmw_surface **srf_out)
{
	uint32_t format;
	struct drm_vmw_size content_base_size;
	struct vmw_resource *res;
	int ret;

	switch (mode_cmd->depth) {
	case 32:
	case 24:
		format = SVGA3D_X8R8G8B8;
		break;

	case 16:
	case 15:
		format = SVGA3D_R5G6B5;
		break;

	case 8:
		format = SVGA3D_P8;
		break;

	default:
		DRM_ERROR("Invalid framebuffer format %d\n", mode_cmd->depth);
		return -EINVAL;
	}

	content_base_size.width  = mode_cmd->width;
	content_base_size.height = mode_cmd->height;
	content_base_size.depth  = 1;

	ret = vmw_surface_gb_priv_define(dev,
			0, /* kernel visible only */
			0, /* flags */
			format,
			true, /* can be a scanout buffer */
			1, /* num of mip levels */
			0,
			0,
			content_base_size,
			srf_out);
	if (ret) {
		DRM_ERROR("Failed to allocate proxy content buffer\n");
		return ret;
	}

	res = &(*srf_out)->res;

	/* Reserve and switch the backing mob. */
	mutex_lock(&res->dev_priv->cmdbuf_mutex);
	(void) vmw_resource_reserve(res, false, true);
	vmw_dmabuf_unreference(&res->backup);
	res->backup = vmw_dmabuf_reference(dmabuf_mob);
	res->backup_offset = 0;
	vmw_resource_unreserve(res, false, NULL, 0);
	mutex_unlock(&res->dev_priv->cmdbuf_mutex);

	return 0;
}



static int vmw_kms_new_framebuffer_dmabuf(struct vmw_private *dev_priv,
					  struct vmw_dma_buffer *dmabuf,
					  struct vmw_framebuffer **out,
					  const struct drm_mode_fb_cmd
					  *mode_cmd)

{
	struct drm_device *dev = dev_priv->dev;
	struct vmw_framebuffer_dmabuf *vfbd;
	unsigned int requested_size;
	int ret;

	requested_size = mode_cmd->height * mode_cmd->pitch;
	if (unlikely(requested_size > dmabuf->base.num_pages * PAGE_SIZE)) {
		DRM_ERROR("Screen buffer object size is too small "
			  "for requested mode.\n");
		return -EINVAL;
	}

	/* Limited framebuffer color depth support for screen objects */
	if (dev_priv->active_display_unit == vmw_du_screen_object) {
		switch (mode_cmd->depth) {
		case 32:
		case 24:
			/* Only support 32 bpp for 32 and 24 depth fbs */
			if (mode_cmd->bpp == 32)
				break;

			DRM_ERROR("Invalid color depth/bbp: %d %d\n",
				  mode_cmd->depth, mode_cmd->bpp);
			return -EINVAL;
		case 16:
		case 15:
			/* Only support 16 bpp for 16 and 15 depth fbs */
			if (mode_cmd->bpp == 16)
				break;

			DRM_ERROR("Invalid color depth/bbp: %d %d\n",
				  mode_cmd->depth, mode_cmd->bpp);
			return -EINVAL;
		default:
			DRM_ERROR("Invalid color depth: %d\n", mode_cmd->depth);
			return -EINVAL;
		}
	}

	vfbd = kzalloc(sizeof(*vfbd), GFP_KERNEL);
	if (!vfbd) {
		ret = -ENOMEM;
		goto out_err1;
	}

	vfbd->base.base.bits_per_pixel = mode_cmd->bpp;
	vfbd->base.base.pitches[0] = mode_cmd->pitch;
	vfbd->base.base.depth = mode_cmd->depth;
	vfbd->base.base.width = mode_cmd->width;
	vfbd->base.base.height = mode_cmd->height;
	vfbd->base.dmabuf = true;
	vfbd->buffer = vmw_dmabuf_reference(dmabuf);
	vfbd->base.user_handle = mode_cmd->handle;
	*out = &vfbd->base;

	ret = drm_framebuffer_init(dev, &vfbd->base.base,
				   &vmw_framebuffer_dmabuf_funcs);
	if (ret)
		goto out_err2;

	return 0;

out_err2:
	vmw_dmabuf_unreference(&dmabuf);
	kfree(vfbd);
out_err1:
	return ret;
}

/**
 * vmw_kms_new_framebuffer - Create a new framebuffer.
 *
 * @dev_priv: Pointer to device private struct.
 * @dmabuf: Pointer to dma buffer to wrap the kms framebuffer around.
 * Either @dmabuf or @surface must be NULL.
 * @surface: Pointer to a surface to wrap the kms framebuffer around.
 * Either @dmabuf or @surface must be NULL.
 * @only_2d: No presents will occur to this dma buffer based framebuffer. This
 * Helps the code to do some important optimizations.
 * @mode_cmd: Frame-buffer metadata.
 */
struct vmw_framebuffer *
vmw_kms_new_framebuffer(struct vmw_private *dev_priv,
			struct vmw_dma_buffer *dmabuf,
			struct vmw_surface *surface,
			bool only_2d,
			const struct drm_mode_fb_cmd *mode_cmd)
{
	struct vmw_framebuffer *vfb = NULL;
	bool is_dmabuf_proxy = false;
	int ret;

	/*
	 * We cannot use the SurfaceDMA command in an non-accelerated VM,
	 * therefore, wrap the DMA buf in a surface so we can use the
	 * SurfaceCopy command.
	 */
	if (dmabuf && only_2d &&
	    dev_priv->active_display_unit == vmw_du_screen_target) {
		ret = vmw_create_dmabuf_proxy(dev_priv->dev, mode_cmd,
					      dmabuf, &surface);
		if (ret)
			return ERR_PTR(ret);

		is_dmabuf_proxy = true;
	}

	/* Create the new framebuffer depending one what we have */
	if (surface) {
		ret = vmw_kms_new_framebuffer_surface(dev_priv, surface, &vfb,
						      mode_cmd,
						      is_dmabuf_proxy);

		/*
		 * vmw_create_dmabuf_proxy() adds a reference that is no longer
		 * needed
		 */
		if (is_dmabuf_proxy)
			vmw_surface_unreference(&surface);
	} else if (dmabuf) {
		ret = vmw_kms_new_framebuffer_dmabuf(dev_priv, dmabuf, &vfb,
						     mode_cmd);
	} else {
		BUG();
	}

	if (ret)
		return ERR_PTR(ret);

	vfb->pin = vmw_framebuffer_pin;
	vfb->unpin = vmw_framebuffer_unpin;

	return vfb;
}

/*
 * Generic Kernel modesetting functions
 */

static struct drm_framebuffer *vmw_kms_fb_create(struct drm_device *dev,
						 struct drm_file *file_priv,
						 struct drm_mode_fb_cmd2 *mode_cmd2)
{
	struct vmw_private *dev_priv = vmw_priv(dev);
	struct ttm_object_file *tfile = vmw_fpriv(file_priv)->tfile;
	struct vmw_framebuffer *vfb = NULL;
	struct vmw_surface *surface = NULL;
	struct vmw_dma_buffer *bo = NULL;
	struct ttm_base_object *user_obj;
	struct drm_mode_fb_cmd mode_cmd;
	int ret;

	mode_cmd.width = mode_cmd2->width;
	mode_cmd.height = mode_cmd2->height;
	mode_cmd.pitch = mode_cmd2->pitches[0];
	mode_cmd.handle = mode_cmd2->handles[0];
	drm_fb_get_bpp_depth(mode_cmd2->pixel_format, &mode_cmd.depth,
				    &mode_cmd.bpp);

	/**
	 * This code should be conditioned on Screen Objects not being used.
	 * If screen objects are used, we can allocate a GMR to hold the
	 * requested framebuffer.
	 */

	if (!vmw_kms_validate_mode_vram(dev_priv,
					mode_cmd.pitch,
					mode_cmd.height)) {
		DRM_ERROR("Requested mode exceed bounding box limit.\n");
		return ERR_PTR(-ENOMEM);
	}

	/*
	 * Take a reference on the user object of the resource
	 * backing the kms fb. This ensures that user-space handle
	 * lookups on that resource will always work as long as
	 * it's registered with a kms framebuffer. This is important,
	 * since vmw_execbuf_process identifies resources in the
	 * command stream using user-space handles.
	 */

	user_obj = ttm_base_object_lookup(tfile, mode_cmd.handle);
	if (unlikely(user_obj == NULL)) {
		DRM_ERROR("Could not locate requested kms frame buffer.\n");
		return ERR_PTR(-ENOENT);
	}

	/**
	 * End conditioned code.
	 */

	/* returns either a dmabuf or surface */
	ret = vmw_user_lookup_handle(dev_priv, tfile,
				     mode_cmd.handle,
				     &surface, &bo);
	if (ret)
		goto err_out;

	vfb = vmw_kms_new_framebuffer(dev_priv, bo, surface,
				      !(dev_priv->capabilities & SVGA_CAP_3D),
				      &mode_cmd);
	if (IS_ERR(vfb)) {
		ret = PTR_ERR(vfb);
		goto err_out;
 	}

err_out:
	/* vmw_user_lookup_handle takes one ref so does new_fb */
	if (bo)
		vmw_dmabuf_unreference(&bo);
	if (surface)
		vmw_surface_unreference(&surface);

	if (ret) {
		DRM_ERROR("failed to create vmw_framebuffer: %i\n", ret);
		ttm_base_object_unref(&user_obj);
		return ERR_PTR(ret);
	} else
		vfb->user_obj = user_obj;

	return &vfb->base;
}

static const struct drm_mode_config_funcs vmw_kms_funcs = {
	.fb_create = vmw_kms_fb_create,
};

static int vmw_kms_generic_present(struct vmw_private *dev_priv,
				   struct drm_file *file_priv,
				   struct vmw_framebuffer *vfb,
				   struct vmw_surface *surface,
				   uint32_t sid,
				   int32_t destX, int32_t destY,
				   struct drm_vmw_rect *clips,
				   uint32_t num_clips)
{
	return vmw_kms_sou_do_surface_dirty(dev_priv, vfb, NULL, clips,
					    &surface->res, destX, destY,
					    num_clips, 1, NULL);
}


int vmw_kms_present(struct vmw_private *dev_priv,
		    struct drm_file *file_priv,
		    struct vmw_framebuffer *vfb,
		    struct vmw_surface *surface,
		    uint32_t sid,
		    int32_t destX, int32_t destY,
		    struct drm_vmw_rect *clips,
		    uint32_t num_clips)
{
	int ret;

	switch (dev_priv->active_display_unit) {
	case vmw_du_screen_target:
		ret = vmw_kms_stdu_surface_dirty(dev_priv, vfb, NULL, clips,
						 &surface->res, destX, destY,
						 num_clips, 1, NULL);
		break;
	case vmw_du_screen_object:
		ret = vmw_kms_generic_present(dev_priv, file_priv, vfb, surface,
					      sid, destX, destY, clips,
					      num_clips);
		break;
	default:
		WARN_ONCE(true,
			  "Present called with invalid display system.\n");
		ret = -ENOSYS;
		break;
	}
	if (ret)
		return ret;

	vmw_fifo_flush(dev_priv, false);

	return 0;
}

int vmw_kms_init(struct vmw_private *dev_priv)
{
	struct drm_device *dev = dev_priv->dev;
	int ret;

	drm_mode_config_init(dev);
	dev->mode_config.funcs = &vmw_kms_funcs;
	dev->mode_config.min_width = 1;
	dev->mode_config.min_height = 1;
	dev->mode_config.max_width = dev_priv->texture_max_width;
	dev->mode_config.max_height = dev_priv->texture_max_height;

	ret = vmw_kms_stdu_init_display(dev_priv);
	if (ret) {
		ret = vmw_kms_sou_init_display(dev_priv);
		if (ret) /* Fallback */
			ret = vmw_kms_ldu_init_display(dev_priv);
	}

	return ret;
}

int vmw_kms_close(struct vmw_private *dev_priv)
{
	int ret;

	/*
	 * Docs says we should take the lock before calling this function
	 * but since it destroys encoders and our destructor calls
	 * drm_encoder_cleanup which takes the lock we deadlock.
	 */
	drm_mode_config_cleanup(dev_priv->dev);
	if (dev_priv->active_display_unit == vmw_du_screen_object)
		ret = vmw_kms_sou_close_display(dev_priv);
	else if (dev_priv->active_display_unit == vmw_du_screen_target)
		ret = vmw_kms_stdu_close_display(dev_priv);
	else
		ret = vmw_kms_ldu_close_display(dev_priv);

	return ret;
}

int vmw_kms_cursor_bypass_ioctl(struct drm_device *dev, void *data,
				struct drm_file *file_priv)
{
	struct drm_vmw_cursor_bypass_arg *arg = data;
	struct vmw_display_unit *du;
	struct drm_crtc *crtc;
	int ret = 0;


	mutex_lock(&dev->mode_config.mutex);
	if (arg->flags & DRM_VMW_CURSOR_BYPASS_ALL) {

		list_for_each_entry(crtc, &dev->mode_config.crtc_list, head) {
			du = vmw_crtc_to_du(crtc);
			du->hotspot_x = arg->xhot;
			du->hotspot_y = arg->yhot;
		}

		mutex_unlock(&dev->mode_config.mutex);
		return 0;
	}

	crtc = drm_crtc_find(dev, arg->crtc_id);
	if (!crtc) {
		ret = -ENOENT;
		goto out;
	}

	du = vmw_crtc_to_du(crtc);

	du->hotspot_x = arg->xhot;
	du->hotspot_y = arg->yhot;

out:
	mutex_unlock(&dev->mode_config.mutex);

	return ret;
}

int vmw_kms_write_svga(struct vmw_private *vmw_priv,
			unsigned width, unsigned height, unsigned pitch,
			unsigned bpp, unsigned depth)
{
	if (vmw_priv->capabilities & SVGA_CAP_PITCHLOCK)
		vmw_write(vmw_priv, SVGA_REG_PITCHLOCK, pitch);
	else if (vmw_fifo_have_pitchlock(vmw_priv))
		iowrite32(pitch, vmw_priv->mmio_virt + SVGA_FIFO_PITCHLOCK);
	vmw_write(vmw_priv, SVGA_REG_WIDTH, width);
	vmw_write(vmw_priv, SVGA_REG_HEIGHT, height);
	vmw_write(vmw_priv, SVGA_REG_BITS_PER_PIXEL, bpp);

	if (vmw_read(vmw_priv, SVGA_REG_DEPTH) != depth) {
		DRM_ERROR("Invalid depth %u for %u bpp, host expects %u\n",
			  depth, bpp, vmw_read(vmw_priv, SVGA_REG_DEPTH));
		return -EINVAL;
	}

	return 0;
}

int vmw_kms_save_vga(struct vmw_private *vmw_priv)
{
	struct vmw_vga_topology_state *save;
	uint32_t i;

	vmw_priv->vga_width = vmw_read(vmw_priv, SVGA_REG_WIDTH);
	vmw_priv->vga_height = vmw_read(vmw_priv, SVGA_REG_HEIGHT);
	vmw_priv->vga_bpp = vmw_read(vmw_priv, SVGA_REG_BITS_PER_PIXEL);
	if (vmw_priv->capabilities & SVGA_CAP_PITCHLOCK)
		vmw_priv->vga_pitchlock =
		  vmw_read(vmw_priv, SVGA_REG_PITCHLOCK);
	else if (vmw_fifo_have_pitchlock(vmw_priv))
		vmw_priv->vga_pitchlock = ioread32(vmw_priv->mmio_virt +
						   SVGA_FIFO_PITCHLOCK);

	if (!(vmw_priv->capabilities & SVGA_CAP_DISPLAY_TOPOLOGY))
		return 0;

	vmw_priv->num_displays = vmw_read(vmw_priv,
					  SVGA_REG_NUM_GUEST_DISPLAYS);

	if (vmw_priv->num_displays == 0)
		vmw_priv->num_displays = 1;

	for (i = 0; i < vmw_priv->num_displays; ++i) {
		save = &vmw_priv->vga_save[i];
		vmw_write(vmw_priv, SVGA_REG_DISPLAY_ID, i);
		save->primary = vmw_read(vmw_priv, SVGA_REG_DISPLAY_IS_PRIMARY);
		save->pos_x = vmw_read(vmw_priv, SVGA_REG_DISPLAY_POSITION_X);
		save->pos_y = vmw_read(vmw_priv, SVGA_REG_DISPLAY_POSITION_Y);
		save->width = vmw_read(vmw_priv, SVGA_REG_DISPLAY_WIDTH);
		save->height = vmw_read(vmw_priv, SVGA_REG_DISPLAY_HEIGHT);
		vmw_write(vmw_priv, SVGA_REG_DISPLAY_ID, SVGA_ID_INVALID);
		if (i == 0 && vmw_priv->num_displays == 1 &&
		    save->width == 0 && save->height == 0) {

			/*
			 * It should be fairly safe to assume that these
			 * values are uninitialized.
			 */

			save->width = vmw_priv->vga_width - save->pos_x;
			save->height = vmw_priv->vga_height - save->pos_y;
		}
	}

	return 0;
}

int vmw_kms_restore_vga(struct vmw_private *vmw_priv)
{
	struct vmw_vga_topology_state *save;
	uint32_t i;

	vmw_write(vmw_priv, SVGA_REG_WIDTH, vmw_priv->vga_width);
	vmw_write(vmw_priv, SVGA_REG_HEIGHT, vmw_priv->vga_height);
	vmw_write(vmw_priv, SVGA_REG_BITS_PER_PIXEL, vmw_priv->vga_bpp);
	if (vmw_priv->capabilities & SVGA_CAP_PITCHLOCK)
		vmw_write(vmw_priv, SVGA_REG_PITCHLOCK,
			  vmw_priv->vga_pitchlock);
	else if (vmw_fifo_have_pitchlock(vmw_priv))
		iowrite32(vmw_priv->vga_pitchlock,
			  vmw_priv->mmio_virt + SVGA_FIFO_PITCHLOCK);

	if (!(vmw_priv->capabilities & SVGA_CAP_DISPLAY_TOPOLOGY))
		return 0;

	for (i = 0; i < vmw_priv->num_displays; ++i) {
		save = &vmw_priv->vga_save[i];
		vmw_write(vmw_priv, SVGA_REG_DISPLAY_ID, i);
		vmw_write(vmw_priv, SVGA_REG_DISPLAY_IS_PRIMARY, save->primary);
		vmw_write(vmw_priv, SVGA_REG_DISPLAY_POSITION_X, save->pos_x);
		vmw_write(vmw_priv, SVGA_REG_DISPLAY_POSITION_Y, save->pos_y);
		vmw_write(vmw_priv, SVGA_REG_DISPLAY_WIDTH, save->width);
		vmw_write(vmw_priv, SVGA_REG_DISPLAY_HEIGHT, save->height);
		vmw_write(vmw_priv, SVGA_REG_DISPLAY_ID, SVGA_ID_INVALID);
	}

	return 0;
}

bool vmw_kms_validate_mode_vram(struct vmw_private *dev_priv,
				uint32_t pitch,
				uint32_t height)
{
	return ((u64) pitch * (u64) height) < (u64)
		((dev_priv->active_display_unit == vmw_du_screen_target) ?
		 dev_priv->prim_bb_mem : dev_priv->vram_size);
}


/**
 * Function called by DRM code called with vbl_lock held.
 */
u32 vmw_get_vblank_counter(struct drm_device *dev, int crtc)
{
	return 0;
}

/**
 * Function called by DRM code called with vbl_lock held.
 */
int vmw_enable_vblank(struct drm_device *dev, int crtc)
{
	return -ENOSYS;
}

/**
 * Function called by DRM code called with vbl_lock held.
 */
void vmw_disable_vblank(struct drm_device *dev, int crtc)
{
}


/*
 * Small shared kms functions.
 */

static int vmw_du_update_layout(struct vmw_private *dev_priv, unsigned num,
			 struct drm_vmw_rect *rects)
{
	struct drm_device *dev = dev_priv->dev;
	struct vmw_display_unit *du;
	struct drm_connector *con;

	mutex_lock(&dev->mode_config.mutex);

#if 0
	{
		unsigned int i;

		DRM_INFO("%s: new layout ", __func__);
		for (i = 0; i < num; i++)
			DRM_INFO("(%i, %i %ux%u) ", rects[i].x, rects[i].y,
				 rects[i].w, rects[i].h);
		DRM_INFO("\n");
	}
#endif

	list_for_each_entry(con, &dev->mode_config.connector_list, head) {
		du = vmw_connector_to_du(con);
		if (num > du->unit) {
			du->pref_width = rects[du->unit].w;
			du->pref_height = rects[du->unit].h;
			du->pref_active = true;
			du->gui_x = rects[du->unit].x;
			du->gui_y = rects[du->unit].y;
		} else {
			du->pref_width = 800;
			du->pref_height = 600;
			du->pref_active = false;
		}
		con->status = vmw_du_connector_detect(con, true);
	}

	mutex_unlock(&dev->mode_config.mutex);

	return 0;
}

void vmw_du_crtc_save(struct drm_crtc *crtc)
{
}

void vmw_du_crtc_restore(struct drm_crtc *crtc)
{
}

void vmw_du_crtc_gamma_set(struct drm_crtc *crtc,
			   u16 *r, u16 *g, u16 *b,
			   uint32_t start, uint32_t size)
{
	struct vmw_private *dev_priv = vmw_priv(crtc->dev);
	int i;

	for (i = 0; i < size; i++) {
		DRM_DEBUG("%d r/g/b = 0x%04x / 0x%04x / 0x%04x\n", i,
			  r[i], g[i], b[i]);
		vmw_write(dev_priv, SVGA_PALETTE_BASE + i * 3 + 0, r[i] >> 8);
		vmw_write(dev_priv, SVGA_PALETTE_BASE + i * 3 + 1, g[i] >> 8);
		vmw_write(dev_priv, SVGA_PALETTE_BASE + i * 3 + 2, b[i] >> 8);
	}
}

int vmw_du_connector_dpms(struct drm_connector *connector, int mode)
{
	return 0;
}

void vmw_du_connector_save(struct drm_connector *connector)
{
}

void vmw_du_connector_restore(struct drm_connector *connector)
{
}

enum drm_connector_status
vmw_du_connector_detect(struct drm_connector *connector, bool force)
{
	uint32_t num_displays;
	struct drm_device *dev = connector->dev;
	struct vmw_private *dev_priv = vmw_priv(dev);
	struct vmw_display_unit *du = vmw_connector_to_du(connector);

	num_displays = vmw_read(dev_priv, SVGA_REG_NUM_DISPLAYS);

	return ((vmw_connector_to_du(connector)->unit < num_displays &&
		 du->pref_active) ?
		connector_status_connected : connector_status_disconnected);
}

static struct drm_display_mode vmw_kms_connector_builtin[] = {
	/* 640x480@60Hz */
	{ DRM_MODE("640x480", DRM_MODE_TYPE_DRIVER, 25175, 640, 656,
		   752, 800, 0, 480, 489, 492, 525, 0,
		   DRM_MODE_FLAG_NHSYNC | DRM_MODE_FLAG_NVSYNC) },
	/* 800x600@60Hz */
	{ DRM_MODE("800x600", DRM_MODE_TYPE_DRIVER, 40000, 800, 840,
		   968, 1056, 0, 600, 601, 605, 628, 0,
		   DRM_MODE_FLAG_PHSYNC | DRM_MODE_FLAG_PVSYNC) },
	/* 1024x768@60Hz */
	{ DRM_MODE("1024x768", DRM_MODE_TYPE_DRIVER, 65000, 1024, 1048,
		   1184, 1344, 0, 768, 771, 777, 806, 0,
		   DRM_MODE_FLAG_NHSYNC | DRM_MODE_FLAG_NVSYNC) },
	/* 1152x864@75Hz */
	{ DRM_MODE("1152x864", DRM_MODE_TYPE_DRIVER, 108000, 1152, 1216,
		   1344, 1600, 0, 864, 865, 868, 900, 0,
		   DRM_MODE_FLAG_PHSYNC | DRM_MODE_FLAG_PVSYNC) },
	/* 1280x768@60Hz */
	{ DRM_MODE("1280x768", DRM_MODE_TYPE_DRIVER, 79500, 1280, 1344,
		   1472, 1664, 0, 768, 771, 778, 798, 0,
		   DRM_MODE_FLAG_NHSYNC | DRM_MODE_FLAG_PVSYNC) },
	/* 1280x800@60Hz */
	{ DRM_MODE("1280x800", DRM_MODE_TYPE_DRIVER, 83500, 1280, 1352,
		   1480, 1680, 0, 800, 803, 809, 831, 0,
		   DRM_MODE_FLAG_PHSYNC | DRM_MODE_FLAG_NVSYNC) },
	/* 1280x960@60Hz */
	{ DRM_MODE("1280x960", DRM_MODE_TYPE_DRIVER, 108000, 1280, 1376,
		   1488, 1800, 0, 960, 961, 964, 1000, 0,
		   DRM_MODE_FLAG_PHSYNC | DRM_MODE_FLAG_PVSYNC) },
	/* 1280x1024@60Hz */
	{ DRM_MODE("1280x1024", DRM_MODE_TYPE_DRIVER, 108000, 1280, 1328,
		   1440, 1688, 0, 1024, 1025, 1028, 1066, 0,
		   DRM_MODE_FLAG_PHSYNC | DRM_MODE_FLAG_PVSYNC) },
	/* 1360x768@60Hz */
	{ DRM_MODE("1360x768", DRM_MODE_TYPE_DRIVER, 85500, 1360, 1424,
		   1536, 1792, 0, 768, 771, 777, 795, 0,
		   DRM_MODE_FLAG_PHSYNC | DRM_MODE_FLAG_PVSYNC) },
	/* 1440x1050@60Hz */
	{ DRM_MODE("1400x1050", DRM_MODE_TYPE_DRIVER, 121750, 1400, 1488,
		   1632, 1864, 0, 1050, 1053, 1057, 1089, 0,
		   DRM_MODE_FLAG_NHSYNC | DRM_MODE_FLAG_PVSYNC) },
	/* 1440x900@60Hz */
	{ DRM_MODE("1440x900", DRM_MODE_TYPE_DRIVER, 106500, 1440, 1520,
		   1672, 1904, 0, 900, 903, 909, 934, 0,
		   DRM_MODE_FLAG_NHSYNC | DRM_MODE_FLAG_PVSYNC) },
	/* 1600x1200@60Hz */
	{ DRM_MODE("1600x1200", DRM_MODE_TYPE_DRIVER, 162000, 1600, 1664,
		   1856, 2160, 0, 1200, 1201, 1204, 1250, 0,
		   DRM_MODE_FLAG_PHSYNC | DRM_MODE_FLAG_PVSYNC) },
	/* 1680x1050@60Hz */
	{ DRM_MODE("1680x1050", DRM_MODE_TYPE_DRIVER, 146250, 1680, 1784,
		   1960, 2240, 0, 1050, 1053, 1059, 1089, 0,
		   DRM_MODE_FLAG_NHSYNC | DRM_MODE_FLAG_PVSYNC) },
	/* 1792x1344@60Hz */
	{ DRM_MODE("1792x1344", DRM_MODE_TYPE_DRIVER, 204750, 1792, 1920,
		   2120, 2448, 0, 1344, 1345, 1348, 1394, 0,
		   DRM_MODE_FLAG_NHSYNC | DRM_MODE_FLAG_PVSYNC) },
	/* 1853x1392@60Hz */
	{ DRM_MODE("1856x1392", DRM_MODE_TYPE_DRIVER, 218250, 1856, 1952,
		   2176, 2528, 0, 1392, 1393, 1396, 1439, 0,
		   DRM_MODE_FLAG_NHSYNC | DRM_MODE_FLAG_PVSYNC) },
	/* 1920x1200@60Hz */
	{ DRM_MODE("1920x1200", DRM_MODE_TYPE_DRIVER, 193250, 1920, 2056,
		   2256, 2592, 0, 1200, 1203, 1209, 1245, 0,
		   DRM_MODE_FLAG_NHSYNC | DRM_MODE_FLAG_PVSYNC) },
	/* 1920x1440@60Hz */
	{ DRM_MODE("1920x1440", DRM_MODE_TYPE_DRIVER, 234000, 1920, 2048,
		   2256, 2600, 0, 1440, 1441, 1444, 1500, 0,
		   DRM_MODE_FLAG_NHSYNC | DRM_MODE_FLAG_PVSYNC) },
	/* 2560x1600@60Hz */
	{ DRM_MODE("2560x1600", DRM_MODE_TYPE_DRIVER, 348500, 2560, 2752,
		   3032, 3504, 0, 1600, 1603, 1609, 1658, 0,
		   DRM_MODE_FLAG_NHSYNC | DRM_MODE_FLAG_PVSYNC) },
	/* Terminate */
	{ DRM_MODE("", 0, 0, 0, 0, 0, 0, 0, 0, 0, 0, 0, 0, 0) },
};

/**
 * vmw_guess_mode_timing - Provide fake timings for a
 * 60Hz vrefresh mode.
 *
 * @mode - Pointer to a struct drm_display_mode with hdisplay and vdisplay
 * members filled in.
 */
void vmw_guess_mode_timing(struct drm_display_mode *mode)
{
	mode->hsync_start = mode->hdisplay + 50;
	mode->hsync_end = mode->hsync_start + 50;
	mode->htotal = mode->hsync_end + 50;

	mode->vsync_start = mode->vdisplay + 50;
	mode->vsync_end = mode->vsync_start + 50;
	mode->vtotal = mode->vsync_end + 50;

	mode->clock = (u32)mode->htotal * (u32)mode->vtotal / 100 * 6;
	mode->vrefresh = drm_mode_vrefresh(mode);
}


int vmw_du_connector_fill_modes(struct drm_connector *connector,
				uint32_t max_width, uint32_t max_height)
{
	struct vmw_display_unit *du = vmw_connector_to_du(connector);
	struct drm_device *dev = connector->dev;
	struct vmw_private *dev_priv = vmw_priv(dev);
	struct drm_display_mode *mode = NULL;
	struct drm_display_mode *bmode;
	struct drm_display_mode prefmode = { DRM_MODE("preferred",
		DRM_MODE_TYPE_DRIVER | DRM_MODE_TYPE_PREFERRED,
		0, 0, 0, 0, 0, 0, 0, 0, 0, 0, 0,
		DRM_MODE_FLAG_NHSYNC | DRM_MODE_FLAG_PVSYNC)
	};
	int i;
	u32 assumed_bpp = 2;

	/*
	 * If using screen objects, then assume 32-bpp because that's what the
	 * SVGA device is assuming
	 */
	if (dev_priv->active_display_unit == vmw_du_screen_object)
		assumed_bpp = 4;

	if (dev_priv->active_display_unit == vmw_du_screen_target) {
		max_width  = min(max_width,  dev_priv->stdu_max_width);
		max_height = min(max_height, dev_priv->stdu_max_height);
	}

	/* Add preferred mode */
	mode = drm_mode_duplicate(dev, &prefmode);
	if (!mode)
		return 0;
	mode->hdisplay = du->pref_width;
	mode->vdisplay = du->pref_height;
	vmw_guess_mode_timing(mode);

	if (vmw_kms_validate_mode_vram(dev_priv,
					mode->hdisplay * assumed_bpp,
					mode->vdisplay)) {
		drm_mode_probed_add(connector, mode);
	} else {
		drm_mode_destroy(dev, mode);
		mode = NULL;
	}

	if (du->pref_mode) {
		list_del_init(&du->pref_mode->head);
		drm_mode_destroy(dev, du->pref_mode);
	}

	/* mode might be null here, this is intended */
	du->pref_mode = mode;

	for (i = 0; vmw_kms_connector_builtin[i].type != 0; i++) {
		bmode = &vmw_kms_connector_builtin[i];
		if (bmode->hdisplay > max_width ||
		    bmode->vdisplay > max_height)
			continue;

		if (!vmw_kms_validate_mode_vram(dev_priv,
						bmode->hdisplay * assumed_bpp,
						bmode->vdisplay))
			continue;

		mode = drm_mode_duplicate(dev, bmode);
		if (!mode)
			return 0;
		mode->vrefresh = drm_mode_vrefresh(mode);

		drm_mode_probed_add(connector, mode);
	}

	drm_mode_connector_list_update(connector, true);
	/* Move the prefered mode first, help apps pick the right mode. */
	drm_mode_sort(&connector->modes);

	return 1;
}

int vmw_du_connector_set_property(struct drm_connector *connector,
				  struct drm_property *property,
				  uint64_t val)
{
	return 0;
}


int vmw_kms_update_layout_ioctl(struct drm_device *dev, void *data,
				struct drm_file *file_priv)
{
	struct vmw_private *dev_priv = vmw_priv(dev);
	struct drm_vmw_update_layout_arg *arg =
		(struct drm_vmw_update_layout_arg *)data;
	void __user *user_rects;
	struct drm_vmw_rect *rects;
	unsigned rects_size;
	int ret;
	int i;
	u64 total_pixels = 0;
	struct drm_mode_config *mode_config = &dev->mode_config;
	struct drm_vmw_rect bounding_box = {0};

	if (!arg->num_outputs) {
		struct drm_vmw_rect def_rect = {0, 0, 800, 600};
		vmw_du_update_layout(dev_priv, 1, &def_rect);
		return 0;
	}

	rects_size = arg->num_outputs * sizeof(struct drm_vmw_rect);
	rects = kcalloc(arg->num_outputs, sizeof(struct drm_vmw_rect),
			GFP_KERNEL);
	if (unlikely(!rects))
		return -ENOMEM;

	user_rects = (void __user *)(unsigned long)arg->rects;
	ret = copy_from_user(rects, user_rects, rects_size);
	if (unlikely(ret != 0)) {
		DRM_ERROR("Failed to get rects.\n");
		ret = -EFAULT;
		goto out_free;
	}

	for (i = 0; i < arg->num_outputs; ++i) {
		if (rects[i].x < 0 ||
		    rects[i].y < 0 ||
		    rects[i].x + rects[i].w > mode_config->max_width ||
		    rects[i].y + rects[i].h > mode_config->max_height) {
			DRM_ERROR("Invalid GUI layout.\n");
			ret = -EINVAL;
			goto out_free;
		}

		/*
		 * bounding_box.w and bunding_box.h are used as
		 * lower-right coordinates
		 */
		if (rects[i].x + rects[i].w > bounding_box.w)
			bounding_box.w = rects[i].x + rects[i].w;

		if (rects[i].y + rects[i].h > bounding_box.h)
			bounding_box.h = rects[i].y + rects[i].h;

		total_pixels += (u64) rects[i].w * (u64) rects[i].h;
	}

	if (dev_priv->active_display_unit == vmw_du_screen_target) {
		/*
		 * For Screen Targets, the limits for a toplogy are:
		 *	1. Bounding box (assuming 32bpp) must be < prim_bb_mem
		 *      2. Total pixels (assuming 32bpp) must be < prim_bb_mem
		 */
		u64 bb_mem    = bounding_box.w * bounding_box.h * 4;
		u64 pixel_mem = total_pixels * 4;

		if (bb_mem > dev_priv->prim_bb_mem) {
			DRM_ERROR("Topology is beyond supported limits.\n");
			ret = -EINVAL;
			goto out_free;
		}

		if (pixel_mem > dev_priv->prim_bb_mem) {
			DRM_ERROR("Combined output size too large\n");
			ret = -EINVAL;
			goto out_free;
		}
	}

	vmw_du_update_layout(dev_priv, arg->num_outputs, rects);

out_free:
	kfree(rects);
	return ret;
}

/**
 * vmw_kms_helper_dirty - Helper to build commands and perform actions based
 * on a set of cliprects and a set of display units.
 *
 * @dev_priv: Pointer to a device private structure.
 * @framebuffer: Pointer to the framebuffer on which to perform the actions.
 * @clips: A set of struct drm_clip_rect. Either this os @vclips must be NULL.
 * Cliprects are given in framebuffer coordinates.
 * @vclips: A set of struct drm_vmw_rect cliprects. Either this or @clips must
 * be NULL. Cliprects are given in source coordinates.
 * @dest_x: X coordinate offset for the crtc / destination clip rects.
 * @dest_y: Y coordinate offset for the crtc / destination clip rects.
 * @num_clips: Number of cliprects in the @clips or @vclips array.
 * @increment: Integer with which to increment the clip counter when looping.
 * Used to skip a predetermined number of clip rects.
 * @dirty: Closure structure. See the description of struct vmw_kms_dirty.
 */
int vmw_kms_helper_dirty(struct vmw_private *dev_priv,
			 struct vmw_framebuffer *framebuffer,
			 const struct drm_clip_rect *clips,
			 const struct drm_vmw_rect *vclips,
			 s32 dest_x, s32 dest_y,
			 int num_clips,
			 int increment,
			 struct vmw_kms_dirty *dirty)
{
	struct vmw_display_unit *units[VMWGFX_NUM_DISPLAY_UNITS];
	struct drm_crtc *crtc;
	u32 num_units = 0;
	u32 i, k;
<<<<<<< HEAD
	int ret;
=======
>>>>>>> 9f30a04d

	dirty->dev_priv = dev_priv;

	list_for_each_entry(crtc, &dev_priv->dev->mode_config.crtc_list, head) {
		if (crtc->primary->fb != &framebuffer->base)
			continue;
		units[num_units++] = vmw_crtc_to_du(crtc);
	}

	for (k = 0; k < num_units; k++) {
		struct vmw_display_unit *unit = units[k];
		s32 crtc_x = unit->crtc.x;
		s32 crtc_y = unit->crtc.y;
		s32 crtc_width = unit->crtc.mode.hdisplay;
		s32 crtc_height = unit->crtc.mode.vdisplay;
		const struct drm_clip_rect *clips_ptr = clips;
		const struct drm_vmw_rect *vclips_ptr = vclips;

		dirty->unit = unit;
		if (dirty->fifo_reserve_size > 0) {
			dirty->cmd = vmw_fifo_reserve(dev_priv,
						      dirty->fifo_reserve_size);
			if (!dirty->cmd) {
				DRM_ERROR("Couldn't reserve fifo space "
					  "for dirty blits.\n");
<<<<<<< HEAD
				return ret;
=======
				return -ENOMEM;
>>>>>>> 9f30a04d
			}
			memset(dirty->cmd, 0, dirty->fifo_reserve_size);
		}
		dirty->num_hits = 0;
		for (i = 0; i < num_clips; i++, clips_ptr += increment,
		       vclips_ptr += increment) {
			s32 clip_left;
			s32 clip_top;

			/*
			 * Select clip array type. Note that integer type
			 * in @clips is unsigned short, whereas in @vclips
			 * it's 32-bit.
			 */
			if (clips) {
				dirty->fb_x = (s32) clips_ptr->x1;
				dirty->fb_y = (s32) clips_ptr->y1;
				dirty->unit_x2 = (s32) clips_ptr->x2 + dest_x -
					crtc_x;
				dirty->unit_y2 = (s32) clips_ptr->y2 + dest_y -
					crtc_y;
			} else {
				dirty->fb_x = vclips_ptr->x;
				dirty->fb_y = vclips_ptr->y;
				dirty->unit_x2 = dirty->fb_x + vclips_ptr->w +
					dest_x - crtc_x;
				dirty->unit_y2 = dirty->fb_y + vclips_ptr->h +
					dest_y - crtc_y;
			}

			dirty->unit_x1 = dirty->fb_x + dest_x - crtc_x;
			dirty->unit_y1 = dirty->fb_y + dest_y - crtc_y;

			/* Skip this clip if it's outside the crtc region */
			if (dirty->unit_x1 >= crtc_width ||
			    dirty->unit_y1 >= crtc_height ||
			    dirty->unit_x2 <= 0 || dirty->unit_y2 <= 0)
				continue;

			/* Clip right and bottom to crtc limits */
			dirty->unit_x2 = min_t(s32, dirty->unit_x2,
					       crtc_width);
			dirty->unit_y2 = min_t(s32, dirty->unit_y2,
					       crtc_height);

			/* Clip left and top to crtc limits */
			clip_left = min_t(s32, dirty->unit_x1, 0);
			clip_top = min_t(s32, dirty->unit_y1, 0);
			dirty->unit_x1 -= clip_left;
			dirty->unit_y1 -= clip_top;
			dirty->fb_x -= clip_left;
			dirty->fb_y -= clip_top;

			dirty->clip(dirty);
		}

		dirty->fifo_commit(dirty);
	}

	return 0;
}

/**
 * vmw_kms_helper_buffer_prepare - Reserve and validate a buffer object before
 * command submission.
 *
 * @dev_priv. Pointer to a device private structure.
 * @buf: The buffer object
 * @interruptible: Whether to perform waits as interruptible.
 * @validate_as_mob: Whether the buffer should be validated as a MOB. If false,
 * The buffer will be validated as a GMR. Already pinned buffers will not be
 * validated.
 *
 * Returns 0 on success, negative error code on failure, -ERESTARTSYS if
 * interrupted by a signal.
 */
int vmw_kms_helper_buffer_prepare(struct vmw_private *dev_priv,
				  struct vmw_dma_buffer *buf,
				  bool interruptible,
				  bool validate_as_mob)
{
	struct ttm_buffer_object *bo = &buf->base;
	int ret;

	ttm_bo_reserve(bo, false, false, interruptible, NULL);
	ret = vmw_validate_single_buffer(dev_priv, bo, interruptible,
					 validate_as_mob);
	if (ret)
		ttm_bo_unreserve(bo);

	return ret;
}

/**
 * vmw_kms_helper_buffer_revert - Undo the actions of
 * vmw_kms_helper_buffer_prepare.
 *
 * @res: Pointer to the buffer object.
 *
 * Helper to be used if an error forces the caller to undo the actions of
 * vmw_kms_helper_buffer_prepare.
 */
void vmw_kms_helper_buffer_revert(struct vmw_dma_buffer *buf)
{
	if (buf)
		ttm_bo_unreserve(&buf->base);
}

/**
 * vmw_kms_helper_buffer_finish - Unreserve and fence a buffer object after
 * kms command submission.
 *
 * @dev_priv: Pointer to a device private structure.
 * @file_priv: Pointer to a struct drm_file representing the caller's
 * connection. Must be set to NULL if @user_fence_rep is NULL, and conversely
 * if non-NULL, @user_fence_rep must be non-NULL.
 * @buf: The buffer object.
 * @out_fence:  Optional pointer to a fence pointer. If non-NULL, a
 * ref-counted fence pointer is returned here.
 * @user_fence_rep: Optional pointer to a user-space provided struct
 * drm_vmw_fence_rep. If provided, @file_priv must also be provided and the
 * function copies fence data to user-space in a fail-safe manner.
 */
void vmw_kms_helper_buffer_finish(struct vmw_private *dev_priv,
				  struct drm_file *file_priv,
				  struct vmw_dma_buffer *buf,
				  struct vmw_fence_obj **out_fence,
				  struct drm_vmw_fence_rep __user *
				  user_fence_rep)
{
	struct vmw_fence_obj *fence;
	uint32_t handle;
	int ret;

	ret = vmw_execbuf_fence_commands(file_priv, dev_priv, &fence,
					 file_priv ? &handle : NULL);
	if (buf)
		vmw_fence_single_bo(&buf->base, fence);
	if (file_priv)
		vmw_execbuf_copy_fence_user(dev_priv, vmw_fpriv(file_priv),
					    ret, user_fence_rep, fence,
					    handle);
	if (out_fence)
		*out_fence = fence;
	else
		vmw_fence_obj_unreference(&fence);

	vmw_kms_helper_buffer_revert(buf);
}


/**
 * vmw_kms_helper_resource_revert - Undo the actions of
 * vmw_kms_helper_resource_prepare.
 *
 * @res: Pointer to the resource. Typically a surface.
 *
 * Helper to be used if an error forces the caller to undo the actions of
 * vmw_kms_helper_resource_prepare.
 */
void vmw_kms_helper_resource_revert(struct vmw_resource *res)
{
	vmw_kms_helper_buffer_revert(res->backup);
	vmw_resource_unreserve(res, false, NULL, 0);
	mutex_unlock(&res->dev_priv->cmdbuf_mutex);
}

/**
 * vmw_kms_helper_resource_prepare - Reserve and validate a resource before
 * command submission.
 *
 * @res: Pointer to the resource. Typically a surface.
 * @interruptible: Whether to perform waits as interruptible.
 *
 * Reserves and validates also the backup buffer if a guest-backed resource.
 * Returns 0 on success, negative error code on failure. -ERESTARTSYS if
 * interrupted by a signal.
 */
int vmw_kms_helper_resource_prepare(struct vmw_resource *res,
				    bool interruptible)
{
	int ret = 0;

	if (interruptible)
		ret = mutex_lock_interruptible(&res->dev_priv->cmdbuf_mutex);
	else
		mutex_lock(&res->dev_priv->cmdbuf_mutex);

	if (unlikely(ret != 0))
		return -ERESTARTSYS;

	ret = vmw_resource_reserve(res, interruptible, false);
	if (ret)
		goto out_unlock;

	if (res->backup) {
		ret = vmw_kms_helper_buffer_prepare(res->dev_priv, res->backup,
						    interruptible,
						    res->dev_priv->has_mob);
		if (ret)
			goto out_unreserve;
	}
	ret = vmw_resource_validate(res);
	if (ret)
		goto out_revert;
	return 0;

out_revert:
	vmw_kms_helper_buffer_revert(res->backup);
out_unreserve:
	vmw_resource_unreserve(res, false, NULL, 0);
out_unlock:
	mutex_unlock(&res->dev_priv->cmdbuf_mutex);
	return ret;
}

/**
 * vmw_kms_helper_resource_finish - Unreserve and fence a resource after
 * kms command submission.
 *
 * @res: Pointer to the resource. Typically a surface.
 * @out_fence: Optional pointer to a fence pointer. If non-NULL, a
 * ref-counted fence pointer is returned here.
 */
void vmw_kms_helper_resource_finish(struct vmw_resource *res,
			     struct vmw_fence_obj **out_fence)
{
	if (res->backup || out_fence)
		vmw_kms_helper_buffer_finish(res->dev_priv, NULL, res->backup,
					     out_fence, NULL);

	vmw_resource_unreserve(res, false, NULL, 0);
	mutex_unlock(&res->dev_priv->cmdbuf_mutex);
}

/**
 * vmw_kms_update_proxy - Helper function to update a proxy surface from
 * its backing MOB.
 *
 * @res: Pointer to the surface resource
 * @clips: Clip rects in framebuffer (surface) space.
 * @num_clips: Number of clips in @clips.
 * @increment: Integer with which to increment the clip counter when looping.
 * Used to skip a predetermined number of clip rects.
 *
 * This function makes sure the proxy surface is updated from its backing MOB
 * using the region given by @clips. The surface resource @res and its backing
 * MOB needs to be reserved and validated on call.
 */
int vmw_kms_update_proxy(struct vmw_resource *res,
			 const struct drm_clip_rect *clips,
			 unsigned num_clips,
			 int increment)
{
	struct vmw_private *dev_priv = res->dev_priv;
	struct drm_vmw_size *size = &vmw_res_to_srf(res)->base_size;
	struct {
		SVGA3dCmdHeader header;
		SVGA3dCmdUpdateGBImage body;
	} *cmd;
	SVGA3dBox *box;
	size_t copy_size = 0;
	int i;

	if (!clips)
		return 0;

	cmd = vmw_fifo_reserve(dev_priv, sizeof(*cmd) * num_clips);
	if (!cmd) {
		DRM_ERROR("Couldn't reserve fifo space for proxy surface "
			  "update.\n");
		return -ENOMEM;
	}

	for (i = 0; i < num_clips; ++i, clips += increment, ++cmd) {
		box = &cmd->body.box;

		cmd->header.id = SVGA_3D_CMD_UPDATE_GB_IMAGE;
		cmd->header.size = sizeof(cmd->body);
		cmd->body.image.sid = res->id;
		cmd->body.image.face = 0;
		cmd->body.image.mipmap = 0;

		if (clips->x1 > size->width || clips->x2 > size->width ||
		    clips->y1 > size->height || clips->y2 > size->height) {
			DRM_ERROR("Invalid clips outsize of framebuffer.\n");
			return -EINVAL;
		}

		box->x = clips->x1;
		box->y = clips->y1;
		box->z = 0;
		box->w = clips->x2 - clips->x1;
		box->h = clips->y2 - clips->y1;
		box->d = 1;

		copy_size += sizeof(*cmd);
	}

	vmw_fifo_commit(dev_priv, copy_size);

	return 0;
}

int vmw_kms_fbdev_init_data(struct vmw_private *dev_priv,
			    unsigned unit,
			    u32 max_width,
			    u32 max_height,
			    struct drm_connector **p_con,
			    struct drm_crtc **p_crtc,
			    struct drm_display_mode **p_mode)
{
	struct drm_connector *con;
	struct vmw_display_unit *du;
	struct drm_display_mode *mode;
	int i = 0;

	list_for_each_entry(con, &dev_priv->dev->mode_config.connector_list,
			    head) {
		if (i == unit)
			break;

		++i;
	}

	if (i != unit) {
		DRM_ERROR("Could not find initial display unit.\n");
		return -EINVAL;
	}

	if (list_empty(&con->modes))
		(void) vmw_du_connector_fill_modes(con, max_width, max_height);

	if (list_empty(&con->modes)) {
		DRM_ERROR("Could not find initial display mode.\n");
		return -EINVAL;
	}

	du = vmw_connector_to_du(con);
	*p_con = con;
	*p_crtc = &du->crtc;

	list_for_each_entry(mode, &con->modes, head) {
		if (mode->type & DRM_MODE_TYPE_PREFERRED)
			break;
	}

	if (mode->type & DRM_MODE_TYPE_PREFERRED)
		*p_mode = mode;
	else {
		WARN_ONCE(true, "Could not find initial preferred mode.\n");
		*p_mode = list_first_entry(&con->modes,
					   struct drm_display_mode,
					   head);
	}

	return 0;
}<|MERGE_RESOLUTION|>--- conflicted
+++ resolved
@@ -1685,10 +1685,6 @@
 	struct drm_crtc *crtc;
 	u32 num_units = 0;
 	u32 i, k;
-<<<<<<< HEAD
-	int ret;
-=======
->>>>>>> 9f30a04d
 
 	dirty->dev_priv = dev_priv;
 
@@ -1714,11 +1710,7 @@
 			if (!dirty->cmd) {
 				DRM_ERROR("Couldn't reserve fifo space "
 					  "for dirty blits.\n");
-<<<<<<< HEAD
-				return ret;
-=======
 				return -ENOMEM;
->>>>>>> 9f30a04d
 			}
 			memset(dirty->cmd, 0, dirty->fifo_reserve_size);
 		}
