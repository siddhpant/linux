--- conflicted
+++ resolved
@@ -2304,11 +2304,7 @@
 
 	if (port->pdt != DP_PEER_DEVICE_NONE &&
 	    drm_dp_mst_is_end_device(port->pdt, port->mcs) &&
-<<<<<<< HEAD
-	    port->port_num >= DP_MST_LOGICAL_PORT_0) {
-=======
 	    port->port_num >= DP_MST_LOGICAL_PORT_0)
->>>>>>> 762949bb
 		port->cached_edid = drm_get_edid(port->connector,
 						 &port->aux.ddc);
 
