--- conflicted
+++ resolved
@@ -127,11 +127,8 @@
 		return PTR_ERR(process);
 
 	if (kfd_is_locked()) {
-<<<<<<< HEAD
-=======
 		dev_dbg(kfd_device, "kfd is locked!\n"
 				"process %d unreferenced", process->pasid);
->>>>>>> 04d5ce62
 		kfd_unref_process(process);
 		return -EAGAIN;
 	}
