--- conflicted
+++ resolved
@@ -791,16 +791,6 @@
 	if (i915_request_timeline(rq) == rcu_access_pointer(signal->timeline))
 		return 0;
 
-<<<<<<< HEAD
-	fence = NULL;
-	rcu_read_lock();
-	spin_lock_irq(&signal->lock);
-	if (!i915_request_started(signal) &&
-	    !list_is_first(&signal->link,
-			   &rcu_dereference(signal->timeline)->requests)) {
-		struct i915_request *prev = list_prev_entry(signal, link);
-
-=======
 	if (i915_request_started(signal))
 		return 0;
 
@@ -819,22 +809,12 @@
 		if (pos == &rcu_dereference(signal->timeline)->requests)
 			break;
 
->>>>>>> 77a36a3a
 		/*
 		 * Peek at the request before us in the timeline. That
 		 * request will only be valid before it is retired, so
 		 * after acquiring a reference to it, confirm that it is
 		 * still part of the signaler's timeline.
 		 */
-<<<<<<< HEAD
-		if (i915_request_get_rcu(prev)) {
-			if (list_next_entry(prev, link) == signal)
-				fence = &prev->fence;
-			else
-				i915_request_put(prev);
-		}
-	}
-=======
 		prev = list_entry(pos, typeof(*prev), link);
 		if (!i915_request_get_rcu(prev))
 			break;
@@ -847,7 +827,6 @@
 
 		fence = &prev->fence;
 	} while (0);
->>>>>>> 77a36a3a
 	spin_unlock_irq(&signal->lock);
 	rcu_read_unlock();
 	if (!fence)
