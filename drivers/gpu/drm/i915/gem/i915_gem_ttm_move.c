--- conflicted
+++ resolved
@@ -438,17 +438,10 @@
 			goto out;
 	} else {
 		int err = PTR_ERR(fence);
-<<<<<<< HEAD
 
 		if (err == -EINTR || err == -ERESTARTSYS || err == -EAGAIN)
 			return fence;
 
-=======
-
-		if (err == -EINTR || err == -ERESTARTSYS || err == -EAGAIN)
-			return fence;
-
->>>>>>> 30424eba
 		if (move_deps) {
 			err = i915_deps_sync(move_deps, ctx);
 			if (err)
