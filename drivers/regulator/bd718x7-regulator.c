// SPDX-License-Identifier: GPL-2.0
// Copyright (C) 2018 ROHM Semiconductors
// bd71837-regulator.c ROHM BD71837MWV/BD71847MWV regulator driver

#include <linux/delay.h>
#include <linux/err.h>
#include <linux/interrupt.h>
#include <linux/kernel.h>
#include <linux/mfd/rohm-bd718x7.h>
#include <linux/module.h>
#include <linux/of.h>
#include <linux/platform_device.h>
#include <linux/regulator/driver.h>
#include <linux/regulator/machine.h>
#include <linux/regulator/of_regulator.h>
#include <linux/slab.h>

/* Typical regulator startup times as per data sheet in uS */
#define BD71847_BUCK1_STARTUP_TIME 144
#define BD71847_BUCK2_STARTUP_TIME 162
#define BD71847_BUCK3_STARTUP_TIME 162
#define BD71847_BUCK4_STARTUP_TIME 240
#define BD71847_BUCK5_STARTUP_TIME 270
#define BD71847_BUCK6_STARTUP_TIME 200
#define BD71847_LDO1_STARTUP_TIME  440
#define BD71847_LDO2_STARTUP_TIME  370
#define BD71847_LDO3_STARTUP_TIME  310
#define BD71847_LDO4_STARTUP_TIME  400
#define BD71847_LDO5_STARTUP_TIME  530
#define BD71847_LDO6_STARTUP_TIME  400

#define BD71837_BUCK1_STARTUP_TIME 160
#define BD71837_BUCK2_STARTUP_TIME 180
#define BD71837_BUCK3_STARTUP_TIME 180
#define BD71837_BUCK4_STARTUP_TIME 180
#define BD71837_BUCK5_STARTUP_TIME 160
#define BD71837_BUCK6_STARTUP_TIME 240
#define BD71837_BUCK7_STARTUP_TIME 220
#define BD71837_BUCK8_STARTUP_TIME 200
#define BD71837_LDO1_STARTUP_TIME  440
#define BD71837_LDO2_STARTUP_TIME  370
#define BD71837_LDO3_STARTUP_TIME  310
#define BD71837_LDO4_STARTUP_TIME  400
#define BD71837_LDO5_STARTUP_TIME  310
#define BD71837_LDO6_STARTUP_TIME  400
#define BD71837_LDO7_STARTUP_TIME  530

/*
 * BD718(37/47/50) have two "enable control modes". ON/OFF can either be
 * controlled by software - or by PMIC internal HW state machine. Whether
 * regulator should be under SW or HW control can be defined from device-tree.
 * Let's provide separate ops for regulators to use depending on the "enable
 * control mode".
 */
#define BD718XX_HWOPNAME(swopname) swopname##_hwcontrol

#define BD718XX_OPS(name, _list_voltage, _map_voltage, _set_voltage_sel, \
		   _get_voltage_sel, _set_voltage_time_sel, _set_ramp_delay, \
		   _set_uvp, _set_ovp)				\
static const struct regulator_ops name = {			\
	.enable = regulator_enable_regmap,			\
	.disable = regulator_disable_regmap,			\
	.is_enabled = regulator_is_enabled_regmap,		\
	.list_voltage = (_list_voltage),			\
	.map_voltage = (_map_voltage),				\
	.set_voltage_sel = (_set_voltage_sel),			\
	.get_voltage_sel = (_get_voltage_sel),			\
	.set_voltage_time_sel = (_set_voltage_time_sel),	\
	.set_ramp_delay = (_set_ramp_delay),			\
	.set_under_voltage_protection = (_set_uvp),		\
	.set_over_voltage_protection = (_set_ovp),		\
};								\
								\
static const struct regulator_ops BD718XX_HWOPNAME(name) = {	\
	.is_enabled = always_enabled_by_hwstate,		\
	.list_voltage = (_list_voltage),			\
	.map_voltage = (_map_voltage),				\
	.set_voltage_sel = (_set_voltage_sel),			\
	.get_voltage_sel = (_get_voltage_sel),			\
	.set_voltage_time_sel = (_set_voltage_time_sel),	\
	.set_ramp_delay = (_set_ramp_delay),			\
	.set_under_voltage_protection = (_set_uvp),		\
	.set_over_voltage_protection = (_set_ovp),		\
}								\

/*
 * BUCK1/2/3/4
 * BUCK1RAMPRATE[1:0] BUCK1 DVS ramp rate setting
 * 00: 10.00mV/usec 10mV 1uS
 * 01: 5.00mV/usec	10mV 2uS
 * 10: 2.50mV/usec	10mV 4uS
 * 11: 1.25mV/usec	10mV 8uS
 */
static const unsigned int bd718xx_ramp_delay[] = { 10000, 5000, 2500, 1250 };

/* These functions are used when regulators are under HW state machine control.
 * We assume PMIC is in RUN state because SW running and able to query the
 * status. Most of the regulators have fixed ON or OFF state at RUN/IDLE so for
 * them we just return a constant. BD71837 BUCK3 and BUCK4 are exceptions as
 * they support configuring the ON/OFF state for RUN.
 *
 * Note for next hacker - these PMICs have a register where the HW state can be
 * read. If assuming RUN appears to be false in your use-case - you can
 * implement state reading (although that is not going to be atomic) before
 * returning the enable state.
 */
static int always_enabled_by_hwstate(struct regulator_dev *rdev)
{
	return 1;
}

static int never_enabled_by_hwstate(struct regulator_dev *rdev)
{
	return 0;
}

static int bd71837_get_buck34_enable_hwctrl(struct regulator_dev *rdev)
{
	int ret;
	unsigned int val;

	ret = regmap_read(rdev->regmap, rdev->desc->enable_reg, &val);
	if (ret)
		return ret;

	return !!(BD718XX_BUCK_RUN_ON & val);
}
/*
 * On BD71837 (not on BD71847, BD71850, ...)
 * Bucks 1 to 4 support DVS. PWM mode is used when voltage is changed.
 * Bucks 5 to 8 and LDOs can use PFM and must be disabled when voltage
 * is changed. Hence we return -EBUSY for these if voltage is changed
 * when BUCK/LDO is enabled.
 *
 * On BD71847, BD71850, ... The LDO voltage can be changed when LDO is
 * enabled. But if voltage is increased the LDO power-good monitoring
 * must be disabled for the duration of changing + 1mS to ensure voltage
 * has reached the higher level before HW does next under voltage detection
 * cycle.
 */
static int bd71837_set_voltage_sel_restricted(struct regulator_dev *rdev,
						    unsigned int sel)
{
	if (rdev->desc->ops->is_enabled(rdev))
		return -EBUSY;

	return regulator_set_voltage_sel_regmap(rdev, sel);
}

static void voltage_change_done(struct regulator_dev *rdev, unsigned int sel,
				unsigned int *mask)
{
	int ret;

	if (*mask) {
		/*
		 * Let's allow scheduling as we use I2C anyways. We just need to
		 * guarantee minimum of 1ms sleep - it shouldn't matter if we
		 * exceed it due to the scheduling.
		 */
		msleep(1);

		ret = regmap_clear_bits(rdev->regmap, BD718XX_REG_MVRFLTMASK2,
					 *mask);
		if (ret)
			dev_err(&rdev->dev,
				"Failed to re-enable voltage monitoring (%d)\n",
				ret);
	}
}

static int voltage_change_prepare(struct regulator_dev *rdev, unsigned int sel,
				  unsigned int *mask)
{
	int ret;

	*mask = 0;
	if (rdev->desc->ops->is_enabled(rdev)) {
		int now, new;

		now = rdev->desc->ops->get_voltage_sel(rdev);
		if (now < 0)
			return now;

		now = rdev->desc->ops->list_voltage(rdev, now);
		if (now < 0)
			return now;

		new = rdev->desc->ops->list_voltage(rdev, sel);
		if (new < 0)
			return new;

		/*
		 * If we increase LDO voltage when LDO is enabled we need to
		 * disable the power-good detection until voltage has reached
		 * the new level. According to HW colleagues the maximum time
		 * it takes is 1000us. I assume that on systems with light load
		 * this might be less - and we could probably use DT to give
		 * system specific delay value if performance matters.
		 *
		 * Well, knowing we use I2C here and can add scheduling delays
		 * I don't think it is worth the hassle and I just add fixed
		 * 1ms sleep here (and allow scheduling). If this turns out to
		 * be a problem we can change it to delay and make the delay
		 * time configurable.
		 */
		if (new > now) {
			int tmp;
			int prot_bit;
			int ldo_offset = rdev->desc->id - BD718XX_LDO1;

			prot_bit = BD718XX_LDO1_VRMON80 << ldo_offset;
			ret = regmap_read(rdev->regmap, BD718XX_REG_MVRFLTMASK2,
					  &tmp);
			if (ret) {
				dev_err(&rdev->dev,
					"Failed to read voltage monitoring state\n");
				return ret;
			}

			if (!(tmp & prot_bit)) {
				/* We disable protection if it was enabled... */
				ret = regmap_set_bits(rdev->regmap,
						      BD718XX_REG_MVRFLTMASK2,
						      prot_bit);
				/* ...and we also want to re-enable it */
				*mask = prot_bit;
			}
			if (ret) {
				dev_err(&rdev->dev,
					"Failed to stop voltage monitoring\n");
				return ret;
			}
		}
	}

	return 0;
}

static int bd718xx_set_voltage_sel_restricted(struct regulator_dev *rdev,
						    unsigned int sel)
{
	int ret;
	int mask;

	ret = voltage_change_prepare(rdev, sel, &mask);
	if (ret)
		return ret;

	ret = regulator_set_voltage_sel_regmap(rdev, sel);
	voltage_change_done(rdev, sel, &mask);

	return ret;
}

static int bd718xx_set_voltage_sel_pickable_restricted(
		struct regulator_dev *rdev, unsigned int sel)
{
	int ret;
	int mask;

	ret = voltage_change_prepare(rdev, sel, &mask);
	if (ret)
		return ret;

	ret = regulator_set_voltage_sel_pickable_regmap(rdev, sel);
	voltage_change_done(rdev, sel, &mask);

	return ret;
}

static int bd71837_set_voltage_sel_pickable_restricted(
		struct regulator_dev *rdev, unsigned int sel)
{
	if (rdev->desc->ops->is_enabled(rdev))
		return -EBUSY;

	return regulator_set_voltage_sel_pickable_regmap(rdev, sel);
}

/*
<<<<<<< HEAD
 * OPS common for BD71847 and BD71850
 */
BD718XX_OPS(bd718xx_pickable_range_ldo_ops,
	    regulator_list_voltage_pickable_linear_range, NULL,
	    bd718xx_set_voltage_sel_pickable_restricted,
	    regulator_get_voltage_sel_pickable_regmap, NULL, NULL);

/* BD71847 and BD71850 LDO 5 is by default OFF at RUN state */
static const struct regulator_ops bd718xx_ldo5_ops_hwstate = {
	.is_enabled = never_enabled_by_hwstate,
	.list_voltage = regulator_list_voltage_pickable_linear_range,
	.set_voltage_sel = bd718xx_set_voltage_sel_pickable_restricted,
	.get_voltage_sel = regulator_get_voltage_sel_pickable_regmap,
};

BD718XX_OPS(bd718xx_pickable_range_buck_ops,
	    regulator_list_voltage_pickable_linear_range, NULL,
	    regulator_set_voltage_sel_pickable_regmap,
	    regulator_get_voltage_sel_pickable_regmap,
	    regulator_set_voltage_time_sel, NULL);

BD718XX_OPS(bd718xx_ldo_regulator_ops, regulator_list_voltage_linear_range,
	    NULL, bd718xx_set_voltage_sel_restricted,
	    regulator_get_voltage_sel_regmap, NULL, NULL);

BD718XX_OPS(bd718xx_ldo_regulator_nolinear_ops, regulator_list_voltage_table,
	    NULL, bd718xx_set_voltage_sel_restricted,
	    regulator_get_voltage_sel_regmap, NULL, NULL);

BD718XX_OPS(bd718xx_buck_regulator_ops, regulator_list_voltage_linear_range,
	    NULL, regulator_set_voltage_sel_regmap,
	    regulator_get_voltage_sel_regmap, regulator_set_voltage_time_sel,
	    NULL);

BD718XX_OPS(bd718xx_buck_regulator_nolinear_ops, regulator_list_voltage_table,
	    regulator_map_voltage_ascend, regulator_set_voltage_sel_regmap,
	    regulator_get_voltage_sel_regmap, regulator_set_voltage_time_sel,
	    NULL);

/*
 * OPS for BD71837
 */
BD718XX_OPS(bd71837_pickable_range_ldo_ops,
	    regulator_list_voltage_pickable_linear_range, NULL,
	    bd71837_set_voltage_sel_pickable_restricted,
	    regulator_get_voltage_sel_pickable_regmap, NULL, NULL);

BD718XX_OPS(bd71837_pickable_range_buck_ops,
	    regulator_list_voltage_pickable_linear_range, NULL,
	    bd71837_set_voltage_sel_pickable_restricted,
	    regulator_get_voltage_sel_pickable_regmap,
	    regulator_set_voltage_time_sel, NULL);

BD718XX_OPS(bd71837_ldo_regulator_ops, regulator_list_voltage_linear_range,
	    NULL, bd71837_set_voltage_sel_restricted,
	    regulator_get_voltage_sel_regmap, NULL, NULL);

BD718XX_OPS(bd71837_ldo_regulator_nolinear_ops, regulator_list_voltage_table,
	    NULL, bd71837_set_voltage_sel_restricted,
	    regulator_get_voltage_sel_regmap, NULL, NULL);

BD718XX_OPS(bd71837_buck_regulator_ops, regulator_list_voltage_linear_range,
	    NULL, bd71837_set_voltage_sel_restricted,
	    regulator_get_voltage_sel_regmap, regulator_set_voltage_time_sel,
	    NULL);

BD718XX_OPS(bd71837_buck_regulator_nolinear_ops, regulator_list_voltage_table,
	    regulator_map_voltage_ascend, bd71837_set_voltage_sel_restricted,
	    regulator_get_voltage_sel_regmap, regulator_set_voltage_time_sel,
	    NULL);
/*
 * BD71837 bucks 3 and 4 support defining their enable/disable state also
 * when buck enable state is under HW state machine control. In that case the
 * bit [2] in CTRL register is used to indicate if regulator should be ON.
 */
static const struct regulator_ops bd71837_buck34_ops_hwctrl = {
	.is_enabled = bd71837_get_buck34_enable_hwctrl,
	.list_voltage = regulator_list_voltage_linear_range,
	.set_voltage_sel = regulator_set_voltage_sel_regmap,
	.get_voltage_sel = regulator_get_voltage_sel_regmap,
	.set_voltage_time_sel = regulator_set_voltage_time_sel,
	.set_ramp_delay = regulator_set_ramp_delay_regmap,
};

/*
 * OPS for all of the ICs - BD718(37/47/50)
 */
BD718XX_OPS(bd718xx_dvs_buck_regulator_ops, regulator_list_voltage_linear_range,
	    NULL, regulator_set_voltage_sel_regmap,
	    regulator_get_voltage_sel_regmap, regulator_set_voltage_time_sel,
	    /* bd718xx_buck1234_set_ramp_delay */ regulator_set_ramp_delay_regmap);

/*
=======
>>>>>>> 21e39809
 * BD71837 BUCK1/2/3/4
 * BD71847 BUCK1/2
 * 0.70 to 1.30V (10mV step)
 */
static const struct linear_range bd718xx_dvs_buck_volts[] = {
	REGULATOR_LINEAR_RANGE(700000, 0x00, 0x3C, 10000),
	REGULATOR_LINEAR_RANGE(1300000, 0x3D, 0x3F, 0),
};

/*
 * BD71837 BUCK5
 * 0.7V to 1.35V  (range 0)
 * and
 * 0.675 to 1.325 (range 1)
 */
static const struct linear_range bd71837_buck5_volts[] = {
	/* Ranges when VOLT_SEL bit is 0 */
	REGULATOR_LINEAR_RANGE(700000, 0x00, 0x03, 100000),
	REGULATOR_LINEAR_RANGE(1050000, 0x04, 0x05, 50000),
	REGULATOR_LINEAR_RANGE(1200000, 0x06, 0x07, 150000),
	/* Ranges when VOLT_SEL bit is 1  */
	REGULATOR_LINEAR_RANGE(675000, 0x0, 0x3, 100000),
	REGULATOR_LINEAR_RANGE(1025000, 0x4, 0x5, 50000),
	REGULATOR_LINEAR_RANGE(1175000, 0x6, 0x7, 150000),
};

/*
 * Range selector for first 3 linear ranges is 0x0
 * and 0x1 for last 3 ranges.
 */
static const unsigned int bd71837_buck5_volt_range_sel[] = {
	0x0, 0x0, 0x0, 0x80, 0x80, 0x80
};

/*
 * BD71847 BUCK3
 */
static const struct linear_range bd71847_buck3_volts[] = {
	/* Ranges when VOLT_SEL bits are 00 */
	REGULATOR_LINEAR_RANGE(700000, 0x00, 0x03, 100000),
	REGULATOR_LINEAR_RANGE(1050000, 0x04, 0x05, 50000),
	REGULATOR_LINEAR_RANGE(1200000, 0x06, 0x07, 150000),
	/* Ranges when VOLT_SEL bits are 01 */
	REGULATOR_LINEAR_RANGE(550000, 0x0, 0x7, 50000),
	/* Ranges when VOLT_SEL bits are 11 */
	REGULATOR_LINEAR_RANGE(675000, 0x0, 0x3, 100000),
	REGULATOR_LINEAR_RANGE(1025000, 0x4, 0x5, 50000),
	REGULATOR_LINEAR_RANGE(1175000, 0x6, 0x7, 150000),
};

static const unsigned int bd71847_buck3_volt_range_sel[] = {
	0x0, 0x0, 0x0, 0x40, 0x80, 0x80, 0x80
};

static const struct linear_range bd71847_buck4_volts[] = {
	REGULATOR_LINEAR_RANGE(3000000, 0x00, 0x03, 100000),
	REGULATOR_LINEAR_RANGE(2600000, 0x00, 0x03, 100000),
};

static const unsigned int bd71847_buck4_volt_range_sel[] = { 0x0, 0x40 };

/*
 * BUCK6
 * 3.0V to 3.3V (step 100mV)
 */
static const struct linear_range bd71837_buck6_volts[] = {
	REGULATOR_LINEAR_RANGE(3000000, 0x00, 0x03, 100000),
};

/*
 * BD71837 BUCK7
 * BD71847 BUCK5
 * 000 = 1.605V
 * 001 = 1.695V
 * 010 = 1.755V
 * 011 = 1.8V (Initial)
 * 100 = 1.845V
 * 101 = 1.905V
 * 110 = 1.95V
 * 111 = 1.995V
 */
static const unsigned int bd718xx_3rd_nodvs_buck_volts[] = {
	1605000, 1695000, 1755000, 1800000, 1845000, 1905000, 1950000, 1995000
};

/*
 * BUCK8
 * 0.8V to 1.40V (step 10mV)
 */
static const struct linear_range bd718xx_4th_nodvs_buck_volts[] = {
	REGULATOR_LINEAR_RANGE(800000, 0x00, 0x3C, 10000),
};

/*
 * LDO1
 * 3.0 to 3.3V (100mV step)
 */
static const struct linear_range bd718xx_ldo1_volts[] = {
	REGULATOR_LINEAR_RANGE(3000000, 0x00, 0x03, 100000),
	REGULATOR_LINEAR_RANGE(1600000, 0x00, 0x03, 100000),
};

static const unsigned int bd718xx_ldo1_volt_range_sel[] = { 0x0, 0x20 };

/*
 * LDO2
 * 0.8 or 0.9V
 */
static const unsigned int ldo_2_volts[] = {
	900000, 800000
};

/*
 * LDO3
 * 1.8 to 3.3V (100mV step)
 */
static const struct linear_range bd718xx_ldo3_volts[] = {
	REGULATOR_LINEAR_RANGE(1800000, 0x00, 0x0F, 100000),
};

/*
 * LDO4
 * 0.9 to 1.8V (100mV step)
 */
static const struct linear_range bd718xx_ldo4_volts[] = {
	REGULATOR_LINEAR_RANGE(900000, 0x00, 0x09, 100000),
};

/*
 * LDO5 for BD71837
 * 1.8 to 3.3V (100mV step)
 */
static const struct linear_range bd71837_ldo5_volts[] = {
	REGULATOR_LINEAR_RANGE(1800000, 0x00, 0x0F, 100000),
};

/*
 * LDO5 for BD71837
 * 1.8 to 3.3V (100mV step)
 */
static const struct linear_range bd71847_ldo5_volts[] = {
	REGULATOR_LINEAR_RANGE(1800000, 0x00, 0x0F, 100000),
	REGULATOR_LINEAR_RANGE(800000, 0x00, 0x0F, 100000),
};

static const unsigned int bd71847_ldo5_volt_range_sel[] = { 0x0, 0x20 };

/*
 * LDO6
 * 0.9 to 1.8V (100mV step)
 */
static const struct linear_range bd718xx_ldo6_volts[] = {
	REGULATOR_LINEAR_RANGE(900000, 0x00, 0x09, 100000),
};

/*
 * LDO7
 * 1.8 to 3.3V (100mV step)
 */
static const struct linear_range bd71837_ldo7_volts[] = {
	REGULATOR_LINEAR_RANGE(1800000, 0x00, 0x0F, 100000),
};

struct reg_init {
	unsigned int reg;
	unsigned int mask;
	unsigned int val;
};
struct bd718xx_regulator_data {
	struct regulator_desc desc;
	const struct rohm_dvs_config dvs;
	const struct reg_init init;
	const struct reg_init *additional_inits;
	int additional_init_amnt;
};

static int bd718x7_xvp_sanity_check(struct regulator_dev *rdev, int lim_uV,
				    int severity)
{
	/*
	 * BD71837/47/50 ... (ICs supported by this driver) do not provide
	 * warnings, only protection
	 */
	if (severity != REGULATOR_SEVERITY_PROT) {
		dev_err(&rdev->dev,
			"Unsupported Under Voltage protection level\n");
		return -EINVAL;
	}

	/*
	 * And protection limit is not changeable. It can only be enabled
	 * or disabled
	 */
	if (lim_uV)
		return -EINVAL;

	return 0;
}

static int bd718x7_set_ldo_uvp(struct regulator_dev *rdev, int lim_uV,
			       int severity, bool enable)
{
	int ldo_offset = rdev->desc->id - BD718XX_LDO1;
	int prot_bit, ret;

	ret = bd718x7_xvp_sanity_check(rdev, lim_uV, severity);
	if (ret)
		return ret;

	prot_bit = BD718XX_LDO1_VRMON80 << ldo_offset;

	if (enable)
		return regmap_clear_bits(rdev->regmap, BD718XX_REG_MVRFLTMASK2,
					 prot_bit);

	return regmap_set_bits(rdev->regmap, BD718XX_REG_MVRFLTMASK2,
			       prot_bit);
}

static int bd718x7_get_buck_prot_reg(int id, int *reg)
{

	if (id > BD718XX_BUCK8) {
		WARN_ON(id > BD718XX_BUCK8);
		return -EINVAL;
	}

	if (id > BD718XX_BUCK4)
		*reg = BD718XX_REG_MVRFLTMASK0;
	else
		*reg = BD718XX_REG_MVRFLTMASK1;

	return 0;
}

static int bd718x7_get_buck_ovp_info(int id, int *reg, int *bit)
{
	int ret;

	ret = bd718x7_get_buck_prot_reg(id, reg);
	if (ret)
		return ret;

	*bit = BIT((id % 4) * 2 + 1);

	return 0;
}

static int bd718x7_get_buck_uvp_info(int id, int *reg, int *bit)
{
	int ret;

	ret = bd718x7_get_buck_prot_reg(id, reg);
	if (ret)
		return ret;

	*bit = BIT((id % 4) * 2);

	return 0;
}

static int bd718x7_set_buck_uvp(struct regulator_dev *rdev, int lim_uV,
				int severity, bool enable)
{
	int bit, reg, ret;

	ret = bd718x7_xvp_sanity_check(rdev, lim_uV, severity);
	if (ret)
		return ret;

	ret = bd718x7_get_buck_uvp_info(rdev->desc->id, &reg, &bit);
	if (ret)
		return ret;

	if (enable)
		return regmap_clear_bits(rdev->regmap, reg, bit);

	return regmap_set_bits(rdev->regmap, reg, bit);

}

static int bd718x7_set_buck_ovp(struct regulator_dev *rdev, int lim_uV,
				int severity,
				bool enable)
{
	int bit, reg, ret;

	ret = bd718x7_xvp_sanity_check(rdev, lim_uV, severity);
	if (ret)
		return ret;

	ret = bd718x7_get_buck_ovp_info(rdev->desc->id, &reg, &bit);
	if (ret)
		return ret;

	if (enable)
		return regmap_clear_bits(rdev->regmap, reg, bit);

	return regmap_set_bits(rdev->regmap, reg, bit);
}

/*
 * OPS common for BD71847 and BD71850
 */
BD718XX_OPS(bd718xx_pickable_range_ldo_ops,
	    regulator_list_voltage_pickable_linear_range, NULL,
	    bd718xx_set_voltage_sel_pickable_restricted,
	    regulator_get_voltage_sel_pickable_regmap, NULL, NULL,
	    bd718x7_set_ldo_uvp, NULL);

/* BD71847 and BD71850 LDO 5 is by default OFF at RUN state */
static const struct regulator_ops bd718xx_ldo5_ops_hwstate = {
	.is_enabled = never_enabled_by_hwstate,
	.list_voltage = regulator_list_voltage_pickable_linear_range,
	.set_voltage_sel = bd718xx_set_voltage_sel_pickable_restricted,
	.get_voltage_sel = regulator_get_voltage_sel_pickable_regmap,
	.set_under_voltage_protection = bd718x7_set_ldo_uvp,
};

BD718XX_OPS(bd718xx_pickable_range_buck_ops,
	    regulator_list_voltage_pickable_linear_range, NULL,
	    regulator_set_voltage_sel_pickable_regmap,
	    regulator_get_voltage_sel_pickable_regmap,
	    regulator_set_voltage_time_sel, NULL, bd718x7_set_buck_uvp,
	    bd718x7_set_buck_ovp);

BD718XX_OPS(bd718xx_ldo_regulator_ops, regulator_list_voltage_linear_range,
	    NULL, bd718xx_set_voltage_sel_restricted,
	    regulator_get_voltage_sel_regmap, NULL, NULL, bd718x7_set_ldo_uvp,
	    NULL);

BD718XX_OPS(bd718xx_ldo_regulator_nolinear_ops, regulator_list_voltage_table,
	    NULL, bd718xx_set_voltage_sel_restricted,
	    regulator_get_voltage_sel_regmap, NULL, NULL, bd718x7_set_ldo_uvp,
	    NULL);

BD718XX_OPS(bd718xx_buck_regulator_ops, regulator_list_voltage_linear_range,
	    NULL, regulator_set_voltage_sel_regmap,
	    regulator_get_voltage_sel_regmap, regulator_set_voltage_time_sel,
	    NULL, bd718x7_set_buck_uvp, bd718x7_set_buck_ovp);

BD718XX_OPS(bd718xx_buck_regulator_nolinear_ops, regulator_list_voltage_table,
	    regulator_map_voltage_ascend, regulator_set_voltage_sel_regmap,
	    regulator_get_voltage_sel_regmap, regulator_set_voltage_time_sel,
	    NULL, bd718x7_set_buck_uvp, bd718x7_set_buck_ovp);

/*
 * OPS for BD71837
 */
BD718XX_OPS(bd71837_pickable_range_ldo_ops,
	    regulator_list_voltage_pickable_linear_range, NULL,
	    bd71837_set_voltage_sel_pickable_restricted,
	    regulator_get_voltage_sel_pickable_regmap, NULL, NULL,
	    bd718x7_set_ldo_uvp, NULL);

BD718XX_OPS(bd71837_pickable_range_buck_ops,
	    regulator_list_voltage_pickable_linear_range, NULL,
	    bd71837_set_voltage_sel_pickable_restricted,
	    regulator_get_voltage_sel_pickable_regmap,
	    regulator_set_voltage_time_sel, NULL, bd718x7_set_buck_uvp,
	    bd718x7_set_buck_ovp);

BD718XX_OPS(bd71837_ldo_regulator_ops, regulator_list_voltage_linear_range,
	    NULL, bd71837_set_voltage_sel_restricted,
	    regulator_get_voltage_sel_regmap, NULL, NULL, bd718x7_set_ldo_uvp,
	    NULL);

BD718XX_OPS(bd71837_ldo_regulator_nolinear_ops, regulator_list_voltage_table,
	    NULL, bd71837_set_voltage_sel_restricted,
	    regulator_get_voltage_sel_regmap, NULL, NULL, bd718x7_set_ldo_uvp,
	    NULL);

BD718XX_OPS(bd71837_buck_regulator_ops, regulator_list_voltage_linear_range,
	    NULL, bd71837_set_voltage_sel_restricted,
	    regulator_get_voltage_sel_regmap, regulator_set_voltage_time_sel,
	    NULL, bd718x7_set_buck_uvp, bd718x7_set_buck_ovp);

BD718XX_OPS(bd71837_buck_regulator_nolinear_ops, regulator_list_voltage_table,
	    regulator_map_voltage_ascend, bd71837_set_voltage_sel_restricted,
	    regulator_get_voltage_sel_regmap, regulator_set_voltage_time_sel,
	    NULL, bd718x7_set_buck_uvp, bd718x7_set_buck_ovp);
/*
 * BD71837 bucks 3 and 4 support defining their enable/disable state also
 * when buck enable state is under HW state machine control. In that case the
 * bit [2] in CTRL register is used to indicate if regulator should be ON.
 */
static const struct regulator_ops bd71837_buck34_ops_hwctrl = {
	.is_enabled = bd71837_get_buck34_enable_hwctrl,
	.list_voltage = regulator_list_voltage_linear_range,
	.set_voltage_sel = regulator_set_voltage_sel_regmap,
	.get_voltage_sel = regulator_get_voltage_sel_regmap,
	.set_voltage_time_sel = regulator_set_voltage_time_sel,
	.set_ramp_delay = regulator_set_ramp_delay_regmap,
	.set_under_voltage_protection = bd718x7_set_buck_uvp,
	.set_over_voltage_protection = bd718x7_set_buck_ovp,
};

/*
 * OPS for all of the ICs - BD718(37/47/50)
 */
BD718XX_OPS(bd718xx_dvs_buck_regulator_ops, regulator_list_voltage_linear_range,
	    NULL, regulator_set_voltage_sel_regmap,
	    regulator_get_voltage_sel_regmap, regulator_set_voltage_time_sel,
	    regulator_set_ramp_delay_regmap, bd718x7_set_buck_uvp,
	    bd718x7_set_buck_ovp);



/*
 * There is a HW quirk in BD71837. The shutdown sequence timings for
 * bucks/LDOs which are controlled via register interface are changed.
 * At PMIC poweroff the voltage for BUCK6/7 is cut immediately at the
 * beginning of shut-down sequence. As bucks 6 and 7 are parent
 * supplies for LDO5 and LDO6 - this causes LDO5/6 voltage
 * monitoring to errorneously detect under voltage and force PMIC to
 * emergency state instead of poweroff. In order to avoid this we
 * disable voltage monitoring for LDO5 and LDO6
 */
static const struct reg_init bd71837_ldo5_inits[] = {
	{
		.reg = BD718XX_REG_MVRFLTMASK2,
		.mask = BD718XX_LDO5_VRMON80,
		.val = BD718XX_LDO5_VRMON80,
	},
};

static const struct reg_init bd71837_ldo6_inits[] = {
	{
		.reg = BD718XX_REG_MVRFLTMASK2,
		.mask = BD718XX_LDO6_VRMON80,
		.val = BD718XX_LDO6_VRMON80,
	},
};

static int buck_set_hw_dvs_levels(struct device_node *np,
			    const struct regulator_desc *desc,
			    struct regulator_config *cfg)
{
	struct bd718xx_regulator_data *data;

	data = container_of(desc, struct bd718xx_regulator_data, desc);

	return rohm_regulator_set_dvs_levels(&data->dvs, np, desc, cfg->regmap);
}

static const struct regulator_ops *bd71847_swcontrol_ops[] = {
	&bd718xx_dvs_buck_regulator_ops, &bd718xx_dvs_buck_regulator_ops,
	&bd718xx_pickable_range_buck_ops, &bd718xx_pickable_range_buck_ops,
	&bd718xx_buck_regulator_nolinear_ops, &bd718xx_buck_regulator_ops,
	&bd718xx_pickable_range_ldo_ops, &bd718xx_ldo_regulator_nolinear_ops,
	&bd718xx_ldo_regulator_ops, &bd718xx_ldo_regulator_ops,
	&bd718xx_pickable_range_ldo_ops, &bd718xx_ldo_regulator_ops,
};

static const struct regulator_ops *bd71847_hwcontrol_ops[] = {
	&BD718XX_HWOPNAME(bd718xx_dvs_buck_regulator_ops),
	&BD718XX_HWOPNAME(bd718xx_dvs_buck_regulator_ops),
	&BD718XX_HWOPNAME(bd718xx_pickable_range_buck_ops),
	&BD718XX_HWOPNAME(bd718xx_pickable_range_buck_ops),
	&BD718XX_HWOPNAME(bd718xx_buck_regulator_nolinear_ops),
	&BD718XX_HWOPNAME(bd718xx_buck_regulator_ops),
	&BD718XX_HWOPNAME(bd718xx_pickable_range_ldo_ops),
	&BD718XX_HWOPNAME(bd718xx_ldo_regulator_nolinear_ops),
	&BD718XX_HWOPNAME(bd718xx_ldo_regulator_ops),
	&BD718XX_HWOPNAME(bd718xx_ldo_regulator_ops),
	&bd718xx_ldo5_ops_hwstate,
	&BD718XX_HWOPNAME(bd718xx_ldo_regulator_ops),
};

static struct bd718xx_regulator_data bd71847_regulators[] = {
	{
		.desc = {
			.name = "buck1",
			.of_match = of_match_ptr("BUCK1"),
			.regulators_node = of_match_ptr("regulators"),
			.id = BD718XX_BUCK1,
			.type = REGULATOR_VOLTAGE,
			.n_voltages = BD718XX_DVS_BUCK_VOLTAGE_NUM,
			.linear_ranges = bd718xx_dvs_buck_volts,
			.n_linear_ranges =
				ARRAY_SIZE(bd718xx_dvs_buck_volts),
			.vsel_reg = BD718XX_REG_BUCK1_VOLT_RUN,
			.vsel_mask = DVS_BUCK_RUN_MASK,
			.enable_reg = BD718XX_REG_BUCK1_CTRL,
			.enable_mask = BD718XX_BUCK_EN,
			.enable_time = BD71847_BUCK1_STARTUP_TIME,
			.owner = THIS_MODULE,
			.ramp_delay_table = bd718xx_ramp_delay,
			.n_ramp_values = ARRAY_SIZE(bd718xx_ramp_delay),
			.ramp_reg = BD718XX_REG_BUCK1_CTRL,
			.ramp_mask = BUCK_RAMPRATE_MASK,
			.of_parse_cb = buck_set_hw_dvs_levels,
		},
		.dvs = {
			.level_map = ROHM_DVS_LEVEL_RUN | ROHM_DVS_LEVEL_IDLE |
				     ROHM_DVS_LEVEL_SUSPEND,
			.run_reg = BD718XX_REG_BUCK1_VOLT_RUN,
			.run_mask = DVS_BUCK_RUN_MASK,
			.idle_reg = BD718XX_REG_BUCK1_VOLT_IDLE,
			.idle_mask = DVS_BUCK_RUN_MASK,
			.suspend_reg = BD718XX_REG_BUCK1_VOLT_SUSP,
			.suspend_mask = DVS_BUCK_RUN_MASK,
		},
		.init = {
			.reg = BD718XX_REG_BUCK1_CTRL,
			.mask = BD718XX_BUCK_SEL,
			.val = BD718XX_BUCK_SEL,
		},
	},
	{
		.desc = {
			.name = "buck2",
			.of_match = of_match_ptr("BUCK2"),
			.regulators_node = of_match_ptr("regulators"),
			.id = BD718XX_BUCK2,
			.type = REGULATOR_VOLTAGE,
			.n_voltages = BD718XX_DVS_BUCK_VOLTAGE_NUM,
			.linear_ranges = bd718xx_dvs_buck_volts,
			.n_linear_ranges = ARRAY_SIZE(bd718xx_dvs_buck_volts),
			.vsel_reg = BD718XX_REG_BUCK2_VOLT_RUN,
			.vsel_mask = DVS_BUCK_RUN_MASK,
			.enable_reg = BD718XX_REG_BUCK2_CTRL,
			.enable_mask = BD718XX_BUCK_EN,
			.enable_time = BD71847_BUCK2_STARTUP_TIME,
			.ramp_delay_table = bd718xx_ramp_delay,
			.n_ramp_values = ARRAY_SIZE(bd718xx_ramp_delay),
			.ramp_reg = BD718XX_REG_BUCK2_CTRL,
			.ramp_mask = BUCK_RAMPRATE_MASK,
			.owner = THIS_MODULE,
			.of_parse_cb = buck_set_hw_dvs_levels,
		},
		.dvs = {
			.level_map = ROHM_DVS_LEVEL_RUN | ROHM_DVS_LEVEL_IDLE,
			.run_reg = BD718XX_REG_BUCK2_VOLT_RUN,
			.run_mask = DVS_BUCK_RUN_MASK,
			.idle_reg = BD718XX_REG_BUCK2_VOLT_IDLE,
			.idle_mask = DVS_BUCK_RUN_MASK,
		},
		.init = {
			.reg = BD718XX_REG_BUCK2_CTRL,
			.mask = BD718XX_BUCK_SEL,
			.val = BD718XX_BUCK_SEL,
		},
	},
	{
		.desc = {
			.name = "buck3",
			.of_match = of_match_ptr("BUCK3"),
			.regulators_node = of_match_ptr("regulators"),
			.id = BD718XX_BUCK3,
			.type = REGULATOR_VOLTAGE,
			.n_voltages = BD71847_BUCK3_VOLTAGE_NUM,
			.linear_ranges = bd71847_buck3_volts,
			.n_linear_ranges =
				ARRAY_SIZE(bd71847_buck3_volts),
			.vsel_reg = BD718XX_REG_1ST_NODVS_BUCK_VOLT,
			.vsel_mask = BD718XX_1ST_NODVS_BUCK_MASK,
			.vsel_range_reg = BD718XX_REG_1ST_NODVS_BUCK_VOLT,
			.vsel_range_mask = BD71847_BUCK3_RANGE_MASK,
			.linear_range_selectors = bd71847_buck3_volt_range_sel,
			.enable_reg = BD718XX_REG_1ST_NODVS_BUCK_CTRL,
			.enable_mask = BD718XX_BUCK_EN,
			.enable_time = BD71847_BUCK3_STARTUP_TIME,
			.owner = THIS_MODULE,
		},
		.init = {
			.reg = BD718XX_REG_1ST_NODVS_BUCK_CTRL,
			.mask = BD718XX_BUCK_SEL,
			.val = BD718XX_BUCK_SEL,
		},
	},
	{
		.desc = {
			.name = "buck4",
			.of_match = of_match_ptr("BUCK4"),
			.regulators_node = of_match_ptr("regulators"),
			.id = BD718XX_BUCK4,
			.type = REGULATOR_VOLTAGE,
			.n_voltages = BD71847_BUCK4_VOLTAGE_NUM,
			.linear_ranges = bd71847_buck4_volts,
			.n_linear_ranges =
				ARRAY_SIZE(bd71847_buck4_volts),
			.enable_reg = BD718XX_REG_2ND_NODVS_BUCK_CTRL,
			.vsel_reg = BD718XX_REG_2ND_NODVS_BUCK_VOLT,
			.vsel_mask = BD71847_BUCK4_MASK,
			.vsel_range_reg = BD718XX_REG_2ND_NODVS_BUCK_VOLT,
			.vsel_range_mask = BD71847_BUCK4_RANGE_MASK,
			.linear_range_selectors = bd71847_buck4_volt_range_sel,
			.enable_mask = BD718XX_BUCK_EN,
			.enable_time = BD71847_BUCK4_STARTUP_TIME,
			.owner = THIS_MODULE,
		},
		.init = {
			.reg = BD718XX_REG_2ND_NODVS_BUCK_CTRL,
			.mask = BD718XX_BUCK_SEL,
			.val = BD718XX_BUCK_SEL,
		},
	},
	{
		.desc = {
			.name = "buck5",
			.of_match = of_match_ptr("BUCK5"),
			.regulators_node = of_match_ptr("regulators"),
			.id = BD718XX_BUCK5,
			.type = REGULATOR_VOLTAGE,
			.volt_table = &bd718xx_3rd_nodvs_buck_volts[0],
			.n_voltages = ARRAY_SIZE(bd718xx_3rd_nodvs_buck_volts),
			.vsel_reg = BD718XX_REG_3RD_NODVS_BUCK_VOLT,
			.vsel_mask = BD718XX_3RD_NODVS_BUCK_MASK,
			.enable_reg = BD718XX_REG_3RD_NODVS_BUCK_CTRL,
			.enable_mask = BD718XX_BUCK_EN,
			.enable_time = BD71847_BUCK5_STARTUP_TIME,
			.owner = THIS_MODULE,
		},
		.init = {
			.reg = BD718XX_REG_3RD_NODVS_BUCK_CTRL,
			.mask = BD718XX_BUCK_SEL,
			.val = BD718XX_BUCK_SEL,
		},
	},
	{
		.desc = {
			.name = "buck6",
			.of_match = of_match_ptr("BUCK6"),
			.regulators_node = of_match_ptr("regulators"),
			.id = BD718XX_BUCK6,
			.type = REGULATOR_VOLTAGE,
			.n_voltages = BD718XX_4TH_NODVS_BUCK_VOLTAGE_NUM,
			.linear_ranges = bd718xx_4th_nodvs_buck_volts,
			.n_linear_ranges =
				ARRAY_SIZE(bd718xx_4th_nodvs_buck_volts),
			.vsel_reg = BD718XX_REG_4TH_NODVS_BUCK_VOLT,
			.vsel_mask = BD718XX_4TH_NODVS_BUCK_MASK,
			.enable_reg = BD718XX_REG_4TH_NODVS_BUCK_CTRL,
			.enable_mask = BD718XX_BUCK_EN,
			.enable_time = BD71847_BUCK6_STARTUP_TIME,
			.owner = THIS_MODULE,
		},
		.init = {
			.reg = BD718XX_REG_4TH_NODVS_BUCK_CTRL,
			.mask = BD718XX_BUCK_SEL,
			.val = BD718XX_BUCK_SEL,
		},
	},
	{
		.desc = {
			.name = "ldo1",
			.of_match = of_match_ptr("LDO1"),
			.regulators_node = of_match_ptr("regulators"),
			.id = BD718XX_LDO1,
			.type = REGULATOR_VOLTAGE,
			.n_voltages = BD718XX_LDO1_VOLTAGE_NUM,
			.linear_ranges = bd718xx_ldo1_volts,
			.n_linear_ranges = ARRAY_SIZE(bd718xx_ldo1_volts),
			.vsel_reg = BD718XX_REG_LDO1_VOLT,
			.vsel_mask = BD718XX_LDO1_MASK,
			.vsel_range_reg = BD718XX_REG_LDO1_VOLT,
			.vsel_range_mask = BD718XX_LDO1_RANGE_MASK,
			.linear_range_selectors = bd718xx_ldo1_volt_range_sel,
			.enable_reg = BD718XX_REG_LDO1_VOLT,
			.enable_mask = BD718XX_LDO_EN,
			.enable_time = BD71847_LDO1_STARTUP_TIME,
			.owner = THIS_MODULE,
		},
		.init = {
			.reg = BD718XX_REG_LDO1_VOLT,
			.mask = BD718XX_LDO_SEL,
			.val = BD718XX_LDO_SEL,
		},
	},
	{
		.desc = {
			.name = "ldo2",
			.of_match = of_match_ptr("LDO2"),
			.regulators_node = of_match_ptr("regulators"),
			.id = BD718XX_LDO2,
			.type = REGULATOR_VOLTAGE,
			.volt_table = &ldo_2_volts[0],
			.vsel_reg = BD718XX_REG_LDO2_VOLT,
			.vsel_mask = BD718XX_LDO2_MASK,
			.n_voltages = ARRAY_SIZE(ldo_2_volts),
			.enable_reg = BD718XX_REG_LDO2_VOLT,
			.enable_mask = BD718XX_LDO_EN,
			.enable_time = BD71847_LDO2_STARTUP_TIME,
			.owner = THIS_MODULE,
		},
		.init = {
			.reg = BD718XX_REG_LDO2_VOLT,
			.mask = BD718XX_LDO_SEL,
			.val = BD718XX_LDO_SEL,
		},
	},
	{
		.desc = {
			.name = "ldo3",
			.of_match = of_match_ptr("LDO3"),
			.regulators_node = of_match_ptr("regulators"),
			.id = BD718XX_LDO3,
			.type = REGULATOR_VOLTAGE,
			.n_voltages = BD718XX_LDO3_VOLTAGE_NUM,
			.linear_ranges = bd718xx_ldo3_volts,
			.n_linear_ranges = ARRAY_SIZE(bd718xx_ldo3_volts),
			.vsel_reg = BD718XX_REG_LDO3_VOLT,
			.vsel_mask = BD718XX_LDO3_MASK,
			.enable_reg = BD718XX_REG_LDO3_VOLT,
			.enable_mask = BD718XX_LDO_EN,
			.enable_time = BD71847_LDO3_STARTUP_TIME,
			.owner = THIS_MODULE,
		},
		.init = {
			.reg = BD718XX_REG_LDO3_VOLT,
			.mask = BD718XX_LDO_SEL,
			.val = BD718XX_LDO_SEL,
		},
	},
	{
		.desc = {
			.name = "ldo4",
			.of_match = of_match_ptr("LDO4"),
			.regulators_node = of_match_ptr("regulators"),
			.id = BD718XX_LDO4,
			.type = REGULATOR_VOLTAGE,
			.n_voltages = BD718XX_LDO4_VOLTAGE_NUM,
			.linear_ranges = bd718xx_ldo4_volts,
			.n_linear_ranges = ARRAY_SIZE(bd718xx_ldo4_volts),
			.vsel_reg = BD718XX_REG_LDO4_VOLT,
			.vsel_mask = BD718XX_LDO4_MASK,
			.enable_reg = BD718XX_REG_LDO4_VOLT,
			.enable_mask = BD718XX_LDO_EN,
			.enable_time = BD71847_LDO4_STARTUP_TIME,
			.owner = THIS_MODULE,
		},
		.init = {
			.reg = BD718XX_REG_LDO4_VOLT,
			.mask = BD718XX_LDO_SEL,
			.val = BD718XX_LDO_SEL,
		},
	},
	{
		.desc = {
			.name = "ldo5",
			.of_match = of_match_ptr("LDO5"),
			.regulators_node = of_match_ptr("regulators"),
			.id = BD718XX_LDO5,
			.type = REGULATOR_VOLTAGE,
			.n_voltages = BD71847_LDO5_VOLTAGE_NUM,
			.linear_ranges = bd71847_ldo5_volts,
			.n_linear_ranges = ARRAY_SIZE(bd71847_ldo5_volts),
			.vsel_reg = BD718XX_REG_LDO5_VOLT,
			.vsel_mask = BD71847_LDO5_MASK,
			.vsel_range_reg = BD718XX_REG_LDO5_VOLT,
			.vsel_range_mask = BD71847_LDO5_RANGE_MASK,
			.linear_range_selectors = bd71847_ldo5_volt_range_sel,
			.enable_reg = BD718XX_REG_LDO5_VOLT,
			.enable_mask = BD718XX_LDO_EN,
			.enable_time = BD71847_LDO5_STARTUP_TIME,
			.owner = THIS_MODULE,
		},
		.init = {
			.reg = BD718XX_REG_LDO5_VOLT,
			.mask = BD718XX_LDO_SEL,
			.val = BD718XX_LDO_SEL,
		},
	},
	{
		.desc = {
			.name = "ldo6",
			.of_match = of_match_ptr("LDO6"),
			.regulators_node = of_match_ptr("regulators"),
			.id = BD718XX_LDO6,
			.type = REGULATOR_VOLTAGE,
			.n_voltages = BD718XX_LDO6_VOLTAGE_NUM,
			.linear_ranges = bd718xx_ldo6_volts,
			.n_linear_ranges = ARRAY_SIZE(bd718xx_ldo6_volts),
			/* LDO6 is supplied by buck5 */
			.supply_name = "buck5",
			.vsel_reg = BD718XX_REG_LDO6_VOLT,
			.vsel_mask = BD718XX_LDO6_MASK,
			.enable_reg = BD718XX_REG_LDO6_VOLT,
			.enable_mask = BD718XX_LDO_EN,
			.enable_time = BD71847_LDO6_STARTUP_TIME,
			.owner = THIS_MODULE,
		},
		.init = {
			.reg = BD718XX_REG_LDO6_VOLT,
			.mask = BD718XX_LDO_SEL,
			.val = BD718XX_LDO_SEL,
		},
	},
};

static const struct regulator_ops *bd71837_swcontrol_ops[] = {
	&bd718xx_dvs_buck_regulator_ops, &bd718xx_dvs_buck_regulator_ops,
	&bd718xx_dvs_buck_regulator_ops, &bd718xx_dvs_buck_regulator_ops,
	&bd71837_pickable_range_buck_ops, &bd71837_buck_regulator_ops,
	&bd71837_buck_regulator_nolinear_ops, &bd71837_buck_regulator_ops,
	&bd71837_pickable_range_ldo_ops, &bd71837_ldo_regulator_nolinear_ops,
	&bd71837_ldo_regulator_ops, &bd71837_ldo_regulator_ops,
	&bd71837_ldo_regulator_ops, &bd71837_ldo_regulator_ops,
	&bd71837_ldo_regulator_ops,
};

static const struct regulator_ops *bd71837_hwcontrol_ops[] = {
	&BD718XX_HWOPNAME(bd718xx_dvs_buck_regulator_ops),
	&BD718XX_HWOPNAME(bd718xx_dvs_buck_regulator_ops),
	&bd71837_buck34_ops_hwctrl, &bd71837_buck34_ops_hwctrl,
	&BD718XX_HWOPNAME(bd71837_pickable_range_buck_ops),
	&BD718XX_HWOPNAME(bd71837_buck_regulator_ops),
	&BD718XX_HWOPNAME(bd71837_buck_regulator_nolinear_ops),
	&BD718XX_HWOPNAME(bd71837_buck_regulator_ops),
	&BD718XX_HWOPNAME(bd71837_pickable_range_ldo_ops),
	&BD718XX_HWOPNAME(bd71837_ldo_regulator_nolinear_ops),
	&BD718XX_HWOPNAME(bd71837_ldo_regulator_ops),
	&BD718XX_HWOPNAME(bd71837_ldo_regulator_ops),
	&BD718XX_HWOPNAME(bd71837_ldo_regulator_ops),
	&BD718XX_HWOPNAME(bd71837_ldo_regulator_ops),
	&BD718XX_HWOPNAME(bd71837_ldo_regulator_ops),
};

static struct bd718xx_regulator_data bd71837_regulators[] = {
	{
		.desc = {
			.name = "buck1",
			.of_match = of_match_ptr("BUCK1"),
			.regulators_node = of_match_ptr("regulators"),
			.id = BD718XX_BUCK1,
			.type = REGULATOR_VOLTAGE,
			.n_voltages = BD718XX_DVS_BUCK_VOLTAGE_NUM,
			.linear_ranges = bd718xx_dvs_buck_volts,
			.n_linear_ranges = ARRAY_SIZE(bd718xx_dvs_buck_volts),
			.vsel_reg = BD718XX_REG_BUCK1_VOLT_RUN,
			.vsel_mask = DVS_BUCK_RUN_MASK,
			.enable_reg = BD718XX_REG_BUCK1_CTRL,
			.enable_mask = BD718XX_BUCK_EN,
			.enable_time = BD71837_BUCK1_STARTUP_TIME,
			.ramp_delay_table = bd718xx_ramp_delay,
			.n_ramp_values = ARRAY_SIZE(bd718xx_ramp_delay),
			.ramp_reg = BD718XX_REG_BUCK1_CTRL,
			.ramp_mask = BUCK_RAMPRATE_MASK,
			.owner = THIS_MODULE,
			.of_parse_cb = buck_set_hw_dvs_levels,
		},
		.dvs = {
			.level_map = ROHM_DVS_LEVEL_RUN | ROHM_DVS_LEVEL_IDLE |
				     ROHM_DVS_LEVEL_SUSPEND,
			.run_reg = BD718XX_REG_BUCK1_VOLT_RUN,
			.run_mask = DVS_BUCK_RUN_MASK,
			.idle_reg = BD718XX_REG_BUCK1_VOLT_IDLE,
			.idle_mask = DVS_BUCK_RUN_MASK,
			.suspend_reg = BD718XX_REG_BUCK1_VOLT_SUSP,
			.suspend_mask = DVS_BUCK_RUN_MASK,
		},
		.init = {
			.reg = BD718XX_REG_BUCK1_CTRL,
			.mask = BD718XX_BUCK_SEL,
			.val = BD718XX_BUCK_SEL,
		},
	},
	{
		.desc = {
			.name = "buck2",
			.of_match = of_match_ptr("BUCK2"),
			.regulators_node = of_match_ptr("regulators"),
			.id = BD718XX_BUCK2,
			.type = REGULATOR_VOLTAGE,
			.n_voltages = BD718XX_DVS_BUCK_VOLTAGE_NUM,
			.linear_ranges = bd718xx_dvs_buck_volts,
			.n_linear_ranges = ARRAY_SIZE(bd718xx_dvs_buck_volts),
			.vsel_reg = BD718XX_REG_BUCK2_VOLT_RUN,
			.vsel_mask = DVS_BUCK_RUN_MASK,
			.enable_reg = BD718XX_REG_BUCK2_CTRL,
			.enable_mask = BD718XX_BUCK_EN,
			.enable_time = BD71837_BUCK2_STARTUP_TIME,
			.ramp_delay_table = bd718xx_ramp_delay,
			.n_ramp_values = ARRAY_SIZE(bd718xx_ramp_delay),
			.ramp_reg = BD718XX_REG_BUCK2_CTRL,
			.ramp_mask = BUCK_RAMPRATE_MASK,
			.owner = THIS_MODULE,
			.of_parse_cb = buck_set_hw_dvs_levels,
		},
		.dvs = {
			.level_map = ROHM_DVS_LEVEL_RUN | ROHM_DVS_LEVEL_IDLE,
			.run_reg = BD718XX_REG_BUCK2_VOLT_RUN,
			.run_mask = DVS_BUCK_RUN_MASK,
			.idle_reg = BD718XX_REG_BUCK2_VOLT_IDLE,
			.idle_mask = DVS_BUCK_RUN_MASK,
		},
		.init = {
			.reg = BD718XX_REG_BUCK2_CTRL,
			.mask = BD718XX_BUCK_SEL,
			.val = BD718XX_BUCK_SEL,
		},
	},
	{
		.desc = {
			.name = "buck3",
			.of_match = of_match_ptr("BUCK3"),
			.regulators_node = of_match_ptr("regulators"),
			.id = BD718XX_BUCK3,
			.type = REGULATOR_VOLTAGE,
			.n_voltages = BD718XX_DVS_BUCK_VOLTAGE_NUM,
			.linear_ranges = bd718xx_dvs_buck_volts,
			.n_linear_ranges = ARRAY_SIZE(bd718xx_dvs_buck_volts),
			.vsel_reg = BD71837_REG_BUCK3_VOLT_RUN,
			.vsel_mask = DVS_BUCK_RUN_MASK,
			.enable_reg = BD71837_REG_BUCK3_CTRL,
			.enable_mask = BD718XX_BUCK_EN,
			.enable_time = BD71837_BUCK3_STARTUP_TIME,
			.ramp_delay_table = bd718xx_ramp_delay,
			.n_ramp_values = ARRAY_SIZE(bd718xx_ramp_delay),
			.ramp_reg = BD71837_REG_BUCK3_CTRL,
			.ramp_mask = BUCK_RAMPRATE_MASK,
			.owner = THIS_MODULE,
			.of_parse_cb = buck_set_hw_dvs_levels,
		},
		.dvs = {
			.level_map = ROHM_DVS_LEVEL_RUN,
			.run_reg = BD71837_REG_BUCK3_VOLT_RUN,
			.run_mask = DVS_BUCK_RUN_MASK,
		},
		.init = {
			.reg = BD71837_REG_BUCK3_CTRL,
			.mask = BD718XX_BUCK_SEL,
			.val = BD718XX_BUCK_SEL,
		},
	},
	{
		.desc = {
			.name = "buck4",
			.of_match = of_match_ptr("BUCK4"),
			.regulators_node = of_match_ptr("regulators"),
			.id = BD718XX_BUCK4,
			.type = REGULATOR_VOLTAGE,
			.n_voltages = BD718XX_DVS_BUCK_VOLTAGE_NUM,
			.linear_ranges = bd718xx_dvs_buck_volts,
			.n_linear_ranges = ARRAY_SIZE(bd718xx_dvs_buck_volts),
			.vsel_reg = BD71837_REG_BUCK4_VOLT_RUN,
			.vsel_mask = DVS_BUCK_RUN_MASK,
			.enable_reg = BD71837_REG_BUCK4_CTRL,
			.enable_mask = BD718XX_BUCK_EN,
			.enable_time = BD71837_BUCK4_STARTUP_TIME,
			.ramp_delay_table = bd718xx_ramp_delay,
			.n_ramp_values = ARRAY_SIZE(bd718xx_ramp_delay),
			.ramp_reg = BD71837_REG_BUCK4_CTRL,
			.ramp_mask = BUCK_RAMPRATE_MASK,
			.owner = THIS_MODULE,
			.of_parse_cb = buck_set_hw_dvs_levels,
		},
		.dvs = {
			.level_map = ROHM_DVS_LEVEL_RUN,
			.run_reg = BD71837_REG_BUCK4_VOLT_RUN,
			.run_mask = DVS_BUCK_RUN_MASK,
		},
		.init = {
			.reg = BD71837_REG_BUCK4_CTRL,
			.mask = BD718XX_BUCK_SEL,
			.val = BD718XX_BUCK_SEL,
		},
	},
	{
		.desc = {
			.name = "buck5",
			.of_match = of_match_ptr("BUCK5"),
			.regulators_node = of_match_ptr("regulators"),
			.id = BD718XX_BUCK5,
			.type = REGULATOR_VOLTAGE,
			.n_voltages = BD71837_BUCK5_VOLTAGE_NUM,
			.linear_ranges = bd71837_buck5_volts,
			.n_linear_ranges =
				ARRAY_SIZE(bd71837_buck5_volts),
			.vsel_reg = BD718XX_REG_1ST_NODVS_BUCK_VOLT,
			.vsel_mask = BD71837_BUCK5_MASK,
			.vsel_range_reg = BD718XX_REG_1ST_NODVS_BUCK_VOLT,
			.vsel_range_mask = BD71837_BUCK5_RANGE_MASK,
			.linear_range_selectors = bd71837_buck5_volt_range_sel,
			.enable_reg = BD718XX_REG_1ST_NODVS_BUCK_CTRL,
			.enable_mask = BD718XX_BUCK_EN,
			.enable_time = BD71837_BUCK5_STARTUP_TIME,
			.owner = THIS_MODULE,
		},
		.init = {
			.reg = BD718XX_REG_1ST_NODVS_BUCK_CTRL,
			.mask = BD718XX_BUCK_SEL,
			.val = BD718XX_BUCK_SEL,
		},
	},
	{
		.desc = {
			.name = "buck6",
			.of_match = of_match_ptr("BUCK6"),
			.regulators_node = of_match_ptr("regulators"),
			.id = BD718XX_BUCK6,
			.type = REGULATOR_VOLTAGE,
			.n_voltages = BD71837_BUCK6_VOLTAGE_NUM,
			.linear_ranges = bd71837_buck6_volts,
			.n_linear_ranges =
				ARRAY_SIZE(bd71837_buck6_volts),
			.vsel_reg = BD718XX_REG_2ND_NODVS_BUCK_VOLT,
			.vsel_mask = BD71837_BUCK6_MASK,
			.enable_reg = BD718XX_REG_2ND_NODVS_BUCK_CTRL,
			.enable_mask = BD718XX_BUCK_EN,
			.enable_time = BD71837_BUCK6_STARTUP_TIME,
			.owner = THIS_MODULE,
		},
		.init = {
			.reg = BD718XX_REG_2ND_NODVS_BUCK_CTRL,
			.mask = BD718XX_BUCK_SEL,
			.val = BD718XX_BUCK_SEL,
		},
	},
	{
		.desc = {
			.name = "buck7",
			.of_match = of_match_ptr("BUCK7"),
			.regulators_node = of_match_ptr("regulators"),
			.id = BD718XX_BUCK7,
			.type = REGULATOR_VOLTAGE,
			.volt_table = &bd718xx_3rd_nodvs_buck_volts[0],
			.n_voltages = ARRAY_SIZE(bd718xx_3rd_nodvs_buck_volts),
			.vsel_reg = BD718XX_REG_3RD_NODVS_BUCK_VOLT,
			.vsel_mask = BD718XX_3RD_NODVS_BUCK_MASK,
			.enable_reg = BD718XX_REG_3RD_NODVS_BUCK_CTRL,
			.enable_mask = BD718XX_BUCK_EN,
			.enable_time = BD71837_BUCK7_STARTUP_TIME,
			.owner = THIS_MODULE,
		},
		.init = {
			.reg = BD718XX_REG_3RD_NODVS_BUCK_CTRL,
			.mask = BD718XX_BUCK_SEL,
			.val = BD718XX_BUCK_SEL,
		},
	},
	{
		.desc = {
			.name = "buck8",
			.of_match = of_match_ptr("BUCK8"),
			.regulators_node = of_match_ptr("regulators"),
			.id = BD718XX_BUCK8,
			.type = REGULATOR_VOLTAGE,
			.n_voltages = BD718XX_4TH_NODVS_BUCK_VOLTAGE_NUM,
			.linear_ranges = bd718xx_4th_nodvs_buck_volts,
			.n_linear_ranges =
				ARRAY_SIZE(bd718xx_4th_nodvs_buck_volts),
			.vsel_reg = BD718XX_REG_4TH_NODVS_BUCK_VOLT,
			.vsel_mask = BD718XX_4TH_NODVS_BUCK_MASK,
			.enable_reg = BD718XX_REG_4TH_NODVS_BUCK_CTRL,
			.enable_mask = BD718XX_BUCK_EN,
			.enable_time = BD71837_BUCK8_STARTUP_TIME,
			.owner = THIS_MODULE,
		},
		.init = {
			.reg = BD718XX_REG_4TH_NODVS_BUCK_CTRL,
			.mask = BD718XX_BUCK_SEL,
			.val = BD718XX_BUCK_SEL,
		},
	},
	{
		.desc = {
			.name = "ldo1",
			.of_match = of_match_ptr("LDO1"),
			.regulators_node = of_match_ptr("regulators"),
			.id = BD718XX_LDO1,
			.type = REGULATOR_VOLTAGE,
			.n_voltages = BD718XX_LDO1_VOLTAGE_NUM,
			.linear_ranges = bd718xx_ldo1_volts,
			.n_linear_ranges = ARRAY_SIZE(bd718xx_ldo1_volts),
			.vsel_reg = BD718XX_REG_LDO1_VOLT,
			.vsel_mask = BD718XX_LDO1_MASK,
			.vsel_range_reg = BD718XX_REG_LDO1_VOLT,
			.vsel_range_mask = BD718XX_LDO1_RANGE_MASK,
			.linear_range_selectors = bd718xx_ldo1_volt_range_sel,
			.enable_reg = BD718XX_REG_LDO1_VOLT,
			.enable_mask = BD718XX_LDO_EN,
			.enable_time = BD71837_LDO1_STARTUP_TIME,
			.owner = THIS_MODULE,
		},
		.init = {
			.reg = BD718XX_REG_LDO1_VOLT,
			.mask = BD718XX_LDO_SEL,
			.val = BD718XX_LDO_SEL,
		},
	},
	{
		.desc = {
			.name = "ldo2",
			.of_match = of_match_ptr("LDO2"),
			.regulators_node = of_match_ptr("regulators"),
			.id = BD718XX_LDO2,
			.type = REGULATOR_VOLTAGE,
			.volt_table = &ldo_2_volts[0],
			.vsel_reg = BD718XX_REG_LDO2_VOLT,
			.vsel_mask = BD718XX_LDO2_MASK,
			.n_voltages = ARRAY_SIZE(ldo_2_volts),
			.enable_reg = BD718XX_REG_LDO2_VOLT,
			.enable_mask = BD718XX_LDO_EN,
			.enable_time = BD71837_LDO2_STARTUP_TIME,
			.owner = THIS_MODULE,
		},
		.init = {
			.reg = BD718XX_REG_LDO2_VOLT,
			.mask = BD718XX_LDO_SEL,
			.val = BD718XX_LDO_SEL,
		},
	},
	{
		.desc = {
			.name = "ldo3",
			.of_match = of_match_ptr("LDO3"),
			.regulators_node = of_match_ptr("regulators"),
			.id = BD718XX_LDO3,
			.type = REGULATOR_VOLTAGE,
			.n_voltages = BD718XX_LDO3_VOLTAGE_NUM,
			.linear_ranges = bd718xx_ldo3_volts,
			.n_linear_ranges = ARRAY_SIZE(bd718xx_ldo3_volts),
			.vsel_reg = BD718XX_REG_LDO3_VOLT,
			.vsel_mask = BD718XX_LDO3_MASK,
			.enable_reg = BD718XX_REG_LDO3_VOLT,
			.enable_mask = BD718XX_LDO_EN,
			.enable_time = BD71837_LDO3_STARTUP_TIME,
			.owner = THIS_MODULE,
		},
		.init = {
			.reg = BD718XX_REG_LDO3_VOLT,
			.mask = BD718XX_LDO_SEL,
			.val = BD718XX_LDO_SEL,
		},
	},
	{
		.desc = {
			.name = "ldo4",
			.of_match = of_match_ptr("LDO4"),
			.regulators_node = of_match_ptr("regulators"),
			.id = BD718XX_LDO4,
			.type = REGULATOR_VOLTAGE,
			.n_voltages = BD718XX_LDO4_VOLTAGE_NUM,
			.linear_ranges = bd718xx_ldo4_volts,
			.n_linear_ranges = ARRAY_SIZE(bd718xx_ldo4_volts),
			.vsel_reg = BD718XX_REG_LDO4_VOLT,
			.vsel_mask = BD718XX_LDO4_MASK,
			.enable_reg = BD718XX_REG_LDO4_VOLT,
			.enable_mask = BD718XX_LDO_EN,
			.enable_time = BD71837_LDO4_STARTUP_TIME,
			.owner = THIS_MODULE,
		},
		.init = {
			.reg = BD718XX_REG_LDO4_VOLT,
			.mask = BD718XX_LDO_SEL,
			.val = BD718XX_LDO_SEL,
		},
	},
	{
		.desc = {
			.name = "ldo5",
			.of_match = of_match_ptr("LDO5"),
			.regulators_node = of_match_ptr("regulators"),
			.id = BD718XX_LDO5,
			.type = REGULATOR_VOLTAGE,
			.n_voltages = BD71837_LDO5_VOLTAGE_NUM,
			.linear_ranges = bd71837_ldo5_volts,
			.n_linear_ranges = ARRAY_SIZE(bd71837_ldo5_volts),
			/* LDO5 is supplied by buck6 */
			.supply_name = "buck6",
			.vsel_reg = BD718XX_REG_LDO5_VOLT,
			.vsel_mask = BD71837_LDO5_MASK,
			.enable_reg = BD718XX_REG_LDO5_VOLT,
			.enable_mask = BD718XX_LDO_EN,
			.enable_time = BD71837_LDO5_STARTUP_TIME,
			.owner = THIS_MODULE,
		},
		.init = {
			.reg = BD718XX_REG_LDO5_VOLT,
			.mask = BD718XX_LDO_SEL,
			.val = BD718XX_LDO_SEL,
		},
		.additional_inits = bd71837_ldo5_inits,
		.additional_init_amnt = ARRAY_SIZE(bd71837_ldo5_inits),
	},
	{
		.desc = {
			.name = "ldo6",
			.of_match = of_match_ptr("LDO6"),
			.regulators_node = of_match_ptr("regulators"),
			.id = BD718XX_LDO6,
			.type = REGULATOR_VOLTAGE,
			.n_voltages = BD718XX_LDO6_VOLTAGE_NUM,
			.linear_ranges = bd718xx_ldo6_volts,
			.n_linear_ranges = ARRAY_SIZE(bd718xx_ldo6_volts),
			/* LDO6 is supplied by buck7 */
			.supply_name = "buck7",
			.vsel_reg = BD718XX_REG_LDO6_VOLT,
			.vsel_mask = BD718XX_LDO6_MASK,
			.enable_reg = BD718XX_REG_LDO6_VOLT,
			.enable_mask = BD718XX_LDO_EN,
			.enable_time = BD71837_LDO6_STARTUP_TIME,
			.owner = THIS_MODULE,
		},
		.init = {
			.reg = BD718XX_REG_LDO6_VOLT,
			.mask = BD718XX_LDO_SEL,
			.val = BD718XX_LDO_SEL,
		},
		.additional_inits = bd71837_ldo6_inits,
		.additional_init_amnt = ARRAY_SIZE(bd71837_ldo6_inits),
	},
	{
		.desc = {
			.name = "ldo7",
			.of_match = of_match_ptr("LDO7"),
			.regulators_node = of_match_ptr("regulators"),
			.id = BD718XX_LDO7,
			.type = REGULATOR_VOLTAGE,
			.n_voltages = BD71837_LDO7_VOLTAGE_NUM,
			.linear_ranges = bd71837_ldo7_volts,
			.n_linear_ranges = ARRAY_SIZE(bd71837_ldo7_volts),
			.vsel_reg = BD71837_REG_LDO7_VOLT,
			.vsel_mask = BD71837_LDO7_MASK,
			.enable_reg = BD71837_REG_LDO7_VOLT,
			.enable_mask = BD718XX_LDO_EN,
			.enable_time = BD71837_LDO7_STARTUP_TIME,
			.owner = THIS_MODULE,
		},
		.init = {
			.reg = BD71837_REG_LDO7_VOLT,
			.mask = BD718XX_LDO_SEL,
			.val = BD718XX_LDO_SEL,
		},
	},
};

static void mark_hw_controlled(struct device *dev, struct device_node *np,
			       struct bd718xx_regulator_data *reg_data,
			       unsigned int num_reg_data, int *info)
{
	int i;

	for (i = 1; i <= num_reg_data; i++) {
		if (!of_node_name_eq(np, reg_data[i-1].desc.of_match))
			continue;

		*info |= 1 << (i - 1);
		dev_dbg(dev, "regulator %d runlevel controlled\n", i);
		return;
	}
	dev_warn(dev, "Bad regulator node\n");
}

/*
 * Setups where regulator (especially the buck8) output voltage is scaled
 * by adding external connection where some other regulator output is connected
 * to feedback-pin (over suitable resistors) is getting popular amongst users
 * of BD71837. (This allows for example scaling down the buck8 voltages to suit
 * lover GPU voltages for projects where buck8 is (ab)used to supply power
 * for GPU. Additionally some setups do allow DVS for buck8 but as this do
 * produce voltage spikes the HW must be evaluated to be able to survive this
 * - hence I keep the DVS disabled for non DVS bucks by default. I don't want
 * to help you burn your proto board)
 *
 * So we allow describing this external connection from DT and scale the
 * voltages accordingly. This is what the connection should look like:
 *
 * |------------|
 * |	buck 8  |-------+----->Vout
 * |		|	|
 * |------------|	|
 *	| FB pin	|
 *	|		|
 *	+-------+--R2---+
 *		|
 *		R1
 *		|
 *	V FB-pull-up
 *
 *	Here the buck output is sifted according to formula:
 *
 * Vout_o = Vo - (Vpu - Vo)*R2/R1
 * Linear_step = step_orig*(R1+R2)/R1
 *
 * where:
 * Vout_o is adjusted voltage output at vsel reg value 0
 * Vo is original voltage output at vsel reg value 0
 * Vpu is the pull-up voltage V FB-pull-up in the picture
 * R1 and R2 are resistor values.
 *
 * As a real world example for buck8 and a specific GPU:
 * VLDO = 1.6V (used as FB-pull-up)
 * R1 = 1000ohms
 * R2 = 150ohms
 * VSEL 0x0 => 0.8V – (VLDO – 0.8) * R2 / R1 = 0.68V
 * Linear Step = 10mV * (R1 + R2) / R1 = 11.5mV
 */
static int setup_feedback_loop(struct device *dev, struct device_node *np,
			       struct bd718xx_regulator_data *reg_data,
			       unsigned int num_reg_data, int fb_uv)
{
	int i, r1, r2, ret;

	/*
	 * We do adjust the values in the global desc based on DT settings.
	 * This may not be best approach as it can cause problems if more than
	 * one PMIC is controlled from same processor. I don't see such use-case
	 * for BD718x7 now - so we spare some bits.
	 *
	 * If this will point out to be a problem - then we can allocate new
	 * bd718xx_regulator_data array at probe and just use the global
	 * array as a template where we copy initial values. Then we can
	 * use allocated descs for regultor registration and do IC specific
	 * modifications to this copy while leaving other PMICs untouched. But
	 * that means allocating new array for each PMIC - and currently I see
	 * no need for that.
	 */

	for (i = 0; i < num_reg_data; i++) {
		struct regulator_desc *desc = &reg_data[i].desc;
		int j;

		if (!of_node_name_eq(np, desc->of_match))
			continue;

		pr_info("Looking at node '%s'\n", desc->of_match);

		/* The feedback loop connection does not make sense for LDOs */
		if (desc->id >= BD718XX_LDO1)
			return -EINVAL;

		ret = of_property_read_u32(np, "rohm,feedback-pull-up-r1-ohms",
					   &r1);
		if (ret)
			return ret;

		if (!r1)
			return -EINVAL;

		ret = of_property_read_u32(np, "rohm,feedback-pull-up-r2-ohms",
					   &r2);
		if (ret)
			return ret;

		if (desc->n_linear_ranges && desc->linear_ranges) {
			struct linear_range *new;

			new = devm_kzalloc(dev, desc->n_linear_ranges *
					   sizeof(struct linear_range),
					   GFP_KERNEL);
			if (!new)
				return -ENOMEM;

			for (j = 0; j < desc->n_linear_ranges; j++) {
				int min = desc->linear_ranges[j].min;
				int step = desc->linear_ranges[j].step;

				min -= (fb_uv - min)*r2/r1;
				step = step * (r1 + r2);
				step /= r1;

				new[j].min = min;
				new[j].step = step;

				dev_dbg(dev, "%s: old range min %d, step %d\n",
					desc->name, desc->linear_ranges[j].min,
					desc->linear_ranges[j].step);
				dev_dbg(dev, "new range min %d, step %d\n", min,
					step);
			}
			desc->linear_ranges = new;
		}
		dev_dbg(dev, "regulator '%s' has FB pull-up configured\n",
			desc->name);

		return 0;
	}

	return -ENODEV;
}

static int get_special_regulators(struct device *dev,
				  struct bd718xx_regulator_data *reg_data,
				  unsigned int num_reg_data, int *info)
{
	int ret;
	struct device_node *np;
	struct device_node *nproot = dev->of_node;
	int uv;

	*info = 0;

	nproot = of_get_child_by_name(nproot, "regulators");
	if (!nproot) {
		dev_err(dev, "failed to find regulators node\n");
		return -ENODEV;
	}
	for_each_child_of_node(nproot, np) {
		if (of_property_read_bool(np, "rohm,no-regulator-enable-control"))
			mark_hw_controlled(dev, np, reg_data, num_reg_data,
					   info);
		ret = of_property_read_u32(np, "rohm,fb-pull-up-microvolt",
					   &uv);
		if (ret) {
			if (ret == -EINVAL)
				continue;
			else
				goto err_out;
		}

		ret = setup_feedback_loop(dev, np, reg_data, num_reg_data, uv);
		if (ret)
			goto err_out;
	}

	of_node_put(nproot);
	return 0;

err_out:
	of_node_put(np);
	of_node_put(nproot);

	return ret;
}

static int bd718xx_probe(struct platform_device *pdev)
{
	struct regmap *regmap;
	struct regulator_config config = { 0 };
	int i, j, err, omit_enable;
	bool use_snvs;
	struct bd718xx_regulator_data *reg_data;
	unsigned int num_reg_data;
	enum rohm_chip_type chip = platform_get_device_id(pdev)->driver_data;
	const struct regulator_ops **swops, **hwops;

	regmap = dev_get_regmap(pdev->dev.parent, NULL);
	if (!regmap) {
		dev_err(&pdev->dev, "No MFD driver data\n");
		return -EINVAL;
	}

	switch (chip) {
	case ROHM_CHIP_TYPE_BD71837:
		reg_data = bd71837_regulators;
		num_reg_data = ARRAY_SIZE(bd71837_regulators);
		swops = &bd71837_swcontrol_ops[0];
		hwops = &bd71837_hwcontrol_ops[0];
		break;
	case ROHM_CHIP_TYPE_BD71847:
		reg_data = bd71847_regulators;
		num_reg_data = ARRAY_SIZE(bd71847_regulators);
		swops = &bd71847_swcontrol_ops[0];
		hwops = &bd71847_hwcontrol_ops[0];
		break;
	default:
		dev_err(&pdev->dev, "Unsupported chip type\n");
		err = -EINVAL;
		goto err;
	}

	/* Register LOCK release */
	err = regmap_update_bits(regmap, BD718XX_REG_REGLOCK,
				 (REGLOCK_PWRSEQ | REGLOCK_VREG), 0);
	if (err) {
		dev_err(&pdev->dev, "Failed to unlock PMIC (%d)\n", err);
		goto err;
	} else {
		dev_dbg(&pdev->dev, "Unlocked lock register 0x%x\n",
			BD718XX_REG_REGLOCK);
	}

	use_snvs = of_property_read_bool(pdev->dev.parent->of_node,
					 "rohm,reset-snvs-powered");

	/*
	 * Change the next stage from poweroff to be READY instead of SNVS
	 * for all reset types because OTP loading at READY will clear SEL
	 * bit allowing HW defaults for power rails to be used
	 */
	if (!use_snvs) {
		err = regmap_update_bits(regmap, BD718XX_REG_TRANS_COND1,
					 BD718XX_ON_REQ_POWEROFF_MASK |
					 BD718XX_SWRESET_POWEROFF_MASK |
					 BD718XX_WDOG_POWEROFF_MASK |
					 BD718XX_KEY_L_POWEROFF_MASK,
					 BD718XX_POWOFF_TO_RDY);
		if (err) {
			dev_err(&pdev->dev, "Failed to change reset target\n");
			goto err;
		} else {
			dev_dbg(&pdev->dev,
				"Changed all resets from SVNS to READY\n");
		}
	}

	config.dev = pdev->dev.parent;
	config.regmap = regmap;
	/*
	 * There are cases when we want to leave the enable-control for
	 * the HW state machine and use this driver only for voltage control.
	 * One special case is when we use PMIC_STBY_REQ line from SoC to PMIC
	 * in order to set the system to SUSPEND state.
	 *
	 * If regulator is taken under SW control the regulator state will not
	 * be affected by PMIC state machine - Eg. regulator is likely to stay
	 * on even in SUSPEND
	 */
	err = get_special_regulators(pdev->dev.parent, reg_data, num_reg_data,
				     &omit_enable);
	if (err)
		return err;

	for (i = 0; i < num_reg_data; i++) {

		struct regulator_desc *desc;
		struct regulator_dev *rdev;
		struct bd718xx_regulator_data *r;
		int no_enable_control = omit_enable & (1 << i);

		r = &reg_data[i];
		desc = &r->desc;

		if (no_enable_control)
			desc->ops = hwops[i];
		else
			desc->ops = swops[i];

		rdev = devm_regulator_register(&pdev->dev, desc, &config);
		if (IS_ERR(rdev)) {
			dev_err(&pdev->dev,
				"failed to register %s regulator\n",
				desc->name);
			err = PTR_ERR(rdev);
			goto err;
		}

		/*
		 * Regulator register gets the regulator constraints and
		 * applies them (set_machine_constraints). This should have
		 * turned the control register(s) to correct values and we
		 * can now switch the control from PMIC state machine to the
		 * register interface
		 *
		 * At poweroff transition PMIC HW disables EN bit for
		 * regulators but leaves SEL bit untouched. So if state
		 * transition from POWEROFF is done to SNVS - then all power
		 * rails controlled by SW (having SEL bit set) stay disabled
		 * as EN is cleared. This will result boot failure if any
		 * crucial systems are powered by these rails. We don't
		 * enable SW control for crucial regulators if snvs state is
		 * used
		 */
		if (!no_enable_control && (!use_snvs ||
		    !rdev->constraints->always_on ||
		    !rdev->constraints->boot_on)) {
			err = regmap_update_bits(regmap, r->init.reg,
						 r->init.mask, r->init.val);
			if (err) {
				dev_err(&pdev->dev,
					"Failed to take control for (%s)\n",
					desc->name);
				goto err;
			}
		}
		for (j = 0; j < r->additional_init_amnt; j++) {
			err = regmap_update_bits(regmap,
						 r->additional_inits[j].reg,
						 r->additional_inits[j].mask,
						 r->additional_inits[j].val);
			if (err) {
				dev_err(&pdev->dev,
					"Buck (%s) initialization failed\n",
					desc->name);
				goto err;
			}
		}
	}

err:
	return err;
}

static const struct platform_device_id bd718x7_pmic_id[] = {
	{ "bd71837-pmic", ROHM_CHIP_TYPE_BD71837 },
	{ "bd71847-pmic", ROHM_CHIP_TYPE_BD71847 },
	{ },
};
MODULE_DEVICE_TABLE(platform, bd718x7_pmic_id);

static struct platform_driver bd718xx_regulator = {
	.driver = {
		.name = "bd718xx-pmic",
	},
	.probe = bd718xx_probe,
	.id_table = bd718x7_pmic_id,
};

module_platform_driver(bd718xx_regulator);

MODULE_AUTHOR("Matti Vaittinen <matti.vaittinen@fi.rohmeurope.com>");
MODULE_DESCRIPTION("BD71837/BD71847 voltage regulator driver");
MODULE_LICENSE("GPL");
MODULE_ALIAS("platform:bd718xx-pmic");<|MERGE_RESOLUTION|>--- conflicted
+++ resolved
@@ -279,102 +279,6 @@
 }
 
 /*
-<<<<<<< HEAD
- * OPS common for BD71847 and BD71850
- */
-BD718XX_OPS(bd718xx_pickable_range_ldo_ops,
-	    regulator_list_voltage_pickable_linear_range, NULL,
-	    bd718xx_set_voltage_sel_pickable_restricted,
-	    regulator_get_voltage_sel_pickable_regmap, NULL, NULL);
-
-/* BD71847 and BD71850 LDO 5 is by default OFF at RUN state */
-static const struct regulator_ops bd718xx_ldo5_ops_hwstate = {
-	.is_enabled = never_enabled_by_hwstate,
-	.list_voltage = regulator_list_voltage_pickable_linear_range,
-	.set_voltage_sel = bd718xx_set_voltage_sel_pickable_restricted,
-	.get_voltage_sel = regulator_get_voltage_sel_pickable_regmap,
-};
-
-BD718XX_OPS(bd718xx_pickable_range_buck_ops,
-	    regulator_list_voltage_pickable_linear_range, NULL,
-	    regulator_set_voltage_sel_pickable_regmap,
-	    regulator_get_voltage_sel_pickable_regmap,
-	    regulator_set_voltage_time_sel, NULL);
-
-BD718XX_OPS(bd718xx_ldo_regulator_ops, regulator_list_voltage_linear_range,
-	    NULL, bd718xx_set_voltage_sel_restricted,
-	    regulator_get_voltage_sel_regmap, NULL, NULL);
-
-BD718XX_OPS(bd718xx_ldo_regulator_nolinear_ops, regulator_list_voltage_table,
-	    NULL, bd718xx_set_voltage_sel_restricted,
-	    regulator_get_voltage_sel_regmap, NULL, NULL);
-
-BD718XX_OPS(bd718xx_buck_regulator_ops, regulator_list_voltage_linear_range,
-	    NULL, regulator_set_voltage_sel_regmap,
-	    regulator_get_voltage_sel_regmap, regulator_set_voltage_time_sel,
-	    NULL);
-
-BD718XX_OPS(bd718xx_buck_regulator_nolinear_ops, regulator_list_voltage_table,
-	    regulator_map_voltage_ascend, regulator_set_voltage_sel_regmap,
-	    regulator_get_voltage_sel_regmap, regulator_set_voltage_time_sel,
-	    NULL);
-
-/*
- * OPS for BD71837
- */
-BD718XX_OPS(bd71837_pickable_range_ldo_ops,
-	    regulator_list_voltage_pickable_linear_range, NULL,
-	    bd71837_set_voltage_sel_pickable_restricted,
-	    regulator_get_voltage_sel_pickable_regmap, NULL, NULL);
-
-BD718XX_OPS(bd71837_pickable_range_buck_ops,
-	    regulator_list_voltage_pickable_linear_range, NULL,
-	    bd71837_set_voltage_sel_pickable_restricted,
-	    regulator_get_voltage_sel_pickable_regmap,
-	    regulator_set_voltage_time_sel, NULL);
-
-BD718XX_OPS(bd71837_ldo_regulator_ops, regulator_list_voltage_linear_range,
-	    NULL, bd71837_set_voltage_sel_restricted,
-	    regulator_get_voltage_sel_regmap, NULL, NULL);
-
-BD718XX_OPS(bd71837_ldo_regulator_nolinear_ops, regulator_list_voltage_table,
-	    NULL, bd71837_set_voltage_sel_restricted,
-	    regulator_get_voltage_sel_regmap, NULL, NULL);
-
-BD718XX_OPS(bd71837_buck_regulator_ops, regulator_list_voltage_linear_range,
-	    NULL, bd71837_set_voltage_sel_restricted,
-	    regulator_get_voltage_sel_regmap, regulator_set_voltage_time_sel,
-	    NULL);
-
-BD718XX_OPS(bd71837_buck_regulator_nolinear_ops, regulator_list_voltage_table,
-	    regulator_map_voltage_ascend, bd71837_set_voltage_sel_restricted,
-	    regulator_get_voltage_sel_regmap, regulator_set_voltage_time_sel,
-	    NULL);
-/*
- * BD71837 bucks 3 and 4 support defining their enable/disable state also
- * when buck enable state is under HW state machine control. In that case the
- * bit [2] in CTRL register is used to indicate if regulator should be ON.
- */
-static const struct regulator_ops bd71837_buck34_ops_hwctrl = {
-	.is_enabled = bd71837_get_buck34_enable_hwctrl,
-	.list_voltage = regulator_list_voltage_linear_range,
-	.set_voltage_sel = regulator_set_voltage_sel_regmap,
-	.get_voltage_sel = regulator_get_voltage_sel_regmap,
-	.set_voltage_time_sel = regulator_set_voltage_time_sel,
-	.set_ramp_delay = regulator_set_ramp_delay_regmap,
-};
-
-/*
- * OPS for all of the ICs - BD718(37/47/50)
- */
-BD718XX_OPS(bd718xx_dvs_buck_regulator_ops, regulator_list_voltage_linear_range,
-	    NULL, regulator_set_voltage_sel_regmap,
-	    regulator_get_voltage_sel_regmap, regulator_set_voltage_time_sel,
-	    /* bd718xx_buck1234_set_ramp_delay */ regulator_set_ramp_delay_regmap);
-
-/*
-=======
->>>>>>> 21e39809
  * BD71837 BUCK1/2/3/4
  * BD71847 BUCK1/2
  * 0.70 to 1.30V (10mV step)
