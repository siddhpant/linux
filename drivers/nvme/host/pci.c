/*
 * NVM Express device driver
 * Copyright (c) 2011-2014, Intel Corporation.
 *
 * This program is free software; you can redistribute it and/or modify it
 * under the terms and conditions of the GNU General Public License,
 * version 2, as published by the Free Software Foundation.
 *
 * This program is distributed in the hope it will be useful, but WITHOUT
 * ANY WARRANTY; without even the implied warranty of MERCHANTABILITY or
 * FITNESS FOR A PARTICULAR PURPOSE.  See the GNU General Public License for
 * more details.
 */

#include <linux/aer.h>
#include <linux/bitops.h>
#include <linux/blkdev.h>
#include <linux/blk-mq.h>
#include <linux/blk-mq-pci.h>
#include <linux/cpu.h>
#include <linux/delay.h>
#include <linux/errno.h>
#include <linux/fs.h>
#include <linux/genhd.h>
#include <linux/hdreg.h>
#include <linux/idr.h>
#include <linux/init.h>
#include <linux/interrupt.h>
#include <linux/io.h>
#include <linux/kdev_t.h>
#include <linux/kernel.h>
#include <linux/mm.h>
#include <linux/module.h>
#include <linux/moduleparam.h>
#include <linux/mutex.h>
#include <linux/pci.h>
#include <linux/poison.h>
#include <linux/ptrace.h>
#include <linux/sched.h>
#include <linux/slab.h>
#include <linux/t10-pi.h>
#include <linux/timer.h>
#include <linux/types.h>
#include <linux/io-64-nonatomic-lo-hi.h>
#include <asm/unaligned.h>
#include <linux/sed-opal.h>

#include "nvme.h"

#define NVME_Q_DEPTH		1024
#define NVME_AQ_DEPTH		256
#define SQ_SIZE(depth)		(depth * sizeof(struct nvme_command))
#define CQ_SIZE(depth)		(depth * sizeof(struct nvme_completion))

/*
 * We handle AEN commands ourselves and don't even let the
 * block layer know about them.
 */
#define NVME_AQ_BLKMQ_DEPTH	(NVME_AQ_DEPTH - NVME_NR_AERS)

static int use_threaded_interrupts;
module_param(use_threaded_interrupts, int, 0);

static bool use_cmb_sqes = true;
module_param(use_cmb_sqes, bool, 0644);
MODULE_PARM_DESC(use_cmb_sqes, "use controller's memory buffer for I/O SQes");

static struct workqueue_struct *nvme_workq;

struct nvme_dev;
struct nvme_queue;

static int nvme_reset(struct nvme_dev *dev);
static void nvme_process_cq(struct nvme_queue *nvmeq);
static void nvme_dev_disable(struct nvme_dev *dev, bool shutdown);

/*
 * Represents an NVM Express device.  Each nvme_dev is a PCI function.
 */
struct nvme_dev {
	struct nvme_queue **queues;
	struct blk_mq_tag_set tagset;
	struct blk_mq_tag_set admin_tagset;
	u32 __iomem *dbs;
	struct device *dev;
	struct dma_pool *prp_page_pool;
	struct dma_pool *prp_small_pool;
	unsigned queue_count;
	unsigned online_queues;
	unsigned max_qid;
	int q_depth;
	u32 db_stride;
	void __iomem *bar;
	struct work_struct reset_work;
	struct work_struct remove_work;
	struct timer_list watchdog_timer;
	struct mutex shutdown_lock;
	bool subsystem;
	void __iomem *cmb;
	dma_addr_t cmb_dma_addr;
	u64 cmb_size;
	u32 cmbsz;
	u32 cmbloc;
	struct nvme_ctrl ctrl;
	struct completion ioq_wait;
};

static inline struct nvme_dev *to_nvme_dev(struct nvme_ctrl *ctrl)
{
	return container_of(ctrl, struct nvme_dev, ctrl);
}

/*
 * An NVM Express queue.  Each device has at least two (one for admin
 * commands and one for I/O commands).
 */
struct nvme_queue {
	struct device *q_dmadev;
	struct nvme_dev *dev;
	char irqname[24];	/* nvme4294967295-65535\0 */
	spinlock_t q_lock;
	struct nvme_command *sq_cmds;
	struct nvme_command __iomem *sq_cmds_io;
	volatile struct nvme_completion *cqes;
	struct blk_mq_tags **tags;
	dma_addr_t sq_dma_addr;
	dma_addr_t cq_dma_addr;
	u32 __iomem *q_db;
	u16 q_depth;
	s16 cq_vector;
	u16 sq_tail;
	u16 cq_head;
	u16 qid;
	u8 cq_phase;
	u8 cqe_seen;
};

/*
 * The nvme_iod describes the data in an I/O, including the list of PRP
 * entries.  You can't see it in this data structure because C doesn't let
 * me express that.  Use nvme_init_iod to ensure there's enough space
 * allocated to store the PRP list.
 */
struct nvme_iod {
	struct nvme_request req;
	struct nvme_queue *nvmeq;
	int aborted;
	int npages;		/* In the PRP list. 0 means small pool in use */
	int nents;		/* Used in scatterlist */
	int length;		/* Of data, in bytes */
	dma_addr_t first_dma;
	struct scatterlist meta_sg; /* metadata requires single contiguous buffer */
	struct scatterlist *sg;
	struct scatterlist inline_sg[0];
};

/*
 * Check we didin't inadvertently grow the command struct
 */
static inline void _nvme_check_size(void)
{
	BUILD_BUG_ON(sizeof(struct nvme_rw_command) != 64);
	BUILD_BUG_ON(sizeof(struct nvme_create_cq) != 64);
	BUILD_BUG_ON(sizeof(struct nvme_create_sq) != 64);
	BUILD_BUG_ON(sizeof(struct nvme_delete_queue) != 64);
	BUILD_BUG_ON(sizeof(struct nvme_features) != 64);
	BUILD_BUG_ON(sizeof(struct nvme_format_cmd) != 64);
	BUILD_BUG_ON(sizeof(struct nvme_abort_cmd) != 64);
	BUILD_BUG_ON(sizeof(struct nvme_command) != 64);
	BUILD_BUG_ON(sizeof(struct nvme_id_ctrl) != 4096);
	BUILD_BUG_ON(sizeof(struct nvme_id_ns) != 4096);
	BUILD_BUG_ON(sizeof(struct nvme_lba_range_type) != 64);
	BUILD_BUG_ON(sizeof(struct nvme_smart_log) != 512);
}

/*
 * Max size of iod being embedded in the request payload
 */
#define NVME_INT_PAGES		2
#define NVME_INT_BYTES(dev)	(NVME_INT_PAGES * (dev)->ctrl.page_size)

/*
 * Will slightly overestimate the number of pages needed.  This is OK
 * as it only leads to a small amount of wasted memory for the lifetime of
 * the I/O.
 */
static int nvme_npages(unsigned size, struct nvme_dev *dev)
{
	unsigned nprps = DIV_ROUND_UP(size + dev->ctrl.page_size,
				      dev->ctrl.page_size);
	return DIV_ROUND_UP(8 * nprps, PAGE_SIZE - 8);
}

static unsigned int nvme_iod_alloc_size(struct nvme_dev *dev,
		unsigned int size, unsigned int nseg)
{
	return sizeof(__le64 *) * nvme_npages(size, dev) +
			sizeof(struct scatterlist) * nseg;
}

static unsigned int nvme_cmd_size(struct nvme_dev *dev)
{
	return sizeof(struct nvme_iod) +
		nvme_iod_alloc_size(dev, NVME_INT_BYTES(dev), NVME_INT_PAGES);
}

static int nvmeq_irq(struct nvme_queue *nvmeq)
{
	return pci_irq_vector(to_pci_dev(nvmeq->dev->dev), nvmeq->cq_vector);
}

static int nvme_admin_init_hctx(struct blk_mq_hw_ctx *hctx, void *data,
				unsigned int hctx_idx)
{
	struct nvme_dev *dev = data;
	struct nvme_queue *nvmeq = dev->queues[0];

	WARN_ON(hctx_idx != 0);
	WARN_ON(dev->admin_tagset.tags[0] != hctx->tags);
	WARN_ON(nvmeq->tags);

	hctx->driver_data = nvmeq;
	nvmeq->tags = &dev->admin_tagset.tags[0];
	return 0;
}

static void nvme_admin_exit_hctx(struct blk_mq_hw_ctx *hctx, unsigned int hctx_idx)
{
	struct nvme_queue *nvmeq = hctx->driver_data;

	nvmeq->tags = NULL;
}

static int nvme_admin_init_request(void *data, struct request *req,
				unsigned int hctx_idx, unsigned int rq_idx,
				unsigned int numa_node)
{
	struct nvme_dev *dev = data;
	struct nvme_iod *iod = blk_mq_rq_to_pdu(req);
	struct nvme_queue *nvmeq = dev->queues[0];

	BUG_ON(!nvmeq);
	iod->nvmeq = nvmeq;
	return 0;
}

static int nvme_init_hctx(struct blk_mq_hw_ctx *hctx, void *data,
			  unsigned int hctx_idx)
{
	struct nvme_dev *dev = data;
	struct nvme_queue *nvmeq = dev->queues[hctx_idx + 1];

	if (!nvmeq->tags)
		nvmeq->tags = &dev->tagset.tags[hctx_idx];

	WARN_ON(dev->tagset.tags[hctx_idx] != hctx->tags);
	hctx->driver_data = nvmeq;
	return 0;
}

static int nvme_init_request(void *data, struct request *req,
				unsigned int hctx_idx, unsigned int rq_idx,
				unsigned int numa_node)
{
	struct nvme_dev *dev = data;
	struct nvme_iod *iod = blk_mq_rq_to_pdu(req);
	struct nvme_queue *nvmeq = dev->queues[hctx_idx + 1];

	BUG_ON(!nvmeq);
	iod->nvmeq = nvmeq;
	return 0;
}

static int nvme_pci_map_queues(struct blk_mq_tag_set *set)
{
	struct nvme_dev *dev = set->driver_data;

	return blk_mq_pci_map_queues(set, to_pci_dev(dev->dev));
}

/**
 * __nvme_submit_cmd() - Copy a command into a queue and ring the doorbell
 * @nvmeq: The queue to use
 * @cmd: The command to send
 *
 * Safe to use from interrupt context
 */
static void __nvme_submit_cmd(struct nvme_queue *nvmeq,
						struct nvme_command *cmd)
{
	u16 tail = nvmeq->sq_tail;

	if (nvmeq->sq_cmds_io)
		memcpy_toio(&nvmeq->sq_cmds_io[tail], cmd, sizeof(*cmd));
	else
		memcpy(&nvmeq->sq_cmds[tail], cmd, sizeof(*cmd));

	if (++tail == nvmeq->q_depth)
		tail = 0;
	writel(tail, nvmeq->q_db);
	nvmeq->sq_tail = tail;
}

static __le64 **iod_list(struct request *req)
{
	struct nvme_iod *iod = blk_mq_rq_to_pdu(req);
	return (__le64 **)(iod->sg + blk_rq_nr_phys_segments(req));
}

static int nvme_init_iod(struct request *rq, struct nvme_dev *dev)
{
	struct nvme_iod *iod = blk_mq_rq_to_pdu(rq);
	int nseg = blk_rq_nr_phys_segments(rq);
	unsigned int size = blk_rq_payload_bytes(rq);

	if (nseg > NVME_INT_PAGES || size > NVME_INT_BYTES(dev)) {
		iod->sg = kmalloc(nvme_iod_alloc_size(dev, size, nseg), GFP_ATOMIC);
		if (!iod->sg)
			return BLK_MQ_RQ_QUEUE_BUSY;
	} else {
		iod->sg = iod->inline_sg;
	}

	iod->aborted = 0;
	iod->npages = -1;
	iod->nents = 0;
	iod->length = size;

	if (!(rq->rq_flags & RQF_DONTPREP)) {
		rq->retries = 0;
		rq->rq_flags |= RQF_DONTPREP;
	}
	return BLK_MQ_RQ_QUEUE_OK;
}

static void nvme_free_iod(struct nvme_dev *dev, struct request *req)
{
	struct nvme_iod *iod = blk_mq_rq_to_pdu(req);
	const int last_prp = dev->ctrl.page_size / 8 - 1;
	int i;
	__le64 **list = iod_list(req);
	dma_addr_t prp_dma = iod->first_dma;

	if (iod->npages == 0)
		dma_pool_free(dev->prp_small_pool, list[0], prp_dma);
	for (i = 0; i < iod->npages; i++) {
		__le64 *prp_list = list[i];
		dma_addr_t next_prp_dma = le64_to_cpu(prp_list[last_prp]);
		dma_pool_free(dev->prp_page_pool, prp_list, prp_dma);
		prp_dma = next_prp_dma;
	}

	if (iod->sg != iod->inline_sg)
		kfree(iod->sg);
}

#ifdef CONFIG_BLK_DEV_INTEGRITY
static void nvme_dif_prep(u32 p, u32 v, struct t10_pi_tuple *pi)
{
	if (be32_to_cpu(pi->ref_tag) == v)
		pi->ref_tag = cpu_to_be32(p);
}

static void nvme_dif_complete(u32 p, u32 v, struct t10_pi_tuple *pi)
{
	if (be32_to_cpu(pi->ref_tag) == p)
		pi->ref_tag = cpu_to_be32(v);
}

/**
 * nvme_dif_remap - remaps ref tags to bip seed and physical lba
 *
 * The virtual start sector is the one that was originally submitted by the
 * block layer.	Due to partitioning, MD/DM cloning, etc. the actual physical
 * start sector may be different. Remap protection information to match the
 * physical LBA on writes, and back to the original seed on reads.
 *
 * Type 0 and 3 do not have a ref tag, so no remapping required.
 */
static void nvme_dif_remap(struct request *req,
			void (*dif_swap)(u32 p, u32 v, struct t10_pi_tuple *pi))
{
	struct nvme_ns *ns = req->rq_disk->private_data;
	struct bio_integrity_payload *bip;
	struct t10_pi_tuple *pi;
	void *p, *pmap;
	u32 i, nlb, ts, phys, virt;

	if (!ns->pi_type || ns->pi_type == NVME_NS_DPS_PI_TYPE3)
		return;

	bip = bio_integrity(req->bio);
	if (!bip)
		return;

	pmap = kmap_atomic(bip->bip_vec->bv_page) + bip->bip_vec->bv_offset;

	p = pmap;
	virt = bip_get_seed(bip);
	phys = nvme_block_nr(ns, blk_rq_pos(req));
	nlb = (blk_rq_bytes(req) >> ns->lba_shift);
	ts = ns->disk->queue->integrity.tuple_size;

	for (i = 0; i < nlb; i++, virt++, phys++) {
		pi = (struct t10_pi_tuple *)p;
		dif_swap(phys, virt, pi);
		p += ts;
	}
	kunmap_atomic(pmap);
}
#else /* CONFIG_BLK_DEV_INTEGRITY */
static void nvme_dif_remap(struct request *req,
			void (*dif_swap)(u32 p, u32 v, struct t10_pi_tuple *pi))
{
}
static void nvme_dif_prep(u32 p, u32 v, struct t10_pi_tuple *pi)
{
}
static void nvme_dif_complete(u32 p, u32 v, struct t10_pi_tuple *pi)
{
}
#endif

static bool nvme_setup_prps(struct nvme_dev *dev, struct request *req)
{
	struct nvme_iod *iod = blk_mq_rq_to_pdu(req);
	struct dma_pool *pool;
	int length = blk_rq_payload_bytes(req);
	struct scatterlist *sg = iod->sg;
	int dma_len = sg_dma_len(sg);
	u64 dma_addr = sg_dma_address(sg);
	u32 page_size = dev->ctrl.page_size;
	int offset = dma_addr & (page_size - 1);
	__le64 *prp_list;
	__le64 **list = iod_list(req);
	dma_addr_t prp_dma;
	int nprps, i;

	length -= (page_size - offset);
	if (length <= 0)
		return true;

	dma_len -= (page_size - offset);
	if (dma_len) {
		dma_addr += (page_size - offset);
	} else {
		sg = sg_next(sg);
		dma_addr = sg_dma_address(sg);
		dma_len = sg_dma_len(sg);
	}

	if (length <= page_size) {
		iod->first_dma = dma_addr;
		return true;
	}

	nprps = DIV_ROUND_UP(length, page_size);
	if (nprps <= (256 / 8)) {
		pool = dev->prp_small_pool;
		iod->npages = 0;
	} else {
		pool = dev->prp_page_pool;
		iod->npages = 1;
	}

	prp_list = dma_pool_alloc(pool, GFP_ATOMIC, &prp_dma);
	if (!prp_list) {
		iod->first_dma = dma_addr;
		iod->npages = -1;
		return false;
	}
	list[0] = prp_list;
	iod->first_dma = prp_dma;
	i = 0;
	for (;;) {
		if (i == page_size >> 3) {
			__le64 *old_prp_list = prp_list;
			prp_list = dma_pool_alloc(pool, GFP_ATOMIC, &prp_dma);
			if (!prp_list)
				return false;
			list[iod->npages++] = prp_list;
			prp_list[0] = old_prp_list[i - 1];
			old_prp_list[i - 1] = cpu_to_le64(prp_dma);
			i = 1;
		}
		prp_list[i++] = cpu_to_le64(dma_addr);
		dma_len -= page_size;
		dma_addr += page_size;
		length -= page_size;
		if (length <= 0)
			break;
		if (dma_len > 0)
			continue;
		BUG_ON(dma_len < 0);
		sg = sg_next(sg);
		dma_addr = sg_dma_address(sg);
		dma_len = sg_dma_len(sg);
	}

	return true;
}

static int nvme_map_data(struct nvme_dev *dev, struct request *req,
		struct nvme_command *cmnd)
{
	struct nvme_iod *iod = blk_mq_rq_to_pdu(req);
	struct request_queue *q = req->q;
	enum dma_data_direction dma_dir = rq_data_dir(req) ?
			DMA_TO_DEVICE : DMA_FROM_DEVICE;
	int ret = BLK_MQ_RQ_QUEUE_ERROR;

	sg_init_table(iod->sg, blk_rq_nr_phys_segments(req));
	iod->nents = blk_rq_map_sg(q, req, iod->sg);
	if (!iod->nents)
		goto out;

	ret = BLK_MQ_RQ_QUEUE_BUSY;
	if (!dma_map_sg_attrs(dev->dev, iod->sg, iod->nents, dma_dir,
				DMA_ATTR_NO_WARN))
		goto out;

	if (!nvme_setup_prps(dev, req))
		goto out_unmap;

	ret = BLK_MQ_RQ_QUEUE_ERROR;
	if (blk_integrity_rq(req)) {
		if (blk_rq_count_integrity_sg(q, req->bio) != 1)
			goto out_unmap;

		sg_init_table(&iod->meta_sg, 1);
		if (blk_rq_map_integrity_sg(q, req->bio, &iod->meta_sg) != 1)
			goto out_unmap;

		if (rq_data_dir(req))
			nvme_dif_remap(req, nvme_dif_prep);

		if (!dma_map_sg(dev->dev, &iod->meta_sg, 1, dma_dir))
			goto out_unmap;
	}

	cmnd->rw.dptr.prp1 = cpu_to_le64(sg_dma_address(iod->sg));
	cmnd->rw.dptr.prp2 = cpu_to_le64(iod->first_dma);
	if (blk_integrity_rq(req))
		cmnd->rw.metadata = cpu_to_le64(sg_dma_address(&iod->meta_sg));
	return BLK_MQ_RQ_QUEUE_OK;

out_unmap:
	dma_unmap_sg(dev->dev, iod->sg, iod->nents, dma_dir);
out:
	return ret;
}

static void nvme_unmap_data(struct nvme_dev *dev, struct request *req)
{
	struct nvme_iod *iod = blk_mq_rq_to_pdu(req);
	enum dma_data_direction dma_dir = rq_data_dir(req) ?
			DMA_TO_DEVICE : DMA_FROM_DEVICE;

	if (iod->nents) {
		dma_unmap_sg(dev->dev, iod->sg, iod->nents, dma_dir);
		if (blk_integrity_rq(req)) {
			if (!rq_data_dir(req))
				nvme_dif_remap(req, nvme_dif_complete);
			dma_unmap_sg(dev->dev, &iod->meta_sg, 1, dma_dir);
		}
	}

	nvme_cleanup_cmd(req);
	nvme_free_iod(dev, req);
}

/*
 * NOTE: ns is NULL when called on the admin queue.
 */
static int nvme_queue_rq(struct blk_mq_hw_ctx *hctx,
			 const struct blk_mq_queue_data *bd)
{
	struct nvme_ns *ns = hctx->queue->queuedata;
	struct nvme_queue *nvmeq = hctx->driver_data;
	struct nvme_dev *dev = nvmeq->dev;
	struct request *req = bd->rq;
	struct nvme_command cmnd;
	int ret = BLK_MQ_RQ_QUEUE_OK;

	/*
	 * If formated with metadata, require the block layer provide a buffer
	 * unless this namespace is formated such that the metadata can be
	 * stripped/generated by the controller with PRACT=1.
	 */
	if (ns && ns->ms && !blk_integrity_rq(req)) {
		if (!(ns->pi_type && ns->ms == 8) &&
		    !blk_rq_is_passthrough(req)) {
			blk_mq_end_request(req, -EFAULT);
			return BLK_MQ_RQ_QUEUE_OK;
		}
	}

	ret = nvme_setup_cmd(ns, req, &cmnd);
	if (ret != BLK_MQ_RQ_QUEUE_OK)
		return ret;

	ret = nvme_init_iod(req, dev);
	if (ret != BLK_MQ_RQ_QUEUE_OK)
		goto out_free_cmd;

	if (blk_rq_nr_phys_segments(req))
		ret = nvme_map_data(dev, req, &cmnd);

	if (ret != BLK_MQ_RQ_QUEUE_OK)
		goto out_cleanup_iod;

	blk_mq_start_request(req);

	spin_lock_irq(&nvmeq->q_lock);
	if (unlikely(nvmeq->cq_vector < 0)) {
		ret = BLK_MQ_RQ_QUEUE_ERROR;
		spin_unlock_irq(&nvmeq->q_lock);
		goto out_cleanup_iod;
	}
	__nvme_submit_cmd(nvmeq, &cmnd);
	nvme_process_cq(nvmeq);
	spin_unlock_irq(&nvmeq->q_lock);
	return BLK_MQ_RQ_QUEUE_OK;
out_cleanup_iod:
	nvme_free_iod(dev, req);
out_free_cmd:
	nvme_cleanup_cmd(req);
	return ret;
}

static void nvme_complete_rq(struct request *req)
{
	struct nvme_iod *iod = blk_mq_rq_to_pdu(req);
	struct nvme_dev *dev = iod->nvmeq->dev;
	int error = 0;

	nvme_unmap_data(dev, req);

	if (unlikely(req->errors)) {
		if (nvme_req_needs_retry(req, req->errors)) {
			req->retries++;
			nvme_requeue_req(req);
			return;
		}

		if (blk_rq_is_passthrough(req))
			error = req->errors;
		else
			error = nvme_error_status(req->errors);
	}

	if (unlikely(iod->aborted)) {
		dev_warn(dev->ctrl.device,
			"completing aborted command with status: %04x\n",
			req->errors);
	}

	blk_mq_end_request(req, error);
}

/* We read the CQE phase first to check if the rest of the entry is valid */
static inline bool nvme_cqe_valid(struct nvme_queue *nvmeq, u16 head,
		u16 phase)
{
	return (le16_to_cpu(nvmeq->cqes[head].status) & 1) == phase;
}

static void __nvme_process_cq(struct nvme_queue *nvmeq, unsigned int *tag)
{
	u16 head, phase;

	head = nvmeq->cq_head;
	phase = nvmeq->cq_phase;

	while (nvme_cqe_valid(nvmeq, head, phase)) {
		struct nvme_completion cqe = nvmeq->cqes[head];
		struct request *req;

		if (++head == nvmeq->q_depth) {
			head = 0;
			phase = !phase;
		}

		if (tag && *tag == cqe.command_id)
			*tag = -1;

		if (unlikely(cqe.command_id >= nvmeq->q_depth)) {
			dev_warn(nvmeq->dev->ctrl.device,
				"invalid id %d completed on queue %d\n",
				cqe.command_id, le16_to_cpu(cqe.sq_id));
			continue;
		}

		/*
		 * AEN requests are special as they don't time out and can
		 * survive any kind of queue freeze and often don't respond to
		 * aborts.  We don't even bother to allocate a struct request
		 * for them but rather special case them here.
		 */
		if (unlikely(nvmeq->qid == 0 &&
				cqe.command_id >= NVME_AQ_BLKMQ_DEPTH)) {
			nvme_complete_async_event(&nvmeq->dev->ctrl,
					cqe.status, &cqe.result);
			continue;
		}

		req = blk_mq_tag_to_rq(*nvmeq->tags, cqe.command_id);
		nvme_req(req)->result = cqe.result;
		blk_mq_complete_request(req, le16_to_cpu(cqe.status) >> 1);
	}

	if (head == nvmeq->cq_head && phase == nvmeq->cq_phase)
		return;

	if (likely(nvmeq->cq_vector >= 0))
		writel(head, nvmeq->q_db + nvmeq->dev->db_stride);
	nvmeq->cq_head = head;
	nvmeq->cq_phase = phase;

	nvmeq->cqe_seen = 1;
}

static void nvme_process_cq(struct nvme_queue *nvmeq)
{
	__nvme_process_cq(nvmeq, NULL);
}

static irqreturn_t nvme_irq(int irq, void *data)
{
	irqreturn_t result;
	struct nvme_queue *nvmeq = data;
	spin_lock(&nvmeq->q_lock);
	nvme_process_cq(nvmeq);
	result = nvmeq->cqe_seen ? IRQ_HANDLED : IRQ_NONE;
	nvmeq->cqe_seen = 0;
	spin_unlock(&nvmeq->q_lock);
	return result;
}

static irqreturn_t nvme_irq_check(int irq, void *data)
{
	struct nvme_queue *nvmeq = data;
	if (nvme_cqe_valid(nvmeq, nvmeq->cq_head, nvmeq->cq_phase))
		return IRQ_WAKE_THREAD;
	return IRQ_NONE;
}

static int nvme_poll(struct blk_mq_hw_ctx *hctx, unsigned int tag)
{
	struct nvme_queue *nvmeq = hctx->driver_data;

	if (nvme_cqe_valid(nvmeq, nvmeq->cq_head, nvmeq->cq_phase)) {
		spin_lock_irq(&nvmeq->q_lock);
		__nvme_process_cq(nvmeq, &tag);
		spin_unlock_irq(&nvmeq->q_lock);

		if (tag == -1)
			return 1;
	}

	return 0;
}

static void nvme_pci_submit_async_event(struct nvme_ctrl *ctrl, int aer_idx)
{
	struct nvme_dev *dev = to_nvme_dev(ctrl);
	struct nvme_queue *nvmeq = dev->queues[0];
	struct nvme_command c;

	memset(&c, 0, sizeof(c));
	c.common.opcode = nvme_admin_async_event;
	c.common.command_id = NVME_AQ_BLKMQ_DEPTH + aer_idx;

	spin_lock_irq(&nvmeq->q_lock);
	__nvme_submit_cmd(nvmeq, &c);
	spin_unlock_irq(&nvmeq->q_lock);
}

static int adapter_delete_queue(struct nvme_dev *dev, u8 opcode, u16 id)
{
	struct nvme_command c;

	memset(&c, 0, sizeof(c));
	c.delete_queue.opcode = opcode;
	c.delete_queue.qid = cpu_to_le16(id);

	return nvme_submit_sync_cmd(dev->ctrl.admin_q, &c, NULL, 0);
}

static int adapter_alloc_cq(struct nvme_dev *dev, u16 qid,
						struct nvme_queue *nvmeq)
{
	struct nvme_command c;
	int flags = NVME_QUEUE_PHYS_CONTIG | NVME_CQ_IRQ_ENABLED;

	/*
	 * Note: we (ab)use the fact the the prp fields survive if no data
	 * is attached to the request.
	 */
	memset(&c, 0, sizeof(c));
	c.create_cq.opcode = nvme_admin_create_cq;
	c.create_cq.prp1 = cpu_to_le64(nvmeq->cq_dma_addr);
	c.create_cq.cqid = cpu_to_le16(qid);
	c.create_cq.qsize = cpu_to_le16(nvmeq->q_depth - 1);
	c.create_cq.cq_flags = cpu_to_le16(flags);
	c.create_cq.irq_vector = cpu_to_le16(nvmeq->cq_vector);

	return nvme_submit_sync_cmd(dev->ctrl.admin_q, &c, NULL, 0);
}

static int adapter_alloc_sq(struct nvme_dev *dev, u16 qid,
						struct nvme_queue *nvmeq)
{
	struct nvme_command c;
	int flags = NVME_QUEUE_PHYS_CONTIG | NVME_SQ_PRIO_MEDIUM;

	/*
	 * Note: we (ab)use the fact the the prp fields survive if no data
	 * is attached to the request.
	 */
	memset(&c, 0, sizeof(c));
	c.create_sq.opcode = nvme_admin_create_sq;
	c.create_sq.prp1 = cpu_to_le64(nvmeq->sq_dma_addr);
	c.create_sq.sqid = cpu_to_le16(qid);
	c.create_sq.qsize = cpu_to_le16(nvmeq->q_depth - 1);
	c.create_sq.sq_flags = cpu_to_le16(flags);
	c.create_sq.cqid = cpu_to_le16(qid);

	return nvme_submit_sync_cmd(dev->ctrl.admin_q, &c, NULL, 0);
}

static int adapter_delete_cq(struct nvme_dev *dev, u16 cqid)
{
	return adapter_delete_queue(dev, nvme_admin_delete_cq, cqid);
}

static int adapter_delete_sq(struct nvme_dev *dev, u16 sqid)
{
	return adapter_delete_queue(dev, nvme_admin_delete_sq, sqid);
}

static void abort_endio(struct request *req, int error)
{
	struct nvme_iod *iod = blk_mq_rq_to_pdu(req);
	struct nvme_queue *nvmeq = iod->nvmeq;
	u16 status = req->errors;

	dev_warn(nvmeq->dev->ctrl.device, "Abort status: 0x%x", status);
	atomic_inc(&nvmeq->dev->ctrl.abort_limit);
	blk_mq_free_request(req);
}

static enum blk_eh_timer_return nvme_timeout(struct request *req, bool reserved)
{
	struct nvme_iod *iod = blk_mq_rq_to_pdu(req);
	struct nvme_queue *nvmeq = iod->nvmeq;
	struct nvme_dev *dev = nvmeq->dev;
	struct request *abort_req;
	struct nvme_command cmd;

	/*
	 * Shutdown immediately if controller times out while starting. The
	 * reset work will see the pci device disabled when it gets the forced
	 * cancellation error. All outstanding requests are completed on
	 * shutdown, so we return BLK_EH_HANDLED.
	 */
	if (dev->ctrl.state == NVME_CTRL_RESETTING) {
		dev_warn(dev->ctrl.device,
			 "I/O %d QID %d timeout, disable controller\n",
			 req->tag, nvmeq->qid);
		nvme_dev_disable(dev, false);
		req->errors = NVME_SC_CANCELLED;
		return BLK_EH_HANDLED;
	}

	/*
 	 * Shutdown the controller immediately and schedule a reset if the
 	 * command was already aborted once before and still hasn't been
 	 * returned to the driver, or if this is the admin queue.
	 */
	if (!nvmeq->qid || iod->aborted) {
		dev_warn(dev->ctrl.device,
			 "I/O %d QID %d timeout, reset controller\n",
			 req->tag, nvmeq->qid);
		nvme_dev_disable(dev, false);
		nvme_reset(dev);

		/*
		 * Mark the request as handled, since the inline shutdown
		 * forces all outstanding requests to complete.
		 */
		req->errors = NVME_SC_CANCELLED;
		return BLK_EH_HANDLED;
	}

	if (atomic_dec_return(&dev->ctrl.abort_limit) < 0) {
		atomic_inc(&dev->ctrl.abort_limit);
		return BLK_EH_RESET_TIMER;
	}
	iod->aborted = 1;

	memset(&cmd, 0, sizeof(cmd));
	cmd.abort.opcode = nvme_admin_abort_cmd;
	cmd.abort.cid = req->tag;
	cmd.abort.sqid = cpu_to_le16(nvmeq->qid);

	dev_warn(nvmeq->dev->ctrl.device,
		"I/O %d QID %d timeout, aborting\n",
		 req->tag, nvmeq->qid);

	abort_req = nvme_alloc_request(dev->ctrl.admin_q, &cmd,
			BLK_MQ_REQ_NOWAIT, NVME_QID_ANY);
	if (IS_ERR(abort_req)) {
		atomic_inc(&dev->ctrl.abort_limit);
		return BLK_EH_RESET_TIMER;
	}

	abort_req->timeout = ADMIN_TIMEOUT;
	abort_req->end_io_data = NULL;
	blk_execute_rq_nowait(abort_req->q, NULL, abort_req, 0, abort_endio);

	/*
	 * The aborted req will be completed on receiving the abort req.
	 * We enable the timer again. If hit twice, it'll cause a device reset,
	 * as the device then is in a faulty state.
	 */
	return BLK_EH_RESET_TIMER;
}

static void nvme_free_queue(struct nvme_queue *nvmeq)
{
	dma_free_coherent(nvmeq->q_dmadev, CQ_SIZE(nvmeq->q_depth),
				(void *)nvmeq->cqes, nvmeq->cq_dma_addr);
	if (nvmeq->sq_cmds)
		dma_free_coherent(nvmeq->q_dmadev, SQ_SIZE(nvmeq->q_depth),
					nvmeq->sq_cmds, nvmeq->sq_dma_addr);
	kfree(nvmeq);
}

static void nvme_free_queues(struct nvme_dev *dev, int lowest)
{
	int i;

	for (i = dev->queue_count - 1; i >= lowest; i--) {
		struct nvme_queue *nvmeq = dev->queues[i];
		dev->queue_count--;
		dev->queues[i] = NULL;
		nvme_free_queue(nvmeq);
	}
}

/**
 * nvme_suspend_queue - put queue into suspended state
 * @nvmeq - queue to suspend
 */
static int nvme_suspend_queue(struct nvme_queue *nvmeq)
{
	int vector;

	spin_lock_irq(&nvmeq->q_lock);
	if (nvmeq->cq_vector == -1) {
		spin_unlock_irq(&nvmeq->q_lock);
		return 1;
	}
	vector = nvmeq_irq(nvmeq);
	nvmeq->dev->online_queues--;
	nvmeq->cq_vector = -1;
	spin_unlock_irq(&nvmeq->q_lock);

	if (!nvmeq->qid && nvmeq->dev->ctrl.admin_q)
		blk_mq_stop_hw_queues(nvmeq->dev->ctrl.admin_q);

	free_irq(vector, nvmeq);

	return 0;
}

static void nvme_disable_admin_queue(struct nvme_dev *dev, bool shutdown)
{
	struct nvme_queue *nvmeq = dev->queues[0];

	if (!nvmeq)
		return;
	if (nvme_suspend_queue(nvmeq))
		return;

	if (shutdown)
		nvme_shutdown_ctrl(&dev->ctrl);
	else
		nvme_disable_ctrl(&dev->ctrl, lo_hi_readq(
						dev->bar + NVME_REG_CAP));

	spin_lock_irq(&nvmeq->q_lock);
	nvme_process_cq(nvmeq);
	spin_unlock_irq(&nvmeq->q_lock);
}

static int nvme_cmb_qdepth(struct nvme_dev *dev, int nr_io_queues,
				int entry_size)
{
	int q_depth = dev->q_depth;
	unsigned q_size_aligned = roundup(q_depth * entry_size,
					  dev->ctrl.page_size);

	if (q_size_aligned * nr_io_queues > dev->cmb_size) {
		u64 mem_per_q = div_u64(dev->cmb_size, nr_io_queues);
		mem_per_q = round_down(mem_per_q, dev->ctrl.page_size);
		q_depth = div_u64(mem_per_q, entry_size);

		/*
		 * Ensure the reduced q_depth is above some threshold where it
		 * would be better to map queues in system memory with the
		 * original depth
		 */
		if (q_depth < 64)
			return -ENOMEM;
	}

	return q_depth;
}

static int nvme_alloc_sq_cmds(struct nvme_dev *dev, struct nvme_queue *nvmeq,
				int qid, int depth)
{
	if (qid && dev->cmb && use_cmb_sqes && NVME_CMB_SQS(dev->cmbsz)) {
		unsigned offset = (qid - 1) * roundup(SQ_SIZE(depth),
						      dev->ctrl.page_size);
		nvmeq->sq_dma_addr = dev->cmb_dma_addr + offset;
		nvmeq->sq_cmds_io = dev->cmb + offset;
	} else {
		nvmeq->sq_cmds = dma_alloc_coherent(dev->dev, SQ_SIZE(depth),
					&nvmeq->sq_dma_addr, GFP_KERNEL);
		if (!nvmeq->sq_cmds)
			return -ENOMEM;
	}

	return 0;
}

static struct nvme_queue *nvme_alloc_queue(struct nvme_dev *dev, int qid,
							int depth, int node)
{
	struct nvme_queue *nvmeq = kzalloc_node(sizeof(*nvmeq), GFP_KERNEL,
							node);
	if (!nvmeq)
		return NULL;

	nvmeq->cqes = dma_zalloc_coherent(dev->dev, CQ_SIZE(depth),
					  &nvmeq->cq_dma_addr, GFP_KERNEL);
	if (!nvmeq->cqes)
		goto free_nvmeq;

	if (nvme_alloc_sq_cmds(dev, nvmeq, qid, depth))
		goto free_cqdma;

	nvmeq->q_dmadev = dev->dev;
	nvmeq->dev = dev;
	snprintf(nvmeq->irqname, sizeof(nvmeq->irqname), "nvme%dq%d",
			dev->ctrl.instance, qid);
	spin_lock_init(&nvmeq->q_lock);
	nvmeq->cq_head = 0;
	nvmeq->cq_phase = 1;
	nvmeq->q_db = &dev->dbs[qid * 2 * dev->db_stride];
	nvmeq->q_depth = depth;
	nvmeq->qid = qid;
	nvmeq->cq_vector = -1;
	dev->queues[qid] = nvmeq;
	dev->queue_count++;

	return nvmeq;

 free_cqdma:
	dma_free_coherent(dev->dev, CQ_SIZE(depth), (void *)nvmeq->cqes,
							nvmeq->cq_dma_addr);
 free_nvmeq:
	kfree(nvmeq);
	return NULL;
}

static int queue_request_irq(struct nvme_queue *nvmeq)
{
	if (use_threaded_interrupts)
		return request_threaded_irq(nvmeq_irq(nvmeq), nvme_irq_check,
				nvme_irq, IRQF_SHARED, nvmeq->irqname, nvmeq);
	else
		return request_irq(nvmeq_irq(nvmeq), nvme_irq, IRQF_SHARED,
				nvmeq->irqname, nvmeq);
}

static void nvme_init_queue(struct nvme_queue *nvmeq, u16 qid)
{
	struct nvme_dev *dev = nvmeq->dev;

	spin_lock_irq(&nvmeq->q_lock);
	nvmeq->sq_tail = 0;
	nvmeq->cq_head = 0;
	nvmeq->cq_phase = 1;
	nvmeq->q_db = &dev->dbs[qid * 2 * dev->db_stride];
	memset((void *)nvmeq->cqes, 0, CQ_SIZE(nvmeq->q_depth));
	dev->online_queues++;
	spin_unlock_irq(&nvmeq->q_lock);
}

static int nvme_create_queue(struct nvme_queue *nvmeq, int qid)
{
	struct nvme_dev *dev = nvmeq->dev;
	int result;

	nvmeq->cq_vector = qid - 1;
	result = adapter_alloc_cq(dev, qid, nvmeq);
	if (result < 0)
		return result;

	result = adapter_alloc_sq(dev, qid, nvmeq);
	if (result < 0)
		goto release_cq;

	result = queue_request_irq(nvmeq);
	if (result < 0)
		goto release_sq;

	nvme_init_queue(nvmeq, qid);
	return result;

 release_sq:
	adapter_delete_sq(dev, qid);
 release_cq:
	adapter_delete_cq(dev, qid);
	return result;
}

static struct blk_mq_ops nvme_mq_admin_ops = {
	.queue_rq	= nvme_queue_rq,
	.complete	= nvme_complete_rq,
	.init_hctx	= nvme_admin_init_hctx,
	.exit_hctx      = nvme_admin_exit_hctx,
	.init_request	= nvme_admin_init_request,
	.timeout	= nvme_timeout,
};

static struct blk_mq_ops nvme_mq_ops = {
	.queue_rq	= nvme_queue_rq,
	.complete	= nvme_complete_rq,
	.init_hctx	= nvme_init_hctx,
	.init_request	= nvme_init_request,
	.map_queues	= nvme_pci_map_queues,
	.timeout	= nvme_timeout,
	.poll		= nvme_poll,
};

static void nvme_dev_remove_admin(struct nvme_dev *dev)
{
	if (dev->ctrl.admin_q && !blk_queue_dying(dev->ctrl.admin_q)) {
		/*
		 * If the controller was reset during removal, it's possible
		 * user requests may be waiting on a stopped queue. Start the
		 * queue to flush these to completion.
		 */
		blk_mq_start_stopped_hw_queues(dev->ctrl.admin_q, true);
		blk_cleanup_queue(dev->ctrl.admin_q);
		blk_mq_free_tag_set(&dev->admin_tagset);
	}
}

static int nvme_alloc_admin_tags(struct nvme_dev *dev)
{
	if (!dev->ctrl.admin_q) {
		dev->admin_tagset.ops = &nvme_mq_admin_ops;
		dev->admin_tagset.nr_hw_queues = 1;

		/*
		 * Subtract one to leave an empty queue entry for 'Full Queue'
		 * condition. See NVM-Express 1.2 specification, section 4.1.2.
		 */
		dev->admin_tagset.queue_depth = NVME_AQ_BLKMQ_DEPTH - 1;
		dev->admin_tagset.timeout = ADMIN_TIMEOUT;
		dev->admin_tagset.numa_node = dev_to_node(dev->dev);
		dev->admin_tagset.cmd_size = nvme_cmd_size(dev);
		dev->admin_tagset.flags = BLK_MQ_F_NO_SCHED;
		dev->admin_tagset.driver_data = dev;

		if (blk_mq_alloc_tag_set(&dev->admin_tagset))
			return -ENOMEM;

		dev->ctrl.admin_q = blk_mq_init_queue(&dev->admin_tagset);
		if (IS_ERR(dev->ctrl.admin_q)) {
			blk_mq_free_tag_set(&dev->admin_tagset);
			return -ENOMEM;
		}
		if (!blk_get_queue(dev->ctrl.admin_q)) {
			nvme_dev_remove_admin(dev);
			dev->ctrl.admin_q = NULL;
			return -ENODEV;
		}
	} else
		blk_mq_start_stopped_hw_queues(dev->ctrl.admin_q, true);

	return 0;
}

static int nvme_configure_admin_queue(struct nvme_dev *dev)
{
	int result;
	u32 aqa;
	u64 cap = lo_hi_readq(dev->bar + NVME_REG_CAP);
	struct nvme_queue *nvmeq;

	dev->subsystem = readl(dev->bar + NVME_REG_VS) >= NVME_VS(1, 1, 0) ?
						NVME_CAP_NSSRC(cap) : 0;

	if (dev->subsystem &&
	    (readl(dev->bar + NVME_REG_CSTS) & NVME_CSTS_NSSRO))
		writel(NVME_CSTS_NSSRO, dev->bar + NVME_REG_CSTS);

	result = nvme_disable_ctrl(&dev->ctrl, cap);
	if (result < 0)
		return result;

	nvmeq = dev->queues[0];
	if (!nvmeq) {
		nvmeq = nvme_alloc_queue(dev, 0, NVME_AQ_DEPTH,
					dev_to_node(dev->dev));
		if (!nvmeq)
			return -ENOMEM;
	}

	aqa = nvmeq->q_depth - 1;
	aqa |= aqa << 16;

	writel(aqa, dev->bar + NVME_REG_AQA);
	lo_hi_writeq(nvmeq->sq_dma_addr, dev->bar + NVME_REG_ASQ);
	lo_hi_writeq(nvmeq->cq_dma_addr, dev->bar + NVME_REG_ACQ);

	result = nvme_enable_ctrl(&dev->ctrl, cap);
	if (result)
		return result;

	nvmeq->cq_vector = 0;
	result = queue_request_irq(nvmeq);
	if (result) {
		nvmeq->cq_vector = -1;
		return result;
	}

	return result;
}

static bool nvme_should_reset(struct nvme_dev *dev, u32 csts)
{

	/* If true, indicates loss of adapter communication, possibly by a
	 * NVMe Subsystem reset.
	 */
	bool nssro = dev->subsystem && (csts & NVME_CSTS_NSSRO);

	/* If there is a reset ongoing, we shouldn't reset again. */
	if (work_busy(&dev->reset_work))
		return false;

	/* We shouldn't reset unless the controller is on fatal error state
	 * _or_ if we lost the communication with it.
	 */
	if (!(csts & NVME_CSTS_CFS) && !nssro)
		return false;

	/* If PCI error recovery process is happening, we cannot reset or
	 * the recovery mechanism will surely fail.
	 */
	if (pci_channel_offline(to_pci_dev(dev->dev)))
		return false;

	return true;
}

static void nvme_warn_reset(struct nvme_dev *dev, u32 csts)
{
	/* Read a config register to help see what died. */
	u16 pci_status;
	int result;

	result = pci_read_config_word(to_pci_dev(dev->dev), PCI_STATUS,
				      &pci_status);
	if (result == PCIBIOS_SUCCESSFUL)
		dev_warn(dev->dev,
			 "controller is down; will reset: CSTS=0x%x, PCI_STATUS=0x%hx\n",
			 csts, pci_status);
	else
		dev_warn(dev->dev,
			 "controller is down; will reset: CSTS=0x%x, PCI_STATUS read failed (%d)\n",
			 csts, result);
}

static void nvme_watchdog_timer(unsigned long data)
{
	struct nvme_dev *dev = (struct nvme_dev *)data;
	u32 csts = readl(dev->bar + NVME_REG_CSTS);

	/* Skip controllers under certain specific conditions. */
	if (nvme_should_reset(dev, csts)) {
		if (!nvme_reset(dev))
			nvme_warn_reset(dev, csts);
		return;
	}

	mod_timer(&dev->watchdog_timer, round_jiffies(jiffies + HZ));
}

static int nvme_create_io_queues(struct nvme_dev *dev)
{
	unsigned i, max;
	int ret = 0;

	for (i = dev->queue_count; i <= dev->max_qid; i++) {
		/* vector == qid - 1, match nvme_create_queue */
		if (!nvme_alloc_queue(dev, i, dev->q_depth,
		     pci_irq_get_node(to_pci_dev(dev->dev), i - 1))) {
			ret = -ENOMEM;
			break;
		}
	}

	max = min(dev->max_qid, dev->queue_count - 1);
	for (i = dev->online_queues; i <= max; i++) {
		ret = nvme_create_queue(dev->queues[i], i);
		if (ret)
			break;
	}

	/*
	 * Ignore failing Create SQ/CQ commands, we can continue with less
	 * than the desired aount of queues, and even a controller without
	 * I/O queues an still be used to issue admin commands.  This might
	 * be useful to upgrade a buggy firmware for example.
	 */
	return ret >= 0 ? 0 : ret;
}

static ssize_t nvme_cmb_show(struct device *dev,
			     struct device_attribute *attr,
			     char *buf)
{
	struct nvme_dev *ndev = to_nvme_dev(dev_get_drvdata(dev));

	return scnprintf(buf, PAGE_SIZE, "cmbloc : x%08x\ncmbsz  : x%08x\n",
		       ndev->cmbloc, ndev->cmbsz);
}
static DEVICE_ATTR(cmb, S_IRUGO, nvme_cmb_show, NULL);

static void __iomem *nvme_map_cmb(struct nvme_dev *dev)
{
	u64 szu, size, offset;
	resource_size_t bar_size;
	struct pci_dev *pdev = to_pci_dev(dev->dev);
	void __iomem *cmb;
	dma_addr_t dma_addr;

	dev->cmbsz = readl(dev->bar + NVME_REG_CMBSZ);
	if (!(NVME_CMB_SZ(dev->cmbsz)))
		return NULL;
	dev->cmbloc = readl(dev->bar + NVME_REG_CMBLOC);

	if (!use_cmb_sqes)
		return NULL;

	szu = (u64)1 << (12 + 4 * NVME_CMB_SZU(dev->cmbsz));
	size = szu * NVME_CMB_SZ(dev->cmbsz);
	offset = szu * NVME_CMB_OFST(dev->cmbloc);
	bar_size = pci_resource_len(pdev, NVME_CMB_BIR(dev->cmbloc));

	if (offset > bar_size)
		return NULL;

	/*
	 * Controllers may support a CMB size larger than their BAR,
	 * for example, due to being behind a bridge. Reduce the CMB to
	 * the reported size of the BAR
	 */
	if (size > bar_size - offset)
		size = bar_size - offset;

	dma_addr = pci_resource_start(pdev, NVME_CMB_BIR(dev->cmbloc)) + offset;
	cmb = ioremap_wc(dma_addr, size);
	if (!cmb)
		return NULL;

	dev->cmb_dma_addr = dma_addr;
	dev->cmb_size = size;
	return cmb;
}

static inline void nvme_release_cmb(struct nvme_dev *dev)
{
	if (dev->cmb) {
		iounmap(dev->cmb);
		dev->cmb = NULL;
	}
}

static size_t db_bar_size(struct nvme_dev *dev, unsigned nr_io_queues)
{
	return 4096 + ((nr_io_queues + 1) * 8 * dev->db_stride);
}

static int nvme_setup_io_queues(struct nvme_dev *dev)
{
	struct nvme_queue *adminq = dev->queues[0];
	struct pci_dev *pdev = to_pci_dev(dev->dev);
	int result, nr_io_queues, size;

	nr_io_queues = num_online_cpus();
	result = nvme_set_queue_count(&dev->ctrl, &nr_io_queues);
	if (result < 0)
		return result;

	if (nr_io_queues == 0)
		return 0;

	if (dev->cmb && NVME_CMB_SQS(dev->cmbsz)) {
		result = nvme_cmb_qdepth(dev, nr_io_queues,
				sizeof(struct nvme_command));
		if (result > 0)
			dev->q_depth = result;
		else
			nvme_release_cmb(dev);
	}

	size = db_bar_size(dev, nr_io_queues);
	if (size > 8192) {
		iounmap(dev->bar);
		do {
			dev->bar = ioremap(pci_resource_start(pdev, 0), size);
			if (dev->bar)
				break;
			if (!--nr_io_queues)
				return -ENOMEM;
			size = db_bar_size(dev, nr_io_queues);
		} while (1);
		dev->dbs = dev->bar + 4096;
		adminq->q_db = dev->dbs;
	}

	/* Deregister the admin queue's interrupt */
	free_irq(pci_irq_vector(pdev, 0), adminq);

	/*
	 * If we enable msix early due to not intx, disable it again before
	 * setting up the full range we need.
	 */
	pci_free_irq_vectors(pdev);
	nr_io_queues = pci_alloc_irq_vectors(pdev, 1, nr_io_queues,
			PCI_IRQ_ALL_TYPES | PCI_IRQ_AFFINITY);
	if (nr_io_queues <= 0)
		return -EIO;
	dev->max_qid = nr_io_queues;

	/*
	 * Should investigate if there's a performance win from allocating
	 * more queues than interrupt vectors; it might allow the submission
	 * path to scale better, even if the receive path is limited by the
	 * number of interrupts.
	 */

	result = queue_request_irq(adminq);
	if (result) {
		adminq->cq_vector = -1;
		return result;
	}
	return nvme_create_io_queues(dev);
}

static void nvme_del_queue_end(struct request *req, int error)
{
	struct nvme_queue *nvmeq = req->end_io_data;

	blk_mq_free_request(req);
	complete(&nvmeq->dev->ioq_wait);
}

static void nvme_del_cq_end(struct request *req, int error)
{
	struct nvme_queue *nvmeq = req->end_io_data;

	if (!error) {
		unsigned long flags;

		/*
		 * We might be called with the AQ q_lock held
		 * and the I/O queue q_lock should always
		 * nest inside the AQ one.
		 */
		spin_lock_irqsave_nested(&nvmeq->q_lock, flags,
					SINGLE_DEPTH_NESTING);
		nvme_process_cq(nvmeq);
		spin_unlock_irqrestore(&nvmeq->q_lock, flags);
	}

	nvme_del_queue_end(req, error);
}

static int nvme_delete_queue(struct nvme_queue *nvmeq, u8 opcode)
{
	struct request_queue *q = nvmeq->dev->ctrl.admin_q;
	struct request *req;
	struct nvme_command cmd;

	memset(&cmd, 0, sizeof(cmd));
	cmd.delete_queue.opcode = opcode;
	cmd.delete_queue.qid = cpu_to_le16(nvmeq->qid);

	req = nvme_alloc_request(q, &cmd, BLK_MQ_REQ_NOWAIT, NVME_QID_ANY);
	if (IS_ERR(req))
		return PTR_ERR(req);

	req->timeout = ADMIN_TIMEOUT;
	req->end_io_data = nvmeq;

	blk_execute_rq_nowait(q, NULL, req, false,
			opcode == nvme_admin_delete_cq ?
				nvme_del_cq_end : nvme_del_queue_end);
	return 0;
}

static void nvme_disable_io_queues(struct nvme_dev *dev, int queues)
{
	int pass;
	unsigned long timeout;
	u8 opcode = nvme_admin_delete_sq;

	for (pass = 0; pass < 2; pass++) {
		int sent = 0, i = queues;

		reinit_completion(&dev->ioq_wait);
 retry:
		timeout = ADMIN_TIMEOUT;
		for (; i > 0; i--, sent++)
			if (nvme_delete_queue(dev->queues[i], opcode))
				break;

		while (sent--) {
			timeout = wait_for_completion_io_timeout(&dev->ioq_wait, timeout);
			if (timeout == 0)
				return;
			if (i)
				goto retry;
		}
		opcode = nvme_admin_delete_cq;
	}
}

/*
 * Return: error value if an error occurred setting up the queues or calling
 * Identify Device.  0 if these succeeded, even if adding some of the
 * namespaces failed.  At the moment, these failures are silent.  TBD which
 * failures should be reported.
 */
static int nvme_dev_add(struct nvme_dev *dev)
{
	if (!dev->ctrl.tagset) {
		dev->tagset.ops = &nvme_mq_ops;
		dev->tagset.nr_hw_queues = dev->online_queues - 1;
		dev->tagset.timeout = NVME_IO_TIMEOUT;
		dev->tagset.numa_node = dev_to_node(dev->dev);
		dev->tagset.queue_depth =
				min_t(int, dev->q_depth, BLK_MQ_MAX_DEPTH) - 1;
		dev->tagset.cmd_size = nvme_cmd_size(dev);
		dev->tagset.flags = BLK_MQ_F_SHOULD_MERGE;
		dev->tagset.driver_data = dev;

		if (blk_mq_alloc_tag_set(&dev->tagset))
			return 0;
		dev->ctrl.tagset = &dev->tagset;
	} else {
		blk_mq_update_nr_hw_queues(&dev->tagset, dev->online_queues - 1);

		/* Free previously allocated queues that are no longer usable */
		nvme_free_queues(dev, dev->online_queues);
	}

	return 0;
}

static int nvme_pci_enable(struct nvme_dev *dev)
{
	u64 cap;
	int result = -ENOMEM;
	struct pci_dev *pdev = to_pci_dev(dev->dev);

	if (pci_enable_device_mem(pdev))
		return result;

	pci_set_master(pdev);

	if (dma_set_mask_and_coherent(dev->dev, DMA_BIT_MASK(64)) &&
	    dma_set_mask_and_coherent(dev->dev, DMA_BIT_MASK(32)))
		goto disable;

	if (readl(dev->bar + NVME_REG_CSTS) == -1) {
		result = -ENODEV;
		goto disable;
	}

	/*
	 * Some devices and/or platforms don't advertise or work with INTx
	 * interrupts. Pre-enable a single MSIX or MSI vec for setup. We'll
	 * adjust this later.
	 */
	result = pci_alloc_irq_vectors(pdev, 1, 1, PCI_IRQ_ALL_TYPES);
	if (result < 0)
		return result;

	cap = lo_hi_readq(dev->bar + NVME_REG_CAP);

	dev->q_depth = min_t(int, NVME_CAP_MQES(cap) + 1, NVME_Q_DEPTH);
	dev->db_stride = 1 << NVME_CAP_STRIDE(cap);
	dev->dbs = dev->bar + 4096;

	/*
	 * Temporary fix for the Apple controller found in the MacBook8,1 and
	 * some MacBook7,1 to avoid controller resets and data loss.
	 */
	if (pdev->vendor == PCI_VENDOR_ID_APPLE && pdev->device == 0x2001) {
		dev->q_depth = 2;
		dev_warn(dev->dev, "detected Apple NVMe controller, set "
			"queue depth=%u to work around controller resets\n",
			dev->q_depth);
	}

	/*
	 * CMBs can currently only exist on >=1.2 PCIe devices. We only
	 * populate sysfs if a CMB is implemented. Note that we add the
	 * CMB attribute to the nvme_ctrl kobj which removes the need to remove
	 * it on exit. Since nvme_dev_attrs_group has no name we can pass
	 * NULL as final argument to sysfs_add_file_to_group.
	 */

	if (readl(dev->bar + NVME_REG_VS) >= NVME_VS(1, 2, 0)) {
		dev->cmb = nvme_map_cmb(dev);

		if (dev->cmbsz) {
			if (sysfs_add_file_to_group(&dev->ctrl.device->kobj,
						    &dev_attr_cmb.attr, NULL))
				dev_warn(dev->dev,
					 "failed to add sysfs attribute for CMB\n");
		}
	}

	pci_enable_pcie_error_reporting(pdev);
	pci_save_state(pdev);
	return 0;

 disable:
	pci_disable_device(pdev);
	return result;
}

static void nvme_dev_unmap(struct nvme_dev *dev)
{
	if (dev->bar)
		iounmap(dev->bar);
	pci_release_mem_regions(to_pci_dev(dev->dev));
}

static void nvme_pci_disable(struct nvme_dev *dev)
{
	struct pci_dev *pdev = to_pci_dev(dev->dev);

	pci_free_irq_vectors(pdev);

	if (pci_is_enabled(pdev)) {
		pci_disable_pcie_error_reporting(pdev);
		pci_disable_device(pdev);
	}
}

static void nvme_dev_disable(struct nvme_dev *dev, bool shutdown)
{
	int i, queues;
	bool dead = true;
	struct pci_dev *pdev = to_pci_dev(dev->dev);

	del_timer_sync(&dev->watchdog_timer);

	mutex_lock(&dev->shutdown_lock);
	if (pci_is_enabled(pdev)) {
		u32 csts = readl(dev->bar + NVME_REG_CSTS);

		if (dev->ctrl.state == NVME_CTRL_LIVE)
			nvme_start_freeze(&dev->ctrl);
		dead = !!((csts & NVME_CSTS_CFS) || !(csts & NVME_CSTS_RDY) ||
			pdev->error_state  != pci_channel_io_normal);
	}

	/*
	 * Give the controller a chance to complete all entered requests if
	 * doing a safe shutdown.
	 */
	if (!dead && shutdown)
		nvme_wait_freeze_timeout(&dev->ctrl, NVME_IO_TIMEOUT);
	nvme_stop_queues(&dev->ctrl);

	queues = dev->online_queues - 1;
	for (i = dev->queue_count - 1; i > 0; i--)
		nvme_suspend_queue(dev->queues[i]);

	if (dead) {
		/* A device might become IO incapable very soon during
		 * probe, before the admin queue is configured. Thus,
		 * queue_count can be 0 here.
		 */
		if (dev->queue_count)
			nvme_suspend_queue(dev->queues[0]);
	} else {
		nvme_disable_io_queues(dev, queues);
		nvme_disable_admin_queue(dev, shutdown);
	}
	nvme_pci_disable(dev);

	blk_mq_tagset_busy_iter(&dev->tagset, nvme_cancel_request, &dev->ctrl);
	blk_mq_tagset_busy_iter(&dev->admin_tagset, nvme_cancel_request, &dev->ctrl);

	/*
	 * The driver will not be starting up queues again if shutting down so
	 * must flush all entered requests to their failed completion to avoid
	 * deadlocking blk-mq hot-cpu notifier.
	 */
	if (shutdown)
		nvme_start_queues(&dev->ctrl);
	mutex_unlock(&dev->shutdown_lock);
}

static int nvme_setup_prp_pools(struct nvme_dev *dev)
{
	dev->prp_page_pool = dma_pool_create("prp list page", dev->dev,
						PAGE_SIZE, PAGE_SIZE, 0);
	if (!dev->prp_page_pool)
		return -ENOMEM;

	/* Optimisation for I/Os between 4k and 128k */
	dev->prp_small_pool = dma_pool_create("prp list 256", dev->dev,
						256, 256, 0);
	if (!dev->prp_small_pool) {
		dma_pool_destroy(dev->prp_page_pool);
		return -ENOMEM;
	}
	return 0;
}

static void nvme_release_prp_pools(struct nvme_dev *dev)
{
	dma_pool_destroy(dev->prp_page_pool);
	dma_pool_destroy(dev->prp_small_pool);
}

static void nvme_pci_free_ctrl(struct nvme_ctrl *ctrl)
{
	struct nvme_dev *dev = to_nvme_dev(ctrl);

	put_device(dev->dev);
	if (dev->tagset.tags)
		blk_mq_free_tag_set(&dev->tagset);
	if (dev->ctrl.admin_q)
		blk_put_queue(dev->ctrl.admin_q);
	kfree(dev->queues);
<<<<<<< HEAD
	kfree(dev->ctrl.opal_dev);
=======
	free_opal_dev(dev->ctrl.opal_dev);
>>>>>>> af22a610
	kfree(dev);
}

static void nvme_remove_dead_ctrl(struct nvme_dev *dev, int status)
{
	dev_warn(dev->ctrl.device, "Removing after probe failure status: %d\n", status);

	kref_get(&dev->ctrl.kref);
	nvme_dev_disable(dev, false);
	if (!schedule_work(&dev->remove_work))
		nvme_put_ctrl(&dev->ctrl);
}

static void nvme_reset_work(struct work_struct *work)
{
	struct nvme_dev *dev = container_of(work, struct nvme_dev, reset_work);
	bool was_suspend = !!(dev->ctrl.ctrl_config & NVME_CC_SHN_NORMAL);
	int result = -ENODEV;

	if (WARN_ON(dev->ctrl.state == NVME_CTRL_RESETTING))
		goto out;

	/*
	 * If we're called to reset a live controller first shut it down before
	 * moving on.
	 */
	if (dev->ctrl.ctrl_config & NVME_CC_ENABLE)
		nvme_dev_disable(dev, false);

	if (!nvme_change_ctrl_state(&dev->ctrl, NVME_CTRL_RESETTING))
		goto out;

	result = nvme_pci_enable(dev);
	if (result)
		goto out;

	result = nvme_configure_admin_queue(dev);
	if (result)
		goto out;

	nvme_init_queue(dev->queues[0], 0);
	result = nvme_alloc_admin_tags(dev);
	if (result)
		goto out;

	result = nvme_init_identify(&dev->ctrl);
	if (result)
		goto out;

<<<<<<< HEAD
	if ((dev->ctrl.oacs & NVME_CTRL_OACS_SEC_SUPP) && !dev->ctrl.opal_dev) {
		dev->ctrl.opal_dev =
			init_opal_dev(&dev->ctrl, &nvme_sec_submit);
	}

	if (was_suspend)
		opal_unlock_from_suspend(dev->ctrl.opal_dev);

=======
	if (dev->ctrl.oacs & NVME_CTRL_OACS_SEC_SUPP) {
		if (!dev->ctrl.opal_dev)
			dev->ctrl.opal_dev =
				init_opal_dev(&dev->ctrl, &nvme_sec_submit);
		else if (was_suspend)
			opal_unlock_from_suspend(dev->ctrl.opal_dev);
	} else {
		free_opal_dev(dev->ctrl.opal_dev);
		dev->ctrl.opal_dev = NULL;
	}

>>>>>>> af22a610
	result = nvme_setup_io_queues(dev);
	if (result)
		goto out;

	/*
	 * A controller that can not execute IO typically requires user
	 * intervention to correct. For such degraded controllers, the driver
	 * should not submit commands the user did not request, so skip
	 * registering for asynchronous event notification on this condition.
	 */
	if (dev->online_queues > 1)
		nvme_queue_async_events(&dev->ctrl);

	mod_timer(&dev->watchdog_timer, round_jiffies(jiffies + HZ));

	/*
	 * Keep the controller around but remove all namespaces if we don't have
	 * any working I/O queue.
	 */
	if (dev->online_queues < 2) {
		dev_warn(dev->ctrl.device, "IO queues not created\n");
		nvme_kill_queues(&dev->ctrl);
		nvme_remove_namespaces(&dev->ctrl);
	} else {
		nvme_start_queues(&dev->ctrl);
		nvme_wait_freeze(&dev->ctrl);
		nvme_dev_add(dev);
		nvme_unfreeze(&dev->ctrl);
	}

	if (!nvme_change_ctrl_state(&dev->ctrl, NVME_CTRL_LIVE)) {
		dev_warn(dev->ctrl.device, "failed to mark controller live\n");
		goto out;
	}

	if (dev->online_queues > 1)
		nvme_queue_scan(&dev->ctrl);
	return;

 out:
	nvme_remove_dead_ctrl(dev, result);
}

static void nvme_remove_dead_ctrl_work(struct work_struct *work)
{
	struct nvme_dev *dev = container_of(work, struct nvme_dev, remove_work);
	struct pci_dev *pdev = to_pci_dev(dev->dev);

	nvme_kill_queues(&dev->ctrl);
	if (pci_get_drvdata(pdev))
		device_release_driver(&pdev->dev);
	nvme_put_ctrl(&dev->ctrl);
}

static int nvme_reset(struct nvme_dev *dev)
{
	if (!dev->ctrl.admin_q || blk_queue_dying(dev->ctrl.admin_q))
		return -ENODEV;
	if (work_busy(&dev->reset_work))
		return -ENODEV;
	if (!queue_work(nvme_workq, &dev->reset_work))
		return -EBUSY;
	return 0;
}

static int nvme_pci_reg_read32(struct nvme_ctrl *ctrl, u32 off, u32 *val)
{
	*val = readl(to_nvme_dev(ctrl)->bar + off);
	return 0;
}

static int nvme_pci_reg_write32(struct nvme_ctrl *ctrl, u32 off, u32 val)
{
	writel(val, to_nvme_dev(ctrl)->bar + off);
	return 0;
}

static int nvme_pci_reg_read64(struct nvme_ctrl *ctrl, u32 off, u64 *val)
{
	*val = readq(to_nvme_dev(ctrl)->bar + off);
	return 0;
}

static int nvme_pci_reset_ctrl(struct nvme_ctrl *ctrl)
{
	struct nvme_dev *dev = to_nvme_dev(ctrl);
	int ret = nvme_reset(dev);

	if (!ret)
		flush_work(&dev->reset_work);
	return ret;
}

static const struct nvme_ctrl_ops nvme_pci_ctrl_ops = {
	.name			= "pcie",
	.module			= THIS_MODULE,
	.reg_read32		= nvme_pci_reg_read32,
	.reg_write32		= nvme_pci_reg_write32,
	.reg_read64		= nvme_pci_reg_read64,
	.reset_ctrl		= nvme_pci_reset_ctrl,
	.free_ctrl		= nvme_pci_free_ctrl,
	.submit_async_event	= nvme_pci_submit_async_event,
};

static int nvme_dev_map(struct nvme_dev *dev)
{
	struct pci_dev *pdev = to_pci_dev(dev->dev);

	if (pci_request_mem_regions(pdev, "nvme"))
		return -ENODEV;

	dev->bar = ioremap(pci_resource_start(pdev, 0), 8192);
	if (!dev->bar)
		goto release;

	return 0;
  release:
	pci_release_mem_regions(pdev);
	return -ENODEV;
}

static int nvme_probe(struct pci_dev *pdev, const struct pci_device_id *id)
{
	int node, result = -ENOMEM;
	struct nvme_dev *dev;

	node = dev_to_node(&pdev->dev);
	if (node == NUMA_NO_NODE)
		set_dev_node(&pdev->dev, first_memory_node);

	dev = kzalloc_node(sizeof(*dev), GFP_KERNEL, node);
	if (!dev)
		return -ENOMEM;
	dev->queues = kzalloc_node((num_possible_cpus() + 1) * sizeof(void *),
							GFP_KERNEL, node);
	if (!dev->queues)
		goto free;

	dev->dev = get_device(&pdev->dev);
	pci_set_drvdata(pdev, dev);

	result = nvme_dev_map(dev);
	if (result)
		goto free;

	INIT_WORK(&dev->reset_work, nvme_reset_work);
	INIT_WORK(&dev->remove_work, nvme_remove_dead_ctrl_work);
	setup_timer(&dev->watchdog_timer, nvme_watchdog_timer,
		(unsigned long)dev);
	mutex_init(&dev->shutdown_lock);
	init_completion(&dev->ioq_wait);

	result = nvme_setup_prp_pools(dev);
	if (result)
		goto put_pci;

	result = nvme_init_ctrl(&dev->ctrl, &pdev->dev, &nvme_pci_ctrl_ops,
			id->driver_data);
	if (result)
		goto release_pools;

	dev_info(dev->ctrl.device, "pci function %s\n", dev_name(&pdev->dev));

	queue_work(nvme_workq, &dev->reset_work);
	return 0;

 release_pools:
	nvme_release_prp_pools(dev);
 put_pci:
	put_device(dev->dev);
	nvme_dev_unmap(dev);
 free:
	kfree(dev->queues);
	kfree(dev);
	return result;
}

static void nvme_reset_notify(struct pci_dev *pdev, bool prepare)
{
	struct nvme_dev *dev = pci_get_drvdata(pdev);

	if (prepare)
		nvme_dev_disable(dev, false);
	else
		nvme_reset(dev);
}

static void nvme_shutdown(struct pci_dev *pdev)
{
	struct nvme_dev *dev = pci_get_drvdata(pdev);
	nvme_dev_disable(dev, true);
}

/*
 * The driver's remove may be called on a device in a partially initialized
 * state. This function must not have any dependencies on the device state in
 * order to proceed.
 */
static void nvme_remove(struct pci_dev *pdev)
{
	struct nvme_dev *dev = pci_get_drvdata(pdev);

	nvme_change_ctrl_state(&dev->ctrl, NVME_CTRL_DELETING);

	pci_set_drvdata(pdev, NULL);

	if (!pci_device_is_present(pdev)) {
		nvme_change_ctrl_state(&dev->ctrl, NVME_CTRL_DEAD);
		nvme_dev_disable(dev, false);
	}

	flush_work(&dev->reset_work);
	nvme_uninit_ctrl(&dev->ctrl);
	nvme_dev_disable(dev, true);
	nvme_dev_remove_admin(dev);
	nvme_free_queues(dev, 0);
	nvme_release_cmb(dev);
	nvme_release_prp_pools(dev);
	nvme_dev_unmap(dev);
	nvme_put_ctrl(&dev->ctrl);
}

static int nvme_pci_sriov_configure(struct pci_dev *pdev, int numvfs)
{
	int ret = 0;

	if (numvfs == 0) {
		if (pci_vfs_assigned(pdev)) {
			dev_warn(&pdev->dev,
				"Cannot disable SR-IOV VFs while assigned\n");
			return -EPERM;
		}
		pci_disable_sriov(pdev);
		return 0;
	}

	ret = pci_enable_sriov(pdev, numvfs);
	return ret ? ret : numvfs;
}

#ifdef CONFIG_PM_SLEEP
static int nvme_suspend(struct device *dev)
{
	struct pci_dev *pdev = to_pci_dev(dev);
	struct nvme_dev *ndev = pci_get_drvdata(pdev);

	nvme_dev_disable(ndev, true);
	return 0;
}

static int nvme_resume(struct device *dev)
{
	struct pci_dev *pdev = to_pci_dev(dev);
	struct nvme_dev *ndev = pci_get_drvdata(pdev);

	nvme_reset(ndev);
	return 0;
}
#endif

static SIMPLE_DEV_PM_OPS(nvme_dev_pm_ops, nvme_suspend, nvme_resume);

static pci_ers_result_t nvme_error_detected(struct pci_dev *pdev,
						pci_channel_state_t state)
{
	struct nvme_dev *dev = pci_get_drvdata(pdev);

	/*
	 * A frozen channel requires a reset. When detected, this method will
	 * shutdown the controller to quiesce. The controller will be restarted
	 * after the slot reset through driver's slot_reset callback.
	 */
	switch (state) {
	case pci_channel_io_normal:
		return PCI_ERS_RESULT_CAN_RECOVER;
	case pci_channel_io_frozen:
		dev_warn(dev->ctrl.device,
			"frozen state error detected, reset controller\n");
		nvme_dev_disable(dev, false);
		return PCI_ERS_RESULT_NEED_RESET;
	case pci_channel_io_perm_failure:
		dev_warn(dev->ctrl.device,
			"failure state error detected, request disconnect\n");
		return PCI_ERS_RESULT_DISCONNECT;
	}
	return PCI_ERS_RESULT_NEED_RESET;
}

static pci_ers_result_t nvme_slot_reset(struct pci_dev *pdev)
{
	struct nvme_dev *dev = pci_get_drvdata(pdev);

	dev_info(dev->ctrl.device, "restart after slot reset\n");
	pci_restore_state(pdev);
	nvme_reset(dev);
	return PCI_ERS_RESULT_RECOVERED;
}

static void nvme_error_resume(struct pci_dev *pdev)
{
	pci_cleanup_aer_uncorrect_error_status(pdev);
}

static const struct pci_error_handlers nvme_err_handler = {
	.error_detected	= nvme_error_detected,
	.slot_reset	= nvme_slot_reset,
	.resume		= nvme_error_resume,
	.reset_notify	= nvme_reset_notify,
};

static const struct pci_device_id nvme_id_table[] = {
	{ PCI_VDEVICE(INTEL, 0x0953),
		.driver_data = NVME_QUIRK_STRIPE_SIZE |
				NVME_QUIRK_DISCARD_ZEROES, },
	{ PCI_VDEVICE(INTEL, 0x0a53),
		.driver_data = NVME_QUIRK_STRIPE_SIZE |
				NVME_QUIRK_DISCARD_ZEROES, },
	{ PCI_VDEVICE(INTEL, 0x0a54),
		.driver_data = NVME_QUIRK_STRIPE_SIZE |
				NVME_QUIRK_DISCARD_ZEROES, },
	{ PCI_VDEVICE(INTEL, 0x5845),	/* Qemu emulated controller */
		.driver_data = NVME_QUIRK_IDENTIFY_CNS, },
	{ PCI_DEVICE(0x1c58, 0x0003),	/* HGST adapter */
		.driver_data = NVME_QUIRK_DELAY_BEFORE_CHK_RDY, },
	{ PCI_DEVICE(0x1c5f, 0x0540),	/* Memblaze Pblaze4 adapter */
		.driver_data = NVME_QUIRK_DELAY_BEFORE_CHK_RDY, },
	{ PCI_DEVICE_CLASS(PCI_CLASS_STORAGE_EXPRESS, 0xffffff) },
	{ PCI_DEVICE(PCI_VENDOR_ID_APPLE, 0x2001) },
	{ PCI_DEVICE(PCI_VENDOR_ID_APPLE, 0x2003) },
	{ 0, }
};
MODULE_DEVICE_TABLE(pci, nvme_id_table);

static struct pci_driver nvme_driver = {
	.name		= "nvme",
	.id_table	= nvme_id_table,
	.probe		= nvme_probe,
	.remove		= nvme_remove,
	.shutdown	= nvme_shutdown,
	.driver		= {
		.pm	= &nvme_dev_pm_ops,
	},
	.sriov_configure = nvme_pci_sriov_configure,
	.err_handler	= &nvme_err_handler,
};

static int __init nvme_init(void)
{
	int result;

	nvme_workq = alloc_workqueue("nvme", WQ_UNBOUND | WQ_MEM_RECLAIM, 0);
	if (!nvme_workq)
		return -ENOMEM;

	result = pci_register_driver(&nvme_driver);
	if (result)
		destroy_workqueue(nvme_workq);
	return result;
}

static void __exit nvme_exit(void)
{
	pci_unregister_driver(&nvme_driver);
	destroy_workqueue(nvme_workq);
	_nvme_check_size();
}

MODULE_AUTHOR("Matthew Wilcox <willy@linux.intel.com>");
MODULE_LICENSE("GPL");
MODULE_VERSION("1.0");
module_init(nvme_init);
module_exit(nvme_exit);<|MERGE_RESOLUTION|>--- conflicted
+++ resolved
@@ -1761,11 +1761,7 @@
 	if (dev->ctrl.admin_q)
 		blk_put_queue(dev->ctrl.admin_q);
 	kfree(dev->queues);
-<<<<<<< HEAD
-	kfree(dev->ctrl.opal_dev);
-=======
 	free_opal_dev(dev->ctrl.opal_dev);
->>>>>>> af22a610
 	kfree(dev);
 }
 
@@ -1815,16 +1811,6 @@
 	if (result)
 		goto out;
 
-<<<<<<< HEAD
-	if ((dev->ctrl.oacs & NVME_CTRL_OACS_SEC_SUPP) && !dev->ctrl.opal_dev) {
-		dev->ctrl.opal_dev =
-			init_opal_dev(&dev->ctrl, &nvme_sec_submit);
-	}
-
-	if (was_suspend)
-		opal_unlock_from_suspend(dev->ctrl.opal_dev);
-
-=======
 	if (dev->ctrl.oacs & NVME_CTRL_OACS_SEC_SUPP) {
 		if (!dev->ctrl.opal_dev)
 			dev->ctrl.opal_dev =
@@ -1836,7 +1822,6 @@
 		dev->ctrl.opal_dev = NULL;
 	}
 
->>>>>>> af22a610
 	result = nvme_setup_io_queues(dev);
 	if (result)
 		goto out;
