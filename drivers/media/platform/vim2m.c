// SPDX-License-Identifier: GPL-2.0+
/*
 * A virtual v4l2-mem2mem example device.
 *
 * This is a virtual device driver for testing mem-to-mem videobuf framework.
 * It simulates a device that uses memory buffers for both source and
 * destination, processes the data and issues an "irq" (simulated by a delayed
 * workqueue).
 * The device is capable of multi-instance, multi-buffer-per-transaction
 * operation (via the mem2mem framework).
 *
 * Copyright (c) 2009-2010 Samsung Electronics Co., Ltd.
 * Pawel Osciak, <pawel@osciak.com>
 * Marek Szyprowski, <m.szyprowski@samsung.com>
 *
 * This program is free software; you can redistribute it and/or modify
 * it under the terms of the GNU General Public License as published by the
 * Free Software Foundation; either version 2 of the
 * License, or (at your option) any later version
 */
#include <linux/module.h>
#include <linux/delay.h>
#include <linux/fs.h>
#include <linux/sched.h>
#include <linux/slab.h>

#include <linux/platform_device.h>
#include <media/v4l2-mem2mem.h>
#include <media/v4l2-device.h>
#include <media/v4l2-ioctl.h>
#include <media/v4l2-ctrls.h>
#include <media/v4l2-event.h>
#include <media/videobuf2-vmalloc.h>

MODULE_DESCRIPTION("Virtual device for mem2mem framework testing");
MODULE_AUTHOR("Pawel Osciak, <pawel@osciak.com>");
MODULE_LICENSE("GPL");
MODULE_VERSION("0.2");
MODULE_ALIAS("mem2mem_testdev");

static unsigned int debug;
module_param(debug, uint, 0644);
MODULE_PARM_DESC(debug, "debug level");

/* Default transaction time in msec */
static unsigned int default_transtime = 40; /* Max 25 fps */
module_param(default_transtime, uint, 0644);
MODULE_PARM_DESC(default_transtime, "default transaction time in ms");

#define MIN_W 32
#define MIN_H 32
#define MAX_W 640
#define MAX_H 480

/* Pixel alignment for non-bayer formats */
#define WIDTH_ALIGN 2
#define HEIGHT_ALIGN 1

/* Pixel alignment for bayer formats */
#define BAYER_WIDTH_ALIGN  2
#define BAYER_HEIGHT_ALIGN 2

/* Flags that indicate a format can be used for capture/output */
#define MEM2MEM_CAPTURE	BIT(0)
#define MEM2MEM_OUTPUT	BIT(1)

#define MEM2MEM_NAME		"vim2m"

/* Per queue */
#define MEM2MEM_DEF_NUM_BUFS	VIDEO_MAX_FRAME
/* In bytes, per queue */
#define MEM2MEM_VID_MEM_LIMIT	(16 * 1024 * 1024)

/* Flags that indicate processing mode */
#define MEM2MEM_HFLIP	BIT(0)
#define MEM2MEM_VFLIP	BIT(1)

#define dprintk(dev, lvl, fmt, arg...) \
	v4l2_dbg(lvl, debug, &(dev)->v4l2_dev, "%s: " fmt, __func__, ## arg)

static void vim2m_dev_release(struct device *dev)
{}

static struct platform_device vim2m_pdev = {
	.name		= MEM2MEM_NAME,
	.dev.release	= vim2m_dev_release,
};

struct vim2m_fmt {
	u32	fourcc;
	int	depth;
	/* Types the format can be used for */
	u32     types;
};

static struct vim2m_fmt formats[] = {
	{
		.fourcc	= V4L2_PIX_FMT_RGB565,  /* rrrrrggg gggbbbbb */
		.depth	= 16,
		.types  = MEM2MEM_CAPTURE | MEM2MEM_OUTPUT,
	}, {
		.fourcc	= V4L2_PIX_FMT_RGB565X, /* gggbbbbb rrrrrggg */
		.depth	= 16,
		.types  = MEM2MEM_CAPTURE | MEM2MEM_OUTPUT,
	}, {
		.fourcc	= V4L2_PIX_FMT_RGB24,
		.depth	= 24,
		.types  = MEM2MEM_CAPTURE | MEM2MEM_OUTPUT,
	}, {
		.fourcc	= V4L2_PIX_FMT_BGR24,
		.depth	= 24,
		.types  = MEM2MEM_CAPTURE | MEM2MEM_OUTPUT,
	}, {
		.fourcc	= V4L2_PIX_FMT_YUYV,
		.depth	= 16,
		.types  = MEM2MEM_CAPTURE,
	}, {
		.fourcc	= V4L2_PIX_FMT_SBGGR8,
		.depth	= 8,
		.types  = MEM2MEM_CAPTURE,
	}, {
		.fourcc	= V4L2_PIX_FMT_SGBRG8,
		.depth	= 8,
		.types  = MEM2MEM_CAPTURE,
	}, {
		.fourcc	= V4L2_PIX_FMT_SGRBG8,
		.depth	= 8,
		.types  = MEM2MEM_CAPTURE,
	}, {
		.fourcc	= V4L2_PIX_FMT_SRGGB8,
		.depth	= 8,
		.types  = MEM2MEM_CAPTURE,
	},
};

#define NUM_FORMATS ARRAY_SIZE(formats)

/* Per-queue, driver-specific private data */
struct vim2m_q_data {
	unsigned int		width;
	unsigned int		height;
	unsigned int		sizeimage;
	unsigned int		sequence;
	struct vim2m_fmt	*fmt;
};

enum {
	V4L2_M2M_SRC = 0,
	V4L2_M2M_DST = 1,
};

#define V4L2_CID_TRANS_TIME_MSEC	(V4L2_CID_USER_BASE + 0x1000)
#define V4L2_CID_TRANS_NUM_BUFS		(V4L2_CID_USER_BASE + 0x1001)

static struct vim2m_fmt *find_format(u32 fourcc)
{
	struct vim2m_fmt *fmt;
	unsigned int k;

	for (k = 0; k < NUM_FORMATS; k++) {
		fmt = &formats[k];
		if (fmt->fourcc == fourcc)
			break;
	}

	if (k == NUM_FORMATS)
		return NULL;

	return &formats[k];
}

static void get_alignment(u32 fourcc,
			  unsigned int *walign, unsigned int *halign)
{
	switch (fourcc) {
	case V4L2_PIX_FMT_SBGGR8:
	case V4L2_PIX_FMT_SGBRG8:
	case V4L2_PIX_FMT_SGRBG8:
	case V4L2_PIX_FMT_SRGGB8:
		*walign = BAYER_WIDTH_ALIGN;
		*halign = BAYER_HEIGHT_ALIGN;
		return;
	default:
		*walign = WIDTH_ALIGN;
		*halign = HEIGHT_ALIGN;
		return;
	}
}

struct vim2m_dev {
	struct v4l2_device	v4l2_dev;
	struct video_device	vfd;
#ifdef CONFIG_MEDIA_CONTROLLER
	struct media_device	mdev;
#endif

	atomic_t		num_inst;
	struct mutex		dev_mutex;

	struct v4l2_m2m_dev	*m2m_dev;
};

struct vim2m_ctx {
	struct v4l2_fh		fh;
	struct vim2m_dev	*dev;

	struct v4l2_ctrl_handler hdl;

	/* Processed buffers in this transaction */
	u8			num_processed;

	/* Transaction length (i.e. how many buffers per transaction) */
	u32			translen;
	/* Transaction time (i.e. simulated processing time) in milliseconds */
	u32			transtime;

	struct mutex		vb_mutex;
	struct delayed_work	work_run;
	spinlock_t		irqlock;

	/* Abort requested by m2m */
	int			aborting;

	/* Processing mode */
	int			mode;

	enum v4l2_colorspace	colorspace;
	enum v4l2_ycbcr_encoding ycbcr_enc;
	enum v4l2_xfer_func	xfer_func;
	enum v4l2_quantization	quant;

	/* Source and destination queue data */
	struct vim2m_q_data   q_data[2];
};

static inline struct vim2m_ctx *file2ctx(struct file *file)
{
	return container_of(file->private_data, struct vim2m_ctx, fh);
}

static struct vim2m_q_data *get_q_data(struct vim2m_ctx *ctx,
				       enum v4l2_buf_type type)
{
	switch (type) {
	case V4L2_BUF_TYPE_VIDEO_OUTPUT:
		return &ctx->q_data[V4L2_M2M_SRC];
	case V4L2_BUF_TYPE_VIDEO_CAPTURE:
		return &ctx->q_data[V4L2_M2M_DST];
	default:
		return NULL;
	}
}

static const char *type_name(enum v4l2_buf_type type)
{
	switch (type) {
	case V4L2_BUF_TYPE_VIDEO_OUTPUT:
		return "Output";
	case V4L2_BUF_TYPE_VIDEO_CAPTURE:
		return "Capture";
	default:
		return "Invalid";
	}
}

#define CLIP(__color) \
	(u8)(((__color) > 0xff) ? 0xff : (((__color) < 0) ? 0 : (__color)))

static void copy_line(struct vim2m_q_data *q_data_out,
		      u8 *src, u8 *dst, bool reverse)
{
	int x, depth = q_data_out->fmt->depth >> 3;

	if (!reverse) {
		memcpy(dst, src, q_data_out->width * depth);
	} else {
		for (x = 0; x < q_data_out->width >> 1; x++) {
			memcpy(dst, src, depth);
			memcpy(dst + depth, src - depth, depth);
			src -= depth << 1;
			dst += depth << 1;
		}
		return;
	}
}

static void copy_two_pixels(struct vim2m_q_data *q_data_in,
			    struct vim2m_q_data *q_data_out,
			    u8 *src[2], u8 **dst, int ypos, bool reverse)
{
	struct vim2m_fmt *out = q_data_out->fmt;
	struct vim2m_fmt *in = q_data_in->fmt;
	u8 _r[2], _g[2], _b[2], *r, *g, *b;
	int i;

	/* Step 1: read two consecutive pixels from src pointer */

	r = _r;
	g = _g;
	b = _b;

	switch (in->fourcc) {
	case V4L2_PIX_FMT_RGB565: /* rrrrrggg gggbbbbb */
		for (i = 0; i < 2; i++) {
<<<<<<< HEAD
			u16 pix = *(u16 *)(src[i]);
=======
			u16 pix = le16_to_cpu(*(__le16 *)(src[i]));
>>>>>>> 0ecfebd2

			*r++ = (u8)(((pix & 0xf800) >> 11) << 3) | 0x07;
			*g++ = (u8)((((pix & 0x07e0) >> 5)) << 2) | 0x03;
			*b++ = (u8)((pix & 0x1f) << 3) | 0x07;
		}
		break;
	case V4L2_PIX_FMT_RGB565X: /* gggbbbbb rrrrrggg */
		for (i = 0; i < 2; i++) {
<<<<<<< HEAD
			u16 pix = *(u16 *)(src[i]);

			*r++ = (u8)(((0x00f8 & pix) >> 3) << 3) | 0x07;
			*g++ = (u8)(((pix & 0x7) << 2) |
				    ((pix & 0xe000) >> 5)) | 0x03;
			*b++ = (u8)(((pix & 0x1f00) >> 8) << 3) | 0x07;
=======
			u16 pix = be16_to_cpu(*(__be16 *)(src[i]));

			*r++ = (u8)(((pix & 0xf800) >> 11) << 3) | 0x07;
			*g++ = (u8)((((pix & 0x07e0) >> 5)) << 2) | 0x03;
			*b++ = (u8)((pix & 0x1f) << 3) | 0x07;
>>>>>>> 0ecfebd2
		}
		break;
	default:
	case V4L2_PIX_FMT_RGB24:
		for (i = 0; i < 2; i++) {
			*r++ = src[i][0];
			*g++ = src[i][1];
			*b++ = src[i][2];
		}
		break;
	case V4L2_PIX_FMT_BGR24:
		for (i = 0; i < 2; i++) {
			*b++ = src[i][0];
			*g++ = src[i][1];
			*r++ = src[i][2];
		}
		break;
	}

	/* Step 2: store two consecutive points, reversing them if needed */

	r = _r;
	g = _g;
	b = _b;

	switch (out->fourcc) {
	case V4L2_PIX_FMT_RGB565: /* rrrrrggg gggbbbbb */
		for (i = 0; i < 2; i++) {
<<<<<<< HEAD
			u16 *pix = (u16 *)*dst;

			*pix = ((*r << 8) & 0xf800) | ((*g << 3) & 0x07e0) |
			       (*b >> 3);
=======
			u16 pix;
			__le16 *dst_pix = (__le16 *)*dst;

			pix = ((*r << 8) & 0xf800) | ((*g << 3) & 0x07e0) |
			      (*b >> 3);

			*dst_pix = cpu_to_le16(pix);
>>>>>>> 0ecfebd2

			*dst += 2;
		}
		return;
	case V4L2_PIX_FMT_RGB565X: /* gggbbbbb rrrrrggg */
		for (i = 0; i < 2; i++) {
<<<<<<< HEAD
			u16 *pix = (u16 *)*dst;
			u8 green = *g++ >> 2;

			*pix = ((green << 8) & 0xe000) | (green & 0x07) |
			       ((*b++ << 5) & 0x1f00) | ((*r++ & 0xf8));
=======
			u16 pix;
			__be16 *dst_pix = (__be16 *)*dst;

			pix = ((*r << 8) & 0xf800) | ((*g << 3) & 0x07e0) |
			      (*b >> 3);

			*dst_pix = cpu_to_be16(pix);
>>>>>>> 0ecfebd2

			*dst += 2;
		}
		return;
	case V4L2_PIX_FMT_RGB24:
		for (i = 0; i < 2; i++) {
			*(*dst)++ = *r++;
			*(*dst)++ = *g++;
			*(*dst)++ = *b++;
		}
		return;
	case V4L2_PIX_FMT_BGR24:
		for (i = 0; i < 2; i++) {
			*(*dst)++ = *b++;
			*(*dst)++ = *g++;
			*(*dst)++ = *r++;
		}
		return;
	case V4L2_PIX_FMT_YUYV:
	default:
	{
		u8 y, y1, u, v;

		y = ((8453  * (*r) + 16594 * (*g) +  3223 * (*b)
		     + 524288) >> 15);
		u = ((-4878 * (*r) - 9578  * (*g) + 14456 * (*b)
		     + 4210688) >> 15);
		v = ((14456 * (*r++) - 12105 * (*g++) - 2351 * (*b++)
		     + 4210688) >> 15);
		y1 = ((8453 * (*r) + 16594 * (*g) +  3223 * (*b)
		     + 524288) >> 15);

		*(*dst)++ = y;
		*(*dst)++ = u;

		*(*dst)++ = y1;
		*(*dst)++ = v;
		return;
	}
	case V4L2_PIX_FMT_SBGGR8:
		if (!(ypos & 1)) {
			*(*dst)++ = *b;
			*(*dst)++ = *++g;
		} else {
			*(*dst)++ = *g;
			*(*dst)++ = *++r;
		}
		return;
	case V4L2_PIX_FMT_SGBRG8:
		if (!(ypos & 1)) {
			*(*dst)++ = *g;
			*(*dst)++ = *++b;
		} else {
			*(*dst)++ = *r;
			*(*dst)++ = *++g;
		}
		return;
	case V4L2_PIX_FMT_SGRBG8:
		if (!(ypos & 1)) {
			*(*dst)++ = *g;
			*(*dst)++ = *++r;
		} else {
			*(*dst)++ = *b;
			*(*dst)++ = *++g;
		}
		return;
	case V4L2_PIX_FMT_SRGGB8:
		if (!(ypos & 1)) {
			*(*dst)++ = *r;
			*(*dst)++ = *++g;
		} else {
			*(*dst)++ = *g;
			*(*dst)++ = *++b;
		}
		return;
	}
}

static int device_process(struct vim2m_ctx *ctx,
			  struct vb2_v4l2_buffer *in_vb,
			  struct vb2_v4l2_buffer *out_vb)
{
	struct vim2m_dev *dev = ctx->dev;
	struct vim2m_q_data *q_data_in, *q_data_out;
	u8 *p_in, *p_line, *p_in_x[2], *p, *p_out;
	unsigned int width, height, bytesperline, bytes_per_pixel;
	unsigned int x, y, y_in, y_out, x_int, x_fract, x_err, x_offset;
	int start, end, step;

	q_data_in = get_q_data(ctx, V4L2_BUF_TYPE_VIDEO_OUTPUT);
	if (!q_data_in)
		return 0;
	bytesperline = (q_data_in->width * q_data_in->fmt->depth) >> 3;
	bytes_per_pixel = q_data_in->fmt->depth >> 3;

	q_data_out = get_q_data(ctx, V4L2_BUF_TYPE_VIDEO_CAPTURE);
	if (!q_data_out)
		return 0;

	/* As we're doing scaling, use the output dimensions here */
	height = q_data_out->height;
	width = q_data_out->width;

	p_in = vb2_plane_vaddr(&in_vb->vb2_buf, 0);
	p_out = vb2_plane_vaddr(&out_vb->vb2_buf, 0);
	if (!p_in || !p_out) {
		v4l2_err(&dev->v4l2_dev,
			 "Acquiring kernel pointers to buffers failed\n");
		return -EFAULT;
	}

	out_vb->sequence = q_data_out->sequence++;
	in_vb->sequence = q_data_in->sequence++;
	v4l2_m2m_buf_copy_metadata(in_vb, out_vb, true);

	if (ctx->mode & MEM2MEM_VFLIP) {
		start = height - 1;
		end = -1;
		step = -1;
	} else {
		start = 0;
		end = height;
		step = 1;
	}
	y_out = 0;

	/*
	 * When format and resolution are identical,
	 * we can use a faster copy logic
	 */
	if (q_data_in->fmt->fourcc == q_data_out->fmt->fourcc &&
	    q_data_in->width == q_data_out->width &&
	    q_data_in->height == q_data_out->height) {
		for (y = start; y != end; y += step, y_out++) {
			p = p_in + (y * bytesperline);
			if (ctx->mode & MEM2MEM_HFLIP)
				p += bytesperline - (q_data_in->fmt->depth >> 3);

			copy_line(q_data_out, p, p_out,
				  ctx->mode & MEM2MEM_HFLIP);

			p_out += bytesperline;
		}
		return 0;
	}

	/* Slower algorithm with format conversion, hflip, vflip and scaler */

	/* To speed scaler up, use Bresenham for X dimension */
	x_int = q_data_in->width / q_data_out->width;
	x_fract = q_data_in->width % q_data_out->width;

	for (y = start; y != end; y += step, y_out++) {
		y_in = (y * q_data_in->height) / q_data_out->height;
		x_offset = 0;
		x_err = 0;

		p_line = p_in + (y_in * bytesperline);
		if (ctx->mode & MEM2MEM_HFLIP)
			p_line += bytesperline - (q_data_in->fmt->depth >> 3);
		p_in_x[0] = p_line;

		for (x = 0; x < width >> 1; x++) {
			x_offset += x_int;
			x_err += x_fract;
			if (x_err > width) {
				x_offset++;
				x_err -= width;
			}

			if (ctx->mode & MEM2MEM_HFLIP)
				p_in_x[1] = p_line - x_offset * bytes_per_pixel;
			else
				p_in_x[1] = p_line + x_offset * bytes_per_pixel;

			copy_two_pixels(q_data_in, q_data_out,
					p_in_x, &p_out, y_out,
					ctx->mode & MEM2MEM_HFLIP);

			/* Calculate the next p_in_x0 */
			x_offset += x_int;
			x_err += x_fract;
			if (x_err > width) {
				x_offset++;
				x_err -= width;
			}

			if (ctx->mode & MEM2MEM_HFLIP)
				p_in_x[0] = p_line - x_offset * bytes_per_pixel;
			else
				p_in_x[0] = p_line + x_offset * bytes_per_pixel;
		}
	}

	return 0;
}

/*
 * mem2mem callbacks
 */

/*
 * job_ready() - check whether an instance is ready to be scheduled to run
 */
static int job_ready(void *priv)
{
	struct vim2m_ctx *ctx = priv;

	if (v4l2_m2m_num_src_bufs_ready(ctx->fh.m2m_ctx) < ctx->translen
	    || v4l2_m2m_num_dst_bufs_ready(ctx->fh.m2m_ctx) < ctx->translen) {
		dprintk(ctx->dev, 1, "Not enough buffers available\n");
		return 0;
	}

	return 1;
}

static void job_abort(void *priv)
{
	struct vim2m_ctx *ctx = priv;

	/* Will cancel the transaction in the next interrupt handler */
	ctx->aborting = 1;
}

/* device_run() - prepares and starts the device
 *
 * This simulates all the immediate preparations required before starting
 * a device. This will be called by the framework when it decides to schedule
 * a particular instance.
 */
static void device_run(void *priv)
{
	struct vim2m_ctx *ctx = priv;
	struct vb2_v4l2_buffer *src_buf, *dst_buf;

	src_buf = v4l2_m2m_next_src_buf(ctx->fh.m2m_ctx);
	dst_buf = v4l2_m2m_next_dst_buf(ctx->fh.m2m_ctx);

	/* Apply request controls if any */
	v4l2_ctrl_request_setup(src_buf->vb2_buf.req_obj.req,
				&ctx->hdl);

	device_process(ctx, src_buf, dst_buf);

	/* Complete request controls if any */
	v4l2_ctrl_request_complete(src_buf->vb2_buf.req_obj.req,
				   &ctx->hdl);

	/* Run delayed work, which simulates a hardware irq  */
	schedule_delayed_work(&ctx->work_run, msecs_to_jiffies(ctx->transtime));
}

static void device_work(struct work_struct *w)
{
	struct vim2m_ctx *curr_ctx;
	struct vim2m_dev *vim2m_dev;
	struct vb2_v4l2_buffer *src_vb, *dst_vb;
	unsigned long flags;

	curr_ctx = container_of(w, struct vim2m_ctx, work_run.work);

	if (!curr_ctx) {
		pr_err("Instance released before the end of transaction\n");
		return;
	}

	vim2m_dev = curr_ctx->dev;

	src_vb = v4l2_m2m_src_buf_remove(curr_ctx->fh.m2m_ctx);
	dst_vb = v4l2_m2m_dst_buf_remove(curr_ctx->fh.m2m_ctx);

	curr_ctx->num_processed++;

	spin_lock_irqsave(&curr_ctx->irqlock, flags);
	v4l2_m2m_buf_done(src_vb, VB2_BUF_STATE_DONE);
	v4l2_m2m_buf_done(dst_vb, VB2_BUF_STATE_DONE);
	spin_unlock_irqrestore(&curr_ctx->irqlock, flags);

	if (curr_ctx->num_processed == curr_ctx->translen
	    || curr_ctx->aborting) {
		dprintk(curr_ctx->dev, 2, "Finishing capture buffer fill\n");
		curr_ctx->num_processed = 0;
		v4l2_m2m_job_finish(vim2m_dev->m2m_dev, curr_ctx->fh.m2m_ctx);
	} else {
		device_run(curr_ctx);
	}
}

/*
 * video ioctls
 */
static int vidioc_querycap(struct file *file, void *priv,
			   struct v4l2_capability *cap)
{
	strscpy(cap->driver, MEM2MEM_NAME, sizeof(cap->driver));
	strscpy(cap->card, MEM2MEM_NAME, sizeof(cap->card));
	snprintf(cap->bus_info, sizeof(cap->bus_info),
		 "platform:%s", MEM2MEM_NAME);
	return 0;
}

static int enum_fmt(struct v4l2_fmtdesc *f, u32 type)
{
	int i, num;
	struct vim2m_fmt *fmt;

	num = 0;

	for (i = 0; i < NUM_FORMATS; ++i) {
		if (formats[i].types & type) {
			/* index-th format of type type found ? */
			if (num == f->index)
				break;
			/*
			 * Correct type but haven't reached our index yet,
			 * just increment per-type index
			 */
			++num;
		}
	}

	if (i < NUM_FORMATS) {
		/* Format found */
		fmt = &formats[i];
		f->pixelformat = fmt->fourcc;
		return 0;
	}

	/* Format not found */
	return -EINVAL;
}

static int vidioc_enum_fmt_vid_cap(struct file *file, void *priv,
				   struct v4l2_fmtdesc *f)
{
	return enum_fmt(f, MEM2MEM_CAPTURE);
}

static int vidioc_enum_fmt_vid_out(struct file *file, void *priv,
				   struct v4l2_fmtdesc *f)
{
	return enum_fmt(f, MEM2MEM_OUTPUT);
}

static int vidioc_enum_framesizes(struct file *file, void *priv,
				  struct v4l2_frmsizeenum *fsize)
{
	if (fsize->index != 0)
		return -EINVAL;

	if (!find_format(fsize->pixel_format))
		return -EINVAL;

	fsize->type = V4L2_FRMSIZE_TYPE_STEPWISE;
	fsize->stepwise.min_width = MIN_W;
	fsize->stepwise.min_height = MIN_H;
	fsize->stepwise.max_width = MAX_W;
	fsize->stepwise.max_height = MAX_H;

	get_alignment(fsize->pixel_format,
		      &fsize->stepwise.step_width,
		      &fsize->stepwise.step_height);
	return 0;
}

static int vidioc_g_fmt(struct vim2m_ctx *ctx, struct v4l2_format *f)
{
	struct vb2_queue *vq;
	struct vim2m_q_data *q_data;

	vq = v4l2_m2m_get_vq(ctx->fh.m2m_ctx, f->type);
	if (!vq)
		return -EINVAL;

	q_data = get_q_data(ctx, f->type);
	if (!q_data)
		return -EINVAL;

	f->fmt.pix.width	= q_data->width;
	f->fmt.pix.height	= q_data->height;
	f->fmt.pix.field	= V4L2_FIELD_NONE;
	f->fmt.pix.pixelformat	= q_data->fmt->fourcc;
	f->fmt.pix.bytesperline	= (q_data->width * q_data->fmt->depth) >> 3;
	f->fmt.pix.sizeimage	= q_data->sizeimage;
	f->fmt.pix.colorspace	= ctx->colorspace;
	f->fmt.pix.xfer_func	= ctx->xfer_func;
	f->fmt.pix.ycbcr_enc	= ctx->ycbcr_enc;
	f->fmt.pix.quantization	= ctx->quant;

	return 0;
}

static int vidioc_g_fmt_vid_out(struct file *file, void *priv,
				struct v4l2_format *f)
{
	return vidioc_g_fmt(file2ctx(file), f);
}

static int vidioc_g_fmt_vid_cap(struct file *file, void *priv,
				struct v4l2_format *f)
{
	return vidioc_g_fmt(file2ctx(file), f);
}

static int vidioc_try_fmt(struct v4l2_format *f, struct vim2m_fmt *fmt)
{
	int walign, halign;
	/*
	 * V4L2 specification specifies the driver corrects the
	 * format struct if any of the dimensions is unsupported
	 */
	if (f->fmt.pix.height < MIN_H)
		f->fmt.pix.height = MIN_H;
	else if (f->fmt.pix.height > MAX_H)
		f->fmt.pix.height = MAX_H;

	if (f->fmt.pix.width < MIN_W)
		f->fmt.pix.width = MIN_W;
	else if (f->fmt.pix.width > MAX_W)
		f->fmt.pix.width = MAX_W;

	get_alignment(f->fmt.pix.pixelformat, &walign, &halign);
	f->fmt.pix.width &= ~(walign - 1);
	f->fmt.pix.height &= ~(halign - 1);
	f->fmt.pix.bytesperline = (f->fmt.pix.width * fmt->depth) >> 3;
	f->fmt.pix.sizeimage = f->fmt.pix.height * f->fmt.pix.bytesperline;
	f->fmt.pix.field = V4L2_FIELD_NONE;

	return 0;
}

static int vidioc_try_fmt_vid_cap(struct file *file, void *priv,
				  struct v4l2_format *f)
{
	struct vim2m_fmt *fmt;
	struct vim2m_ctx *ctx = file2ctx(file);

	fmt = find_format(f->fmt.pix.pixelformat);
	if (!fmt) {
		f->fmt.pix.pixelformat = formats[0].fourcc;
		fmt = find_format(f->fmt.pix.pixelformat);
	}
	if (!(fmt->types & MEM2MEM_CAPTURE)) {
		v4l2_err(&ctx->dev->v4l2_dev,
			 "Fourcc format (0x%08x) invalid.\n",
			 f->fmt.pix.pixelformat);
		return -EINVAL;
	}
	f->fmt.pix.colorspace = ctx->colorspace;
	f->fmt.pix.xfer_func = ctx->xfer_func;
	f->fmt.pix.ycbcr_enc = ctx->ycbcr_enc;
	f->fmt.pix.quantization = ctx->quant;

	return vidioc_try_fmt(f, fmt);
}

static int vidioc_try_fmt_vid_out(struct file *file, void *priv,
				  struct v4l2_format *f)
{
	struct vim2m_fmt *fmt;
	struct vim2m_ctx *ctx = file2ctx(file);

	fmt = find_format(f->fmt.pix.pixelformat);
	if (!fmt) {
		f->fmt.pix.pixelformat = formats[0].fourcc;
		fmt = find_format(f->fmt.pix.pixelformat);
	}
	if (!(fmt->types & MEM2MEM_OUTPUT)) {
		v4l2_err(&ctx->dev->v4l2_dev,
			 "Fourcc format (0x%08x) invalid.\n",
			 f->fmt.pix.pixelformat);
		return -EINVAL;
	}
	if (!f->fmt.pix.colorspace)
		f->fmt.pix.colorspace = V4L2_COLORSPACE_REC709;

	return vidioc_try_fmt(f, fmt);
}

static int vidioc_s_fmt(struct vim2m_ctx *ctx, struct v4l2_format *f)
{
	struct vim2m_q_data *q_data;
	struct vb2_queue *vq;

	vq = v4l2_m2m_get_vq(ctx->fh.m2m_ctx, f->type);
	if (!vq)
		return -EINVAL;

	q_data = get_q_data(ctx, f->type);
	if (!q_data)
		return -EINVAL;

	if (vb2_is_busy(vq)) {
		v4l2_err(&ctx->dev->v4l2_dev, "%s queue busy\n", __func__);
		return -EBUSY;
	}

	q_data->fmt		= find_format(f->fmt.pix.pixelformat);
	q_data->width		= f->fmt.pix.width;
	q_data->height		= f->fmt.pix.height;
	q_data->sizeimage	= q_data->width * q_data->height
				* q_data->fmt->depth >> 3;

	dprintk(ctx->dev, 1,
		"Format for type %s: %dx%d (%d bpp), fmt: %c%c%c%c\n",
		type_name(f->type), q_data->width, q_data->height,
		q_data->fmt->depth,
		(q_data->fmt->fourcc & 0xff),
		(q_data->fmt->fourcc >>  8) & 0xff,
		(q_data->fmt->fourcc >> 16) & 0xff,
		(q_data->fmt->fourcc >> 24) & 0xff);

	return 0;
}

static int vidioc_s_fmt_vid_cap(struct file *file, void *priv,
				struct v4l2_format *f)
{
	int ret;

	ret = vidioc_try_fmt_vid_cap(file, priv, f);
	if (ret)
		return ret;

	return vidioc_s_fmt(file2ctx(file), f);
}

static int vidioc_s_fmt_vid_out(struct file *file, void *priv,
				struct v4l2_format *f)
{
	struct vim2m_ctx *ctx = file2ctx(file);
	int ret;

	ret = vidioc_try_fmt_vid_out(file, priv, f);
	if (ret)
		return ret;

	ret = vidioc_s_fmt(file2ctx(file), f);
	if (!ret) {
		ctx->colorspace = f->fmt.pix.colorspace;
		ctx->xfer_func = f->fmt.pix.xfer_func;
		ctx->ycbcr_enc = f->fmt.pix.ycbcr_enc;
		ctx->quant = f->fmt.pix.quantization;
	}
	return ret;
}

static int vim2m_s_ctrl(struct v4l2_ctrl *ctrl)
{
	struct vim2m_ctx *ctx =
		container_of(ctrl->handler, struct vim2m_ctx, hdl);

	switch (ctrl->id) {
	case V4L2_CID_HFLIP:
		if (ctrl->val)
			ctx->mode |= MEM2MEM_HFLIP;
		else
			ctx->mode &= ~MEM2MEM_HFLIP;
		break;

	case V4L2_CID_VFLIP:
		if (ctrl->val)
			ctx->mode |= MEM2MEM_VFLIP;
		else
			ctx->mode &= ~MEM2MEM_VFLIP;
		break;

	case V4L2_CID_TRANS_TIME_MSEC:
		ctx->transtime = ctrl->val;
		if (ctx->transtime < 1)
			ctx->transtime = 1;
		break;

	case V4L2_CID_TRANS_NUM_BUFS:
		ctx->translen = ctrl->val;
		break;

	default:
		v4l2_err(&ctx->dev->v4l2_dev, "Invalid control\n");
		return -EINVAL;
	}

	return 0;
}

static const struct v4l2_ctrl_ops vim2m_ctrl_ops = {
	.s_ctrl = vim2m_s_ctrl,
};

static const struct v4l2_ioctl_ops vim2m_ioctl_ops = {
	.vidioc_querycap	= vidioc_querycap,

	.vidioc_enum_fmt_vid_cap = vidioc_enum_fmt_vid_cap,
	.vidioc_enum_framesizes = vidioc_enum_framesizes,
	.vidioc_g_fmt_vid_cap	= vidioc_g_fmt_vid_cap,
	.vidioc_try_fmt_vid_cap	= vidioc_try_fmt_vid_cap,
	.vidioc_s_fmt_vid_cap	= vidioc_s_fmt_vid_cap,

	.vidioc_enum_fmt_vid_out = vidioc_enum_fmt_vid_out,
	.vidioc_g_fmt_vid_out	= vidioc_g_fmt_vid_out,
	.vidioc_try_fmt_vid_out	= vidioc_try_fmt_vid_out,
	.vidioc_s_fmt_vid_out	= vidioc_s_fmt_vid_out,

	.vidioc_reqbufs		= v4l2_m2m_ioctl_reqbufs,
	.vidioc_querybuf	= v4l2_m2m_ioctl_querybuf,
	.vidioc_qbuf		= v4l2_m2m_ioctl_qbuf,
	.vidioc_dqbuf		= v4l2_m2m_ioctl_dqbuf,
	.vidioc_prepare_buf	= v4l2_m2m_ioctl_prepare_buf,
	.vidioc_create_bufs	= v4l2_m2m_ioctl_create_bufs,
	.vidioc_expbuf		= v4l2_m2m_ioctl_expbuf,

	.vidioc_streamon	= v4l2_m2m_ioctl_streamon,
	.vidioc_streamoff	= v4l2_m2m_ioctl_streamoff,

	.vidioc_subscribe_event = v4l2_ctrl_subscribe_event,
	.vidioc_unsubscribe_event = v4l2_event_unsubscribe,
};

/*
 * Queue operations
 */

static int vim2m_queue_setup(struct vb2_queue *vq,
			     unsigned int *nbuffers,
			     unsigned int *nplanes,
			     unsigned int sizes[],
			     struct device *alloc_devs[])
{
	struct vim2m_ctx *ctx = vb2_get_drv_priv(vq);
	struct vim2m_q_data *q_data;
	unsigned int size, count = *nbuffers;

	q_data = get_q_data(ctx, vq->type);
	if (!q_data)
		return -EINVAL;

	size = q_data->width * q_data->height * q_data->fmt->depth >> 3;

	while (size * count > MEM2MEM_VID_MEM_LIMIT)
		(count)--;
	*nbuffers = count;

	if (*nplanes)
		return sizes[0] < size ? -EINVAL : 0;

	*nplanes = 1;
	sizes[0] = size;

	dprintk(ctx->dev, 1, "%s: get %d buffer(s) of size %d each.\n",
		type_name(vq->type), count, size);

	return 0;
}

static int vim2m_buf_out_validate(struct vb2_buffer *vb)
{
	struct vb2_v4l2_buffer *vbuf = to_vb2_v4l2_buffer(vb);
	struct vim2m_ctx *ctx = vb2_get_drv_priv(vb->vb2_queue);

	if (vbuf->field == V4L2_FIELD_ANY)
		vbuf->field = V4L2_FIELD_NONE;
	if (vbuf->field != V4L2_FIELD_NONE) {
		dprintk(ctx->dev, 1, "%s field isn't supported\n", __func__);
		return -EINVAL;
	}

	return 0;
}

static int vim2m_buf_prepare(struct vb2_buffer *vb)
{
	struct vim2m_ctx *ctx = vb2_get_drv_priv(vb->vb2_queue);
	struct vim2m_q_data *q_data;

	dprintk(ctx->dev, 2, "type: %s\n", type_name(vb->vb2_queue->type));

	q_data = get_q_data(ctx, vb->vb2_queue->type);
	if (!q_data)
		return -EINVAL;
	if (vb2_plane_size(vb, 0) < q_data->sizeimage) {
		dprintk(ctx->dev, 1,
			"%s data will not fit into plane (%lu < %lu)\n",
			__func__, vb2_plane_size(vb, 0),
			(long)q_data->sizeimage);
		return -EINVAL;
	}

	vb2_set_plane_payload(vb, 0, q_data->sizeimage);

	return 0;
}

static void vim2m_buf_queue(struct vb2_buffer *vb)
{
	struct vb2_v4l2_buffer *vbuf = to_vb2_v4l2_buffer(vb);
	struct vim2m_ctx *ctx = vb2_get_drv_priv(vb->vb2_queue);

	v4l2_m2m_buf_queue(ctx->fh.m2m_ctx, vbuf);
}

static int vim2m_start_streaming(struct vb2_queue *q, unsigned int count)
{
	struct vim2m_ctx *ctx = vb2_get_drv_priv(q);
	struct vim2m_q_data *q_data = get_q_data(ctx, q->type);

	if (!q_data)
		return -EINVAL;

	q_data->sequence = 0;
	return 0;
}

static void vim2m_stop_streaming(struct vb2_queue *q)
{
	struct vim2m_ctx *ctx = vb2_get_drv_priv(q);
	struct vb2_v4l2_buffer *vbuf;
	unsigned long flags;

	cancel_delayed_work_sync(&ctx->work_run);

	for (;;) {
		if (V4L2_TYPE_IS_OUTPUT(q->type))
			vbuf = v4l2_m2m_src_buf_remove(ctx->fh.m2m_ctx);
		else
			vbuf = v4l2_m2m_dst_buf_remove(ctx->fh.m2m_ctx);
		if (!vbuf)
			return;
		v4l2_ctrl_request_complete(vbuf->vb2_buf.req_obj.req,
					   &ctx->hdl);
		spin_lock_irqsave(&ctx->irqlock, flags);
		v4l2_m2m_buf_done(vbuf, VB2_BUF_STATE_ERROR);
		spin_unlock_irqrestore(&ctx->irqlock, flags);
	}
}

static void vim2m_buf_request_complete(struct vb2_buffer *vb)
{
	struct vim2m_ctx *ctx = vb2_get_drv_priv(vb->vb2_queue);

	v4l2_ctrl_request_complete(vb->req_obj.req, &ctx->hdl);
}

static const struct vb2_ops vim2m_qops = {
	.queue_setup	 = vim2m_queue_setup,
	.buf_out_validate	 = vim2m_buf_out_validate,
	.buf_prepare	 = vim2m_buf_prepare,
	.buf_queue	 = vim2m_buf_queue,
	.start_streaming = vim2m_start_streaming,
	.stop_streaming  = vim2m_stop_streaming,
	.wait_prepare	 = vb2_ops_wait_prepare,
	.wait_finish	 = vb2_ops_wait_finish,
	.buf_request_complete = vim2m_buf_request_complete,
};

static int queue_init(void *priv, struct vb2_queue *src_vq,
		      struct vb2_queue *dst_vq)
{
	struct vim2m_ctx *ctx = priv;
	int ret;

	src_vq->type = V4L2_BUF_TYPE_VIDEO_OUTPUT;
	src_vq->io_modes = VB2_MMAP | VB2_USERPTR | VB2_DMABUF;
	src_vq->drv_priv = ctx;
	src_vq->buf_struct_size = sizeof(struct v4l2_m2m_buffer);
	src_vq->ops = &vim2m_qops;
	src_vq->mem_ops = &vb2_vmalloc_memops;
	src_vq->timestamp_flags = V4L2_BUF_FLAG_TIMESTAMP_COPY;
	src_vq->lock = &ctx->vb_mutex;
	src_vq->supports_requests = true;

	ret = vb2_queue_init(src_vq);
	if (ret)
		return ret;

	dst_vq->type = V4L2_BUF_TYPE_VIDEO_CAPTURE;
	dst_vq->io_modes = VB2_MMAP | VB2_USERPTR | VB2_DMABUF;
	dst_vq->drv_priv = ctx;
	dst_vq->buf_struct_size = sizeof(struct v4l2_m2m_buffer);
	dst_vq->ops = &vim2m_qops;
	dst_vq->mem_ops = &vb2_vmalloc_memops;
	dst_vq->timestamp_flags = V4L2_BUF_FLAG_TIMESTAMP_COPY;
	dst_vq->lock = &ctx->vb_mutex;

	return vb2_queue_init(dst_vq);
}

static struct v4l2_ctrl_config vim2m_ctrl_trans_time_msec = {
	.ops = &vim2m_ctrl_ops,
	.id = V4L2_CID_TRANS_TIME_MSEC,
	.name = "Transaction Time (msec)",
	.type = V4L2_CTRL_TYPE_INTEGER,
	.min = 1,
	.max = 10001,
	.step = 1,
};

static const struct v4l2_ctrl_config vim2m_ctrl_trans_num_bufs = {
	.ops = &vim2m_ctrl_ops,
	.id = V4L2_CID_TRANS_NUM_BUFS,
	.name = "Buffers Per Transaction",
	.type = V4L2_CTRL_TYPE_INTEGER,
	.def = 1,
	.min = 1,
	.max = MEM2MEM_DEF_NUM_BUFS,
	.step = 1,
};

/*
 * File operations
 */
static int vim2m_open(struct file *file)
{
	struct vim2m_dev *dev = video_drvdata(file);
	struct vim2m_ctx *ctx = NULL;
	struct v4l2_ctrl_handler *hdl;
	int rc = 0;

	if (mutex_lock_interruptible(&dev->dev_mutex))
		return -ERESTARTSYS;
	ctx = kzalloc(sizeof(*ctx), GFP_KERNEL);
	if (!ctx) {
		rc = -ENOMEM;
		goto open_unlock;
	}

	v4l2_fh_init(&ctx->fh, video_devdata(file));
	file->private_data = &ctx->fh;
	ctx->dev = dev;
	hdl = &ctx->hdl;
	v4l2_ctrl_handler_init(hdl, 4);
	v4l2_ctrl_new_std(hdl, &vim2m_ctrl_ops, V4L2_CID_HFLIP, 0, 1, 1, 0);
	v4l2_ctrl_new_std(hdl, &vim2m_ctrl_ops, V4L2_CID_VFLIP, 0, 1, 1, 0);

	vim2m_ctrl_trans_time_msec.def = default_transtime;
	v4l2_ctrl_new_custom(hdl, &vim2m_ctrl_trans_time_msec, NULL);
	v4l2_ctrl_new_custom(hdl, &vim2m_ctrl_trans_num_bufs, NULL);
	if (hdl->error) {
		rc = hdl->error;
		v4l2_ctrl_handler_free(hdl);
		kfree(ctx);
		goto open_unlock;
	}
	ctx->fh.ctrl_handler = hdl;
	v4l2_ctrl_handler_setup(hdl);

	ctx->q_data[V4L2_M2M_SRC].fmt = &formats[0];
	ctx->q_data[V4L2_M2M_SRC].width = 640;
	ctx->q_data[V4L2_M2M_SRC].height = 480;
	ctx->q_data[V4L2_M2M_SRC].sizeimage =
		ctx->q_data[V4L2_M2M_SRC].width *
		ctx->q_data[V4L2_M2M_SRC].height *
		(ctx->q_data[V4L2_M2M_SRC].fmt->depth >> 3);
	ctx->q_data[V4L2_M2M_DST] = ctx->q_data[V4L2_M2M_SRC];
	ctx->colorspace = V4L2_COLORSPACE_REC709;

	ctx->fh.m2m_ctx = v4l2_m2m_ctx_init(dev->m2m_dev, ctx, &queue_init);

	mutex_init(&ctx->vb_mutex);
	spin_lock_init(&ctx->irqlock);
	INIT_DELAYED_WORK(&ctx->work_run, device_work);

	if (IS_ERR(ctx->fh.m2m_ctx)) {
		rc = PTR_ERR(ctx->fh.m2m_ctx);

		v4l2_ctrl_handler_free(hdl);
		v4l2_fh_exit(&ctx->fh);
		kfree(ctx);
		goto open_unlock;
	}

	v4l2_fh_add(&ctx->fh);
	atomic_inc(&dev->num_inst);

	dprintk(dev, 1, "Created instance: %p, m2m_ctx: %p\n",
		ctx, ctx->fh.m2m_ctx);

open_unlock:
	mutex_unlock(&dev->dev_mutex);
	return rc;
}

static int vim2m_release(struct file *file)
{
	struct vim2m_dev *dev = video_drvdata(file);
	struct vim2m_ctx *ctx = file2ctx(file);

	dprintk(dev, 1, "Releasing instance %p\n", ctx);

	v4l2_fh_del(&ctx->fh);
	v4l2_fh_exit(&ctx->fh);
	v4l2_ctrl_handler_free(&ctx->hdl);
	mutex_lock(&dev->dev_mutex);
	v4l2_m2m_ctx_release(ctx->fh.m2m_ctx);
	mutex_unlock(&dev->dev_mutex);
	kfree(ctx);

	atomic_dec(&dev->num_inst);

	return 0;
}

static void vim2m_device_release(struct video_device *vdev)
{
	struct vim2m_dev *dev = container_of(vdev, struct vim2m_dev, vfd);

	v4l2_device_unregister(&dev->v4l2_dev);
	v4l2_m2m_release(dev->m2m_dev);
	kfree(dev);
}

static const struct v4l2_file_operations vim2m_fops = {
	.owner		= THIS_MODULE,
	.open		= vim2m_open,
	.release	= vim2m_release,
	.poll		= v4l2_m2m_fop_poll,
	.unlocked_ioctl	= video_ioctl2,
	.mmap		= v4l2_m2m_fop_mmap,
};

static const struct video_device vim2m_videodev = {
	.name		= MEM2MEM_NAME,
	.vfl_dir	= VFL_DIR_M2M,
	.fops		= &vim2m_fops,
	.ioctl_ops	= &vim2m_ioctl_ops,
	.minor		= -1,
<<<<<<< HEAD
	.release	= video_device_release_empty,
=======
	.release	= vim2m_device_release,
>>>>>>> 0ecfebd2
	.device_caps	= V4L2_CAP_VIDEO_M2M | V4L2_CAP_STREAMING,
};

static const struct v4l2_m2m_ops m2m_ops = {
	.device_run	= device_run,
	.job_ready	= job_ready,
	.job_abort	= job_abort,
};

static const struct media_device_ops m2m_media_ops = {
	.req_validate = vb2_request_validate,
	.req_queue = v4l2_m2m_request_queue,
};

static int vim2m_probe(struct platform_device *pdev)
{
	struct vim2m_dev *dev;
	struct video_device *vfd;
	int ret;

	dev = kzalloc(sizeof(*dev), GFP_KERNEL);
	if (!dev)
		return -ENOMEM;

	ret = v4l2_device_register(&pdev->dev, &dev->v4l2_dev);
	if (ret)
		goto error_free;

	atomic_set(&dev->num_inst, 0);
	mutex_init(&dev->dev_mutex);

	dev->vfd = vim2m_videodev;
	vfd = &dev->vfd;
	vfd->lock = &dev->dev_mutex;
	vfd->v4l2_dev = &dev->v4l2_dev;

	ret = video_register_device(vfd, VFL_TYPE_GRABBER, 0);
	if (ret) {
		v4l2_err(&dev->v4l2_dev, "Failed to register video device\n");
		goto error_v4l2;
	}

	video_set_drvdata(vfd, dev);
	v4l2_info(&dev->v4l2_dev,
		  "Device registered as /dev/video%d\n", vfd->num);

	platform_set_drvdata(pdev, dev);

	dev->m2m_dev = v4l2_m2m_init(&m2m_ops);
	if (IS_ERR(dev->m2m_dev)) {
		v4l2_err(&dev->v4l2_dev, "Failed to init mem2mem device\n");
		ret = PTR_ERR(dev->m2m_dev);
		goto error_dev;
	}

#ifdef CONFIG_MEDIA_CONTROLLER
	dev->mdev.dev = &pdev->dev;
	strscpy(dev->mdev.model, "vim2m", sizeof(dev->mdev.model));
	strscpy(dev->mdev.bus_info, "platform:vim2m",
		sizeof(dev->mdev.bus_info));
	media_device_init(&dev->mdev);
	dev->mdev.ops = &m2m_media_ops;
	dev->v4l2_dev.mdev = &dev->mdev;

	ret = v4l2_m2m_register_media_controller(dev->m2m_dev, vfd,
						 MEDIA_ENT_F_PROC_VIDEO_SCALER);
	if (ret) {
		v4l2_err(&dev->v4l2_dev, "Failed to init mem2mem media controller\n");
		goto error_m2m;
	}

	ret = media_device_register(&dev->mdev);
	if (ret) {
		v4l2_err(&dev->v4l2_dev, "Failed to register mem2mem media device\n");
		goto error_m2m_mc;
	}
#endif
	return 0;

#ifdef CONFIG_MEDIA_CONTROLLER
error_m2m_mc:
	v4l2_m2m_unregister_media_controller(dev->m2m_dev);
error_m2m:
	v4l2_m2m_release(dev->m2m_dev);
#endif
error_dev:
	video_unregister_device(&dev->vfd);
error_v4l2:
	v4l2_device_unregister(&dev->v4l2_dev);
error_free:
	kfree(dev);

	return ret;
}

static int vim2m_remove(struct platform_device *pdev)
{
	struct vim2m_dev *dev = platform_get_drvdata(pdev);

	v4l2_info(&dev->v4l2_dev, "Removing " MEM2MEM_NAME);

#ifdef CONFIG_MEDIA_CONTROLLER
	media_device_unregister(&dev->mdev);
	v4l2_m2m_unregister_media_controller(dev->m2m_dev);
	media_device_cleanup(&dev->mdev);
#endif
	video_unregister_device(&dev->vfd);

	return 0;
}

static struct platform_driver vim2m_pdrv = {
	.probe		= vim2m_probe,
	.remove		= vim2m_remove,
	.driver		= {
		.name	= MEM2MEM_NAME,
	},
};

static void __exit vim2m_exit(void)
{
	platform_driver_unregister(&vim2m_pdrv);
	platform_device_unregister(&vim2m_pdev);
}

static int __init vim2m_init(void)
{
	int ret;

	ret = platform_device_register(&vim2m_pdev);
	if (ret)
		return ret;

	ret = platform_driver_register(&vim2m_pdrv);
	if (ret)
		platform_device_unregister(&vim2m_pdev);

	return ret;
}

module_init(vim2m_init);
module_exit(vim2m_exit);<|MERGE_RESOLUTION|>--- conflicted
+++ resolved
@@ -302,11 +302,7 @@
 	switch (in->fourcc) {
 	case V4L2_PIX_FMT_RGB565: /* rrrrrggg gggbbbbb */
 		for (i = 0; i < 2; i++) {
-<<<<<<< HEAD
-			u16 pix = *(u16 *)(src[i]);
-=======
 			u16 pix = le16_to_cpu(*(__le16 *)(src[i]));
->>>>>>> 0ecfebd2
 
 			*r++ = (u8)(((pix & 0xf800) >> 11) << 3) | 0x07;
 			*g++ = (u8)((((pix & 0x07e0) >> 5)) << 2) | 0x03;
@@ -315,20 +311,11 @@
 		break;
 	case V4L2_PIX_FMT_RGB565X: /* gggbbbbb rrrrrggg */
 		for (i = 0; i < 2; i++) {
-<<<<<<< HEAD
-			u16 pix = *(u16 *)(src[i]);
-
-			*r++ = (u8)(((0x00f8 & pix) >> 3) << 3) | 0x07;
-			*g++ = (u8)(((pix & 0x7) << 2) |
-				    ((pix & 0xe000) >> 5)) | 0x03;
-			*b++ = (u8)(((pix & 0x1f00) >> 8) << 3) | 0x07;
-=======
 			u16 pix = be16_to_cpu(*(__be16 *)(src[i]));
 
 			*r++ = (u8)(((pix & 0xf800) >> 11) << 3) | 0x07;
 			*g++ = (u8)((((pix & 0x07e0) >> 5)) << 2) | 0x03;
 			*b++ = (u8)((pix & 0x1f) << 3) | 0x07;
->>>>>>> 0ecfebd2
 		}
 		break;
 	default:
@@ -357,12 +344,6 @@
 	switch (out->fourcc) {
 	case V4L2_PIX_FMT_RGB565: /* rrrrrggg gggbbbbb */
 		for (i = 0; i < 2; i++) {
-<<<<<<< HEAD
-			u16 *pix = (u16 *)*dst;
-
-			*pix = ((*r << 8) & 0xf800) | ((*g << 3) & 0x07e0) |
-			       (*b >> 3);
-=======
 			u16 pix;
 			__le16 *dst_pix = (__le16 *)*dst;
 
@@ -370,20 +351,12 @@
 			      (*b >> 3);
 
 			*dst_pix = cpu_to_le16(pix);
->>>>>>> 0ecfebd2
 
 			*dst += 2;
 		}
 		return;
 	case V4L2_PIX_FMT_RGB565X: /* gggbbbbb rrrrrggg */
 		for (i = 0; i < 2; i++) {
-<<<<<<< HEAD
-			u16 *pix = (u16 *)*dst;
-			u8 green = *g++ >> 2;
-
-			*pix = ((green << 8) & 0xe000) | (green & 0x07) |
-			       ((*b++ << 5) & 0x1f00) | ((*r++ & 0xf8));
-=======
 			u16 pix;
 			__be16 *dst_pix = (__be16 *)*dst;
 
@@ -391,7 +364,6 @@
 			      (*b >> 3);
 
 			*dst_pix = cpu_to_be16(pix);
->>>>>>> 0ecfebd2
 
 			*dst += 2;
 		}
@@ -1318,11 +1290,7 @@
 	.fops		= &vim2m_fops,
 	.ioctl_ops	= &vim2m_ioctl_ops,
 	.minor		= -1,
-<<<<<<< HEAD
-	.release	= video_device_release_empty,
-=======
 	.release	= vim2m_device_release,
->>>>>>> 0ecfebd2
 	.device_caps	= V4L2_CAP_VIDEO_M2M | V4L2_CAP_STREAMING,
 };
 
