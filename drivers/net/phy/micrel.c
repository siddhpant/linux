// SPDX-License-Identifier: GPL-2.0+
/*
 * drivers/net/phy/micrel.c
 *
 * Driver for Micrel PHYs
 *
 * Author: David J. Choi
 *
 * Copyright (c) 2010-2013 Micrel, Inc.
 * Copyright (c) 2014 Johan Hovold <johan@kernel.org>
 *
 * Support : Micrel Phys:
 *		Giga phys: ksz9021, ksz9031, ksz9131
 *		100/10 Phys : ksz8001, ksz8721, ksz8737, ksz8041
 *			   ksz8021, ksz8031, ksz8051,
 *			   ksz8081, ksz8091,
 *			   ksz8061,
 *		Switch : ksz8873, ksz886x
 *			 ksz9477
 */

#include <linux/bitfield.h>
#include <linux/ethtool_netlink.h>
#include <linux/kernel.h>
#include <linux/module.h>
#include <linux/phy.h>
#include <linux/micrel_phy.h>
#include <linux/of.h>
#include <linux/clk.h>
#include <linux/delay.h>
#include <linux/ptp_clock_kernel.h>
#include <linux/ptp_clock.h>
#include <linux/ptp_classify.h>
#include <linux/net_tstamp.h>
<<<<<<< HEAD
=======
#include <linux/gpio/consumer.h>
>>>>>>> 88084a3d

/* Operation Mode Strap Override */
#define MII_KSZPHY_OMSO				0x16
#define KSZPHY_OMSO_FACTORY_TEST		BIT(15)
#define KSZPHY_OMSO_B_CAST_OFF			BIT(9)
#define KSZPHY_OMSO_NAND_TREE_ON		BIT(5)
#define KSZPHY_OMSO_RMII_OVERRIDE		BIT(1)
#define KSZPHY_OMSO_MII_OVERRIDE		BIT(0)

/* general Interrupt control/status reg in vendor specific block. */
#define MII_KSZPHY_INTCS			0x1B
#define KSZPHY_INTCS_JABBER			BIT(15)
#define KSZPHY_INTCS_RECEIVE_ERR		BIT(14)
#define KSZPHY_INTCS_PAGE_RECEIVE		BIT(13)
#define KSZPHY_INTCS_PARELLEL			BIT(12)
#define KSZPHY_INTCS_LINK_PARTNER_ACK		BIT(11)
#define KSZPHY_INTCS_LINK_DOWN			BIT(10)
#define KSZPHY_INTCS_REMOTE_FAULT		BIT(9)
#define KSZPHY_INTCS_LINK_UP			BIT(8)
#define KSZPHY_INTCS_ALL			(KSZPHY_INTCS_LINK_UP |\
						KSZPHY_INTCS_LINK_DOWN)
#define KSZPHY_INTCS_LINK_DOWN_STATUS		BIT(2)
#define KSZPHY_INTCS_LINK_UP_STATUS		BIT(0)
#define KSZPHY_INTCS_STATUS			(KSZPHY_INTCS_LINK_DOWN_STATUS |\
						 KSZPHY_INTCS_LINK_UP_STATUS)

/* LinkMD Control/Status */
#define KSZ8081_LMD				0x1d
#define KSZ8081_LMD_ENABLE_TEST			BIT(15)
#define KSZ8081_LMD_STAT_NORMAL			0
#define KSZ8081_LMD_STAT_OPEN			1
#define KSZ8081_LMD_STAT_SHORT			2
#define KSZ8081_LMD_STAT_FAIL			3
#define KSZ8081_LMD_STAT_MASK			GENMASK(14, 13)
/* Short cable (<10 meter) has been detected by LinkMD */
#define KSZ8081_LMD_SHORT_INDICATOR		BIT(12)
#define KSZ8081_LMD_DELTA_TIME_MASK		GENMASK(8, 0)

#define KSZ9x31_LMD				0x12
#define KSZ9x31_LMD_VCT_EN			BIT(15)
#define KSZ9x31_LMD_VCT_DIS_TX			BIT(14)
#define KSZ9x31_LMD_VCT_PAIR(n)			(((n) & 0x3) << 12)
#define KSZ9x31_LMD_VCT_SEL_RESULT		0
#define KSZ9x31_LMD_VCT_SEL_THRES_HI		BIT(10)
#define KSZ9x31_LMD_VCT_SEL_THRES_LO		BIT(11)
#define KSZ9x31_LMD_VCT_SEL_MASK		GENMASK(11, 10)
#define KSZ9x31_LMD_VCT_ST_NORMAL		0
#define KSZ9x31_LMD_VCT_ST_OPEN			1
#define KSZ9x31_LMD_VCT_ST_SHORT		2
#define KSZ9x31_LMD_VCT_ST_FAIL			3
#define KSZ9x31_LMD_VCT_ST_MASK			GENMASK(9, 8)
#define KSZ9x31_LMD_VCT_DATA_REFLECTED_INVALID	BIT(7)
#define KSZ9x31_LMD_VCT_DATA_SIG_WAIT_TOO_LONG	BIT(6)
#define KSZ9x31_LMD_VCT_DATA_MASK100		BIT(5)
#define KSZ9x31_LMD_VCT_DATA_NLP_FLP		BIT(4)
#define KSZ9x31_LMD_VCT_DATA_LO_PULSE_MASK	GENMASK(3, 2)
#define KSZ9x31_LMD_VCT_DATA_HI_PULSE_MASK	GENMASK(1, 0)
#define KSZ9x31_LMD_VCT_DATA_MASK		GENMASK(7, 0)

/* Lan8814 general Interrupt control/status reg in GPHY specific block. */
#define LAN8814_INTC				0x18
#define LAN8814_INTS				0x1B

#define LAN8814_INT_LINK_DOWN			BIT(2)
#define LAN8814_INT_LINK_UP			BIT(0)
#define LAN8814_INT_LINK			(LAN8814_INT_LINK_UP |\
						 LAN8814_INT_LINK_DOWN)

#define LAN8814_INTR_CTRL_REG			0x34
#define LAN8814_INTR_CTRL_REG_POLARITY		BIT(1)
#define LAN8814_INTR_CTRL_REG_INTR_ENABLE	BIT(0)

/* Represents 1ppm adjustment in 2^32 format with
 * each nsec contains 4 clock cycles.
 * The value is calculated as following: (1/1000000)/((2^-32)/4)
 */
#define LAN8814_1PPM_FORMAT			17179

#define PTP_RX_MOD				0x024F
#define PTP_RX_MOD_BAD_UDPV4_CHKSUM_FORCE_FCS_DIS_ BIT(3)
#define PTP_RX_TIMESTAMP_EN			0x024D
#define PTP_TX_TIMESTAMP_EN			0x028D

#define PTP_TIMESTAMP_EN_SYNC_			BIT(0)
#define PTP_TIMESTAMP_EN_DREQ_			BIT(1)
#define PTP_TIMESTAMP_EN_PDREQ_			BIT(2)
#define PTP_TIMESTAMP_EN_PDRES_			BIT(3)

#define PTP_TX_PARSE_L2_ADDR_EN			0x0284
#define PTP_RX_PARSE_L2_ADDR_EN			0x0244

#define PTP_TX_PARSE_IP_ADDR_EN			0x0285
#define PTP_RX_PARSE_IP_ADDR_EN			0x0245
#define LTC_HARD_RESET				0x023F
#define LTC_HARD_RESET_				BIT(0)

#define TSU_HARD_RESET				0x02C1
#define TSU_HARD_RESET_				BIT(0)

#define PTP_CMD_CTL				0x0200
#define PTP_CMD_CTL_PTP_DISABLE_		BIT(0)
#define PTP_CMD_CTL_PTP_ENABLE_			BIT(1)
#define PTP_CMD_CTL_PTP_CLOCK_READ_		BIT(3)
#define PTP_CMD_CTL_PTP_CLOCK_LOAD_		BIT(4)
#define PTP_CMD_CTL_PTP_LTC_STEP_SEC_		BIT(5)
#define PTP_CMD_CTL_PTP_LTC_STEP_NSEC_		BIT(6)

#define PTP_CLOCK_SET_SEC_MID			0x0206
#define PTP_CLOCK_SET_SEC_LO			0x0207
#define PTP_CLOCK_SET_NS_HI			0x0208
#define PTP_CLOCK_SET_NS_LO			0x0209

#define PTP_CLOCK_READ_SEC_MID			0x022A
#define PTP_CLOCK_READ_SEC_LO			0x022B
#define PTP_CLOCK_READ_NS_HI			0x022C
#define PTP_CLOCK_READ_NS_LO			0x022D

#define PTP_OPERATING_MODE			0x0241
#define PTP_OPERATING_MODE_STANDALONE_		BIT(0)

#define PTP_TX_MOD				0x028F
#define PTP_TX_MOD_TX_PTP_SYNC_TS_INSERT_	BIT(12)
#define PTP_TX_MOD_BAD_UDPV4_CHKSUM_FORCE_FCS_DIS_ BIT(3)

#define PTP_RX_PARSE_CONFIG			0x0242
#define PTP_RX_PARSE_CONFIG_LAYER2_EN_		BIT(0)
#define PTP_RX_PARSE_CONFIG_IPV4_EN_		BIT(1)
#define PTP_RX_PARSE_CONFIG_IPV6_EN_		BIT(2)

#define PTP_TX_PARSE_CONFIG			0x0282
#define PTP_TX_PARSE_CONFIG_LAYER2_EN_		BIT(0)
#define PTP_TX_PARSE_CONFIG_IPV4_EN_		BIT(1)
#define PTP_TX_PARSE_CONFIG_IPV6_EN_		BIT(2)

#define PTP_CLOCK_RATE_ADJ_HI			0x020C
#define PTP_CLOCK_RATE_ADJ_LO			0x020D
#define PTP_CLOCK_RATE_ADJ_DIR_			BIT(15)

#define PTP_LTC_STEP_ADJ_HI			0x0212
#define PTP_LTC_STEP_ADJ_LO			0x0213
#define PTP_LTC_STEP_ADJ_DIR_			BIT(15)

#define LAN8814_INTR_STS_REG			0x0033
#define LAN8814_INTR_STS_REG_1588_TSU0_		BIT(0)
#define LAN8814_INTR_STS_REG_1588_TSU1_		BIT(1)
#define LAN8814_INTR_STS_REG_1588_TSU2_		BIT(2)
#define LAN8814_INTR_STS_REG_1588_TSU3_		BIT(3)

#define PTP_CAP_INFO				0x022A
#define PTP_CAP_INFO_TX_TS_CNT_GET_(reg_val)	(((reg_val) & 0x0f00) >> 8)
#define PTP_CAP_INFO_RX_TS_CNT_GET_(reg_val)	((reg_val) & 0x000f)

#define PTP_TX_EGRESS_SEC_HI			0x0296
#define PTP_TX_EGRESS_SEC_LO			0x0297
#define PTP_TX_EGRESS_NS_HI			0x0294
#define PTP_TX_EGRESS_NS_LO			0x0295
#define PTP_TX_MSG_HEADER2			0x0299

#define PTP_RX_INGRESS_SEC_HI			0x0256
#define PTP_RX_INGRESS_SEC_LO			0x0257
#define PTP_RX_INGRESS_NS_HI			0x0254
#define PTP_RX_INGRESS_NS_LO			0x0255
#define PTP_RX_MSG_HEADER2			0x0259

#define PTP_TSU_INT_EN				0x0200
#define PTP_TSU_INT_EN_PTP_TX_TS_OVRFL_EN_	BIT(3)
#define PTP_TSU_INT_EN_PTP_TX_TS_EN_		BIT(2)
#define PTP_TSU_INT_EN_PTP_RX_TS_OVRFL_EN_	BIT(1)
#define PTP_TSU_INT_EN_PTP_RX_TS_EN_		BIT(0)

#define PTP_TSU_INT_STS				0x0201
#define PTP_TSU_INT_STS_PTP_TX_TS_OVRFL_INT_	BIT(3)
#define PTP_TSU_INT_STS_PTP_TX_TS_EN_		BIT(2)
#define PTP_TSU_INT_STS_PTP_RX_TS_OVRFL_INT_	BIT(1)
#define PTP_TSU_INT_STS_PTP_RX_TS_EN_		BIT(0)

/* PHY Control 1 */
#define MII_KSZPHY_CTRL_1			0x1e
#define KSZ8081_CTRL1_MDIX_STAT			BIT(4)

/* PHY Control 2 / PHY Control (if no PHY Control 1) */
#define MII_KSZPHY_CTRL_2			0x1f
#define MII_KSZPHY_CTRL				MII_KSZPHY_CTRL_2
/* bitmap of PHY register to set interrupt mode */
#define KSZ8081_CTRL2_HP_MDIX			BIT(15)
#define KSZ8081_CTRL2_MDI_MDI_X_SELECT		BIT(14)
#define KSZ8081_CTRL2_DISABLE_AUTO_MDIX		BIT(13)
#define KSZ8081_CTRL2_FORCE_LINK		BIT(11)
#define KSZ8081_CTRL2_POWER_SAVING		BIT(10)
#define KSZPHY_CTRL_INT_ACTIVE_HIGH		BIT(9)
#define KSZPHY_RMII_REF_CLK_SEL			BIT(7)

/* Write/read to/from extended registers */
#define MII_KSZPHY_EXTREG			0x0b
#define KSZPHY_EXTREG_WRITE			0x8000

#define MII_KSZPHY_EXTREG_WRITE			0x0c
#define MII_KSZPHY_EXTREG_READ			0x0d

/* Extended registers */
#define MII_KSZPHY_CLK_CONTROL_PAD_SKEW		0x104
#define MII_KSZPHY_RX_DATA_PAD_SKEW		0x105
#define MII_KSZPHY_TX_DATA_PAD_SKEW		0x106

#define PS_TO_REG				200
#define FIFO_SIZE				8

struct kszphy_hw_stat {
	const char *string;
	u8 reg;
	u8 bits;
};

static struct kszphy_hw_stat kszphy_hw_stats[] = {
	{ "phy_receive_errors", 21, 16},
	{ "phy_idle_errors", 10, 8 },
};

struct kszphy_type {
	u32 led_mode_reg;
	u16 interrupt_level_mask;
	bool has_broadcast_disable;
	bool has_nand_tree_disable;
	bool has_rmii_ref_clk_sel;
};

/* Shared structure between the PHYs of the same package. */
struct lan8814_shared_priv {
	struct phy_device *phydev;
	struct ptp_clock *ptp_clock;
	struct ptp_clock_info ptp_clock_info;

	/* Reference counter to how many ports in the package are enabling the
	 * timestamping
	 */
	u8 ref;

	/* Lock for ptp_clock and ref */
	struct mutex shared_lock;
};

struct lan8814_ptp_rx_ts {
	struct list_head list;
	u32 seconds;
	u32 nsec;
	u16 seq_id;
};

struct kszphy_ptp_priv {
	struct mii_timestamper mii_ts;
	struct phy_device *phydev;

	struct sk_buff_head tx_queue;
	struct sk_buff_head rx_queue;

	struct list_head rx_ts_list;
	/* Lock for Rx ts fifo */
	spinlock_t rx_ts_lock;

	int hwts_tx_type;
	enum hwtstamp_rx_filters rx_filter;
	int layer;
	int version;
};

struct kszphy_priv {
	struct kszphy_ptp_priv ptp_priv;
	const struct kszphy_type *type;
	int led_mode;
	u16 vct_ctrl1000;
	bool rmii_ref_clk_sel;
	bool rmii_ref_clk_sel_val;
	u64 stats[ARRAY_SIZE(kszphy_hw_stats)];
};

static const struct kszphy_type ksz8021_type = {
	.led_mode_reg		= MII_KSZPHY_CTRL_2,
	.has_broadcast_disable	= true,
	.has_nand_tree_disable	= true,
	.has_rmii_ref_clk_sel	= true,
};

static const struct kszphy_type ksz8041_type = {
	.led_mode_reg		= MII_KSZPHY_CTRL_1,
};

static const struct kszphy_type ksz8051_type = {
	.led_mode_reg		= MII_KSZPHY_CTRL_2,
	.has_nand_tree_disable	= true,
};

static const struct kszphy_type ksz8081_type = {
	.led_mode_reg		= MII_KSZPHY_CTRL_2,
	.has_broadcast_disable	= true,
	.has_nand_tree_disable	= true,
	.has_rmii_ref_clk_sel	= true,
};

static const struct kszphy_type ks8737_type = {
	.interrupt_level_mask	= BIT(14),
};

static const struct kszphy_type ksz9021_type = {
	.interrupt_level_mask	= BIT(14),
};

static int kszphy_extended_write(struct phy_device *phydev,
				u32 regnum, u16 val)
{
	phy_write(phydev, MII_KSZPHY_EXTREG, KSZPHY_EXTREG_WRITE | regnum);
	return phy_write(phydev, MII_KSZPHY_EXTREG_WRITE, val);
}

static int kszphy_extended_read(struct phy_device *phydev,
				u32 regnum)
{
	phy_write(phydev, MII_KSZPHY_EXTREG, regnum);
	return phy_read(phydev, MII_KSZPHY_EXTREG_READ);
}

static int kszphy_ack_interrupt(struct phy_device *phydev)
{
	/* bit[7..0] int status, which is a read and clear register. */
	int rc;

	rc = phy_read(phydev, MII_KSZPHY_INTCS);

	return (rc < 0) ? rc : 0;
}

static int kszphy_config_intr(struct phy_device *phydev)
{
	const struct kszphy_type *type = phydev->drv->driver_data;
	int temp, err;
	u16 mask;

	if (type && type->interrupt_level_mask)
		mask = type->interrupt_level_mask;
	else
		mask = KSZPHY_CTRL_INT_ACTIVE_HIGH;

	/* set the interrupt pin active low */
	temp = phy_read(phydev, MII_KSZPHY_CTRL);
	if (temp < 0)
		return temp;
	temp &= ~mask;
	phy_write(phydev, MII_KSZPHY_CTRL, temp);

	/* enable / disable interrupts */
	if (phydev->interrupts == PHY_INTERRUPT_ENABLED) {
		err = kszphy_ack_interrupt(phydev);
		if (err)
			return err;

		temp = KSZPHY_INTCS_ALL;
		err = phy_write(phydev, MII_KSZPHY_INTCS, temp);
	} else {
		temp = 0;
		err = phy_write(phydev, MII_KSZPHY_INTCS, temp);
		if (err)
			return err;

		err = kszphy_ack_interrupt(phydev);
	}

	return err;
}

static irqreturn_t kszphy_handle_interrupt(struct phy_device *phydev)
{
	int irq_status;

	irq_status = phy_read(phydev, MII_KSZPHY_INTCS);
	if (irq_status < 0) {
		phy_error(phydev);
		return IRQ_NONE;
	}

	if (!(irq_status & KSZPHY_INTCS_STATUS))
		return IRQ_NONE;

	phy_trigger_machine(phydev);

	return IRQ_HANDLED;
}

static int kszphy_rmii_clk_sel(struct phy_device *phydev, bool val)
{
	int ctrl;

	ctrl = phy_read(phydev, MII_KSZPHY_CTRL);
	if (ctrl < 0)
		return ctrl;

	if (val)
		ctrl |= KSZPHY_RMII_REF_CLK_SEL;
	else
		ctrl &= ~KSZPHY_RMII_REF_CLK_SEL;

	return phy_write(phydev, MII_KSZPHY_CTRL, ctrl);
}

static int kszphy_setup_led(struct phy_device *phydev, u32 reg, int val)
{
	int rc, temp, shift;

	switch (reg) {
	case MII_KSZPHY_CTRL_1:
		shift = 14;
		break;
	case MII_KSZPHY_CTRL_2:
		shift = 4;
		break;
	default:
		return -EINVAL;
	}

	temp = phy_read(phydev, reg);
	if (temp < 0) {
		rc = temp;
		goto out;
	}

	temp &= ~(3 << shift);
	temp |= val << shift;
	rc = phy_write(phydev, reg, temp);
out:
	if (rc < 0)
		phydev_err(phydev, "failed to set led mode\n");

	return rc;
}

/* Disable PHY address 0 as the broadcast address, so that it can be used as a
 * unique (non-broadcast) address on a shared bus.
 */
static int kszphy_broadcast_disable(struct phy_device *phydev)
{
	int ret;

	ret = phy_read(phydev, MII_KSZPHY_OMSO);
	if (ret < 0)
		goto out;

	ret = phy_write(phydev, MII_KSZPHY_OMSO, ret | KSZPHY_OMSO_B_CAST_OFF);
out:
	if (ret)
		phydev_err(phydev, "failed to disable broadcast address\n");

	return ret;
}

static int kszphy_nand_tree_disable(struct phy_device *phydev)
{
	int ret;

	ret = phy_read(phydev, MII_KSZPHY_OMSO);
	if (ret < 0)
		goto out;

	if (!(ret & KSZPHY_OMSO_NAND_TREE_ON))
		return 0;

	ret = phy_write(phydev, MII_KSZPHY_OMSO,
			ret & ~KSZPHY_OMSO_NAND_TREE_ON);
out:
	if (ret)
		phydev_err(phydev, "failed to disable NAND tree mode\n");

	return ret;
}

/* Some config bits need to be set again on resume, handle them here. */
static int kszphy_config_reset(struct phy_device *phydev)
{
	struct kszphy_priv *priv = phydev->priv;
	int ret;

	if (priv->rmii_ref_clk_sel) {
		ret = kszphy_rmii_clk_sel(phydev, priv->rmii_ref_clk_sel_val);
		if (ret) {
			phydev_err(phydev,
				   "failed to set rmii reference clock\n");
			return ret;
		}
	}

	if (priv->type && priv->led_mode >= 0)
		kszphy_setup_led(phydev, priv->type->led_mode_reg, priv->led_mode);

	return 0;
}

static int kszphy_config_init(struct phy_device *phydev)
{
	struct kszphy_priv *priv = phydev->priv;
	const struct kszphy_type *type;

	if (!priv)
		return 0;

	type = priv->type;

	if (type && type->has_broadcast_disable)
		kszphy_broadcast_disable(phydev);

	if (type && type->has_nand_tree_disable)
		kszphy_nand_tree_disable(phydev);

	return kszphy_config_reset(phydev);
}

static int ksz8041_fiber_mode(struct phy_device *phydev)
{
	struct device_node *of_node = phydev->mdio.dev.of_node;

	return of_property_read_bool(of_node, "micrel,fiber-mode");
}

static int ksz8041_config_init(struct phy_device *phydev)
{
	__ETHTOOL_DECLARE_LINK_MODE_MASK(mask) = { 0, };

	/* Limit supported and advertised modes in fiber mode */
	if (ksz8041_fiber_mode(phydev)) {
		phydev->dev_flags |= MICREL_PHY_FXEN;
		linkmode_set_bit(ETHTOOL_LINK_MODE_100baseT_Full_BIT, mask);
		linkmode_set_bit(ETHTOOL_LINK_MODE_100baseT_Half_BIT, mask);

		linkmode_and(phydev->supported, phydev->supported, mask);
		linkmode_set_bit(ETHTOOL_LINK_MODE_FIBRE_BIT,
				 phydev->supported);
		linkmode_and(phydev->advertising, phydev->advertising, mask);
		linkmode_set_bit(ETHTOOL_LINK_MODE_FIBRE_BIT,
				 phydev->advertising);
		phydev->autoneg = AUTONEG_DISABLE;
	}

	return kszphy_config_init(phydev);
}

static int ksz8041_config_aneg(struct phy_device *phydev)
{
	/* Skip auto-negotiation in fiber mode */
	if (phydev->dev_flags & MICREL_PHY_FXEN) {
		phydev->speed = SPEED_100;
		return 0;
	}

	return genphy_config_aneg(phydev);
}

static int ksz8051_ksz8795_match_phy_device(struct phy_device *phydev,
					    const bool ksz_8051)
{
	int ret;

	if ((phydev->phy_id & MICREL_PHY_ID_MASK) != PHY_ID_KSZ8051)
		return 0;

	ret = phy_read(phydev, MII_BMSR);
	if (ret < 0)
		return ret;

	/* KSZ8051 PHY and KSZ8794/KSZ8795/KSZ8765 switch share the same
	 * exact PHY ID. However, they can be told apart by the extended
	 * capability registers presence. The KSZ8051 PHY has them while
	 * the switch does not.
	 */
	ret &= BMSR_ERCAP;
	if (ksz_8051)
		return ret;
	else
		return !ret;
}

static int ksz8051_match_phy_device(struct phy_device *phydev)
{
	return ksz8051_ksz8795_match_phy_device(phydev, true);
}

static int ksz8081_config_init(struct phy_device *phydev)
{
	/* KSZPHY_OMSO_FACTORY_TEST is set at de-assertion of the reset line
	 * based on the RXER (KSZ8081RNA/RND) or TXC (KSZ8081MNX/RNB) pin. If a
	 * pull-down is missing, the factory test mode should be cleared by
	 * manually writing a 0.
	 */
	phy_clear_bits(phydev, MII_KSZPHY_OMSO, KSZPHY_OMSO_FACTORY_TEST);

	return kszphy_config_init(phydev);
}

static int ksz8081_config_mdix(struct phy_device *phydev, u8 ctrl)
{
	u16 val;

	switch (ctrl) {
	case ETH_TP_MDI:
		val = KSZ8081_CTRL2_DISABLE_AUTO_MDIX;
		break;
	case ETH_TP_MDI_X:
		val = KSZ8081_CTRL2_DISABLE_AUTO_MDIX |
			KSZ8081_CTRL2_MDI_MDI_X_SELECT;
		break;
	case ETH_TP_MDI_AUTO:
		val = 0;
		break;
	default:
		return 0;
	}

	return phy_modify(phydev, MII_KSZPHY_CTRL_2,
			  KSZ8081_CTRL2_HP_MDIX |
			  KSZ8081_CTRL2_MDI_MDI_X_SELECT |
			  KSZ8081_CTRL2_DISABLE_AUTO_MDIX,
			  KSZ8081_CTRL2_HP_MDIX | val);
}

static int ksz8081_config_aneg(struct phy_device *phydev)
{
	int ret;

	ret = genphy_config_aneg(phydev);
	if (ret)
		return ret;

	/* The MDI-X configuration is automatically changed by the PHY after
	 * switching from autoneg off to on. So, take MDI-X configuration under
	 * own control and set it after autoneg configuration was done.
	 */
	return ksz8081_config_mdix(phydev, phydev->mdix_ctrl);
}

static int ksz8081_mdix_update(struct phy_device *phydev)
{
	int ret;

	ret = phy_read(phydev, MII_KSZPHY_CTRL_2);
	if (ret < 0)
		return ret;

	if (ret & KSZ8081_CTRL2_DISABLE_AUTO_MDIX) {
		if (ret & KSZ8081_CTRL2_MDI_MDI_X_SELECT)
			phydev->mdix_ctrl = ETH_TP_MDI_X;
		else
			phydev->mdix_ctrl = ETH_TP_MDI;
	} else {
		phydev->mdix_ctrl = ETH_TP_MDI_AUTO;
	}

	ret = phy_read(phydev, MII_KSZPHY_CTRL_1);
	if (ret < 0)
		return ret;

	if (ret & KSZ8081_CTRL1_MDIX_STAT)
		phydev->mdix = ETH_TP_MDI;
	else
		phydev->mdix = ETH_TP_MDI_X;

	return 0;
}

static int ksz8081_read_status(struct phy_device *phydev)
{
	int ret;

	ret = ksz8081_mdix_update(phydev);
	if (ret < 0)
		return ret;

	return genphy_read_status(phydev);
}

static int ksz8061_config_init(struct phy_device *phydev)
{
	int ret;

	ret = phy_write_mmd(phydev, MDIO_MMD_PMAPMD, MDIO_DEVID1, 0xB61A);
	if (ret)
		return ret;

	return kszphy_config_init(phydev);
}

static int ksz8795_match_phy_device(struct phy_device *phydev)
{
	return ksz8051_ksz8795_match_phy_device(phydev, false);
}

static int ksz9021_load_values_from_of(struct phy_device *phydev,
				       const struct device_node *of_node,
				       u16 reg,
				       const char *field1, const char *field2,
				       const char *field3, const char *field4)
{
	int val1 = -1;
	int val2 = -2;
	int val3 = -3;
	int val4 = -4;
	int newval;
	int matches = 0;

	if (!of_property_read_u32(of_node, field1, &val1))
		matches++;

	if (!of_property_read_u32(of_node, field2, &val2))
		matches++;

	if (!of_property_read_u32(of_node, field3, &val3))
		matches++;

	if (!of_property_read_u32(of_node, field4, &val4))
		matches++;

	if (!matches)
		return 0;

	if (matches < 4)
		newval = kszphy_extended_read(phydev, reg);
	else
		newval = 0;

	if (val1 != -1)
		newval = ((newval & 0xfff0) | ((val1 / PS_TO_REG) & 0xf) << 0);

	if (val2 != -2)
		newval = ((newval & 0xff0f) | ((val2 / PS_TO_REG) & 0xf) << 4);

	if (val3 != -3)
		newval = ((newval & 0xf0ff) | ((val3 / PS_TO_REG) & 0xf) << 8);

	if (val4 != -4)
		newval = ((newval & 0x0fff) | ((val4 / PS_TO_REG) & 0xf) << 12);

	return kszphy_extended_write(phydev, reg, newval);
}

static int ksz9021_config_init(struct phy_device *phydev)
{
	const struct device_node *of_node;
	const struct device *dev_walker;

	/* The Micrel driver has a deprecated option to place phy OF
	 * properties in the MAC node. Walk up the tree of devices to
	 * find a device with an OF node.
	 */
	dev_walker = &phydev->mdio.dev;
	do {
		of_node = dev_walker->of_node;
		dev_walker = dev_walker->parent;

	} while (!of_node && dev_walker);

	if (of_node) {
		ksz9021_load_values_from_of(phydev, of_node,
				    MII_KSZPHY_CLK_CONTROL_PAD_SKEW,
				    "txen-skew-ps", "txc-skew-ps",
				    "rxdv-skew-ps", "rxc-skew-ps");
		ksz9021_load_values_from_of(phydev, of_node,
				    MII_KSZPHY_RX_DATA_PAD_SKEW,
				    "rxd0-skew-ps", "rxd1-skew-ps",
				    "rxd2-skew-ps", "rxd3-skew-ps");
		ksz9021_load_values_from_of(phydev, of_node,
				    MII_KSZPHY_TX_DATA_PAD_SKEW,
				    "txd0-skew-ps", "txd1-skew-ps",
				    "txd2-skew-ps", "txd3-skew-ps");
	}
	return 0;
}

#define KSZ9031_PS_TO_REG		60

/* Extended registers */
/* MMD Address 0x0 */
#define MII_KSZ9031RN_FLP_BURST_TX_LO	3
#define MII_KSZ9031RN_FLP_BURST_TX_HI	4

/* MMD Address 0x2 */
#define MII_KSZ9031RN_CONTROL_PAD_SKEW	4
#define MII_KSZ9031RN_RX_CTL_M		GENMASK(7, 4)
#define MII_KSZ9031RN_TX_CTL_M		GENMASK(3, 0)

#define MII_KSZ9031RN_RX_DATA_PAD_SKEW	5
#define MII_KSZ9031RN_RXD3		GENMASK(15, 12)
#define MII_KSZ9031RN_RXD2		GENMASK(11, 8)
#define MII_KSZ9031RN_RXD1		GENMASK(7, 4)
#define MII_KSZ9031RN_RXD0		GENMASK(3, 0)

#define MII_KSZ9031RN_TX_DATA_PAD_SKEW	6
#define MII_KSZ9031RN_TXD3		GENMASK(15, 12)
#define MII_KSZ9031RN_TXD2		GENMASK(11, 8)
#define MII_KSZ9031RN_TXD1		GENMASK(7, 4)
#define MII_KSZ9031RN_TXD0		GENMASK(3, 0)

#define MII_KSZ9031RN_CLK_PAD_SKEW	8
#define MII_KSZ9031RN_GTX_CLK		GENMASK(9, 5)
#define MII_KSZ9031RN_RX_CLK		GENMASK(4, 0)

/* KSZ9031 has internal RGMII_IDRX = 1.2ns and RGMII_IDTX = 0ns. To
 * provide different RGMII options we need to configure delay offset
 * for each pad relative to build in delay.
 */
/* keep rx as "No delay adjustment" and set rx_clk to +0.60ns to get delays of
 * 1.80ns
 */
#define RX_ID				0x7
#define RX_CLK_ID			0x19

/* set rx to +0.30ns and rx_clk to -0.90ns to compensate the
 * internal 1.2ns delay.
 */
#define RX_ND				0xc
#define RX_CLK_ND			0x0

/* set tx to -0.42ns and tx_clk to +0.96ns to get 1.38ns delay */
#define TX_ID				0x0
#define TX_CLK_ID			0x1f

/* set tx and tx_clk to "No delay adjustment" to keep 0ns
 * dealy
 */
#define TX_ND				0x7
#define TX_CLK_ND			0xf

/* MMD Address 0x1C */
#define MII_KSZ9031RN_EDPD		0x23
#define MII_KSZ9031RN_EDPD_ENABLE	BIT(0)

static int ksz9031_of_load_skew_values(struct phy_device *phydev,
				       const struct device_node *of_node,
				       u16 reg, size_t field_sz,
				       const char *field[], u8 numfields,
				       bool *update)
{
	int val[4] = {-1, -2, -3, -4};
	int matches = 0;
	u16 mask;
	u16 maxval;
	u16 newval;
	int i;

	for (i = 0; i < numfields; i++)
		if (!of_property_read_u32(of_node, field[i], val + i))
			matches++;

	if (!matches)
		return 0;

	*update |= true;

	if (matches < numfields)
		newval = phy_read_mmd(phydev, 2, reg);
	else
		newval = 0;

	maxval = (field_sz == 4) ? 0xf : 0x1f;
	for (i = 0; i < numfields; i++)
		if (val[i] != -(i + 1)) {
			mask = 0xffff;
			mask ^= maxval << (field_sz * i);
			newval = (newval & mask) |
				(((val[i] / KSZ9031_PS_TO_REG) & maxval)
					<< (field_sz * i));
		}

	return phy_write_mmd(phydev, 2, reg, newval);
}

/* Center KSZ9031RNX FLP timing at 16ms. */
static int ksz9031_center_flp_timing(struct phy_device *phydev)
{
	int result;

	result = phy_write_mmd(phydev, 0, MII_KSZ9031RN_FLP_BURST_TX_HI,
			       0x0006);
	if (result)
		return result;

	result = phy_write_mmd(phydev, 0, MII_KSZ9031RN_FLP_BURST_TX_LO,
			       0x1A80);
	if (result)
		return result;

	return genphy_restart_aneg(phydev);
}

/* Enable energy-detect power-down mode */
static int ksz9031_enable_edpd(struct phy_device *phydev)
{
	int reg;

	reg = phy_read_mmd(phydev, 0x1C, MII_KSZ9031RN_EDPD);
	if (reg < 0)
		return reg;
	return phy_write_mmd(phydev, 0x1C, MII_KSZ9031RN_EDPD,
			     reg | MII_KSZ9031RN_EDPD_ENABLE);
}

static int ksz9031_config_rgmii_delay(struct phy_device *phydev)
{
	u16 rx, tx, rx_clk, tx_clk;
	int ret;

	switch (phydev->interface) {
	case PHY_INTERFACE_MODE_RGMII:
		tx = TX_ND;
		tx_clk = TX_CLK_ND;
		rx = RX_ND;
		rx_clk = RX_CLK_ND;
		break;
	case PHY_INTERFACE_MODE_RGMII_ID:
		tx = TX_ID;
		tx_clk = TX_CLK_ID;
		rx = RX_ID;
		rx_clk = RX_CLK_ID;
		break;
	case PHY_INTERFACE_MODE_RGMII_RXID:
		tx = TX_ND;
		tx_clk = TX_CLK_ND;
		rx = RX_ID;
		rx_clk = RX_CLK_ID;
		break;
	case PHY_INTERFACE_MODE_RGMII_TXID:
		tx = TX_ID;
		tx_clk = TX_CLK_ID;
		rx = RX_ND;
		rx_clk = RX_CLK_ND;
		break;
	default:
		return 0;
	}

	ret = phy_write_mmd(phydev, 2, MII_KSZ9031RN_CONTROL_PAD_SKEW,
			    FIELD_PREP(MII_KSZ9031RN_RX_CTL_M, rx) |
			    FIELD_PREP(MII_KSZ9031RN_TX_CTL_M, tx));
	if (ret < 0)
		return ret;

	ret = phy_write_mmd(phydev, 2, MII_KSZ9031RN_RX_DATA_PAD_SKEW,
			    FIELD_PREP(MII_KSZ9031RN_RXD3, rx) |
			    FIELD_PREP(MII_KSZ9031RN_RXD2, rx) |
			    FIELD_PREP(MII_KSZ9031RN_RXD1, rx) |
			    FIELD_PREP(MII_KSZ9031RN_RXD0, rx));
	if (ret < 0)
		return ret;

	ret = phy_write_mmd(phydev, 2, MII_KSZ9031RN_TX_DATA_PAD_SKEW,
			    FIELD_PREP(MII_KSZ9031RN_TXD3, tx) |
			    FIELD_PREP(MII_KSZ9031RN_TXD2, tx) |
			    FIELD_PREP(MII_KSZ9031RN_TXD1, tx) |
			    FIELD_PREP(MII_KSZ9031RN_TXD0, tx));
	if (ret < 0)
		return ret;

	return phy_write_mmd(phydev, 2, MII_KSZ9031RN_CLK_PAD_SKEW,
			     FIELD_PREP(MII_KSZ9031RN_GTX_CLK, tx_clk) |
			     FIELD_PREP(MII_KSZ9031RN_RX_CLK, rx_clk));
}

static int ksz9031_config_init(struct phy_device *phydev)
{
	const struct device_node *of_node;
	static const char *clk_skews[2] = {"rxc-skew-ps", "txc-skew-ps"};
	static const char *rx_data_skews[4] = {
		"rxd0-skew-ps", "rxd1-skew-ps",
		"rxd2-skew-ps", "rxd3-skew-ps"
	};
	static const char *tx_data_skews[4] = {
		"txd0-skew-ps", "txd1-skew-ps",
		"txd2-skew-ps", "txd3-skew-ps"
	};
	static const char *control_skews[2] = {"txen-skew-ps", "rxdv-skew-ps"};
	const struct device *dev_walker;
	int result;

	result = ksz9031_enable_edpd(phydev);
	if (result < 0)
		return result;

	/* The Micrel driver has a deprecated option to place phy OF
	 * properties in the MAC node. Walk up the tree of devices to
	 * find a device with an OF node.
	 */
	dev_walker = &phydev->mdio.dev;
	do {
		of_node = dev_walker->of_node;
		dev_walker = dev_walker->parent;
	} while (!of_node && dev_walker);

	if (of_node) {
		bool update = false;

		if (phy_interface_is_rgmii(phydev)) {
			result = ksz9031_config_rgmii_delay(phydev);
			if (result < 0)
				return result;
		}

		ksz9031_of_load_skew_values(phydev, of_node,
				MII_KSZ9031RN_CLK_PAD_SKEW, 5,
				clk_skews, 2, &update);

		ksz9031_of_load_skew_values(phydev, of_node,
				MII_KSZ9031RN_CONTROL_PAD_SKEW, 4,
				control_skews, 2, &update);

		ksz9031_of_load_skew_values(phydev, of_node,
				MII_KSZ9031RN_RX_DATA_PAD_SKEW, 4,
				rx_data_skews, 4, &update);

		ksz9031_of_load_skew_values(phydev, of_node,
				MII_KSZ9031RN_TX_DATA_PAD_SKEW, 4,
				tx_data_skews, 4, &update);

		if (update && !phy_interface_is_rgmii(phydev))
			phydev_warn(phydev,
				    "*-skew-ps values should be used only with RGMII PHY modes\n");

		/* Silicon Errata Sheet (DS80000691D or DS80000692D):
		 * When the device links in the 1000BASE-T slave mode only,
		 * the optional 125MHz reference output clock (CLK125_NDO)
		 * has wide duty cycle variation.
		 *
		 * The optional CLK125_NDO clock does not meet the RGMII
		 * 45/55 percent (min/max) duty cycle requirement and therefore
		 * cannot be used directly by the MAC side for clocking
		 * applications that have setup/hold time requirements on
		 * rising and falling clock edges.
		 *
		 * Workaround:
		 * Force the phy to be the master to receive a stable clock
		 * which meets the duty cycle requirement.
		 */
		if (of_property_read_bool(of_node, "micrel,force-master")) {
			result = phy_read(phydev, MII_CTRL1000);
			if (result < 0)
				goto err_force_master;

			/* enable master mode, config & prefer master */
			result |= CTL1000_ENABLE_MASTER | CTL1000_AS_MASTER;
			result = phy_write(phydev, MII_CTRL1000, result);
			if (result < 0)
				goto err_force_master;
		}
	}

	return ksz9031_center_flp_timing(phydev);

err_force_master:
	phydev_err(phydev, "failed to force the phy to master mode\n");
	return result;
}

#define KSZ9131_SKEW_5BIT_MAX	2400
#define KSZ9131_SKEW_4BIT_MAX	800
#define KSZ9131_OFFSET		700
#define KSZ9131_STEP		100

static int ksz9131_of_load_skew_values(struct phy_device *phydev,
				       struct device_node *of_node,
				       u16 reg, size_t field_sz,
				       char *field[], u8 numfields)
{
	int val[4] = {-(1 + KSZ9131_OFFSET), -(2 + KSZ9131_OFFSET),
		      -(3 + KSZ9131_OFFSET), -(4 + KSZ9131_OFFSET)};
	int skewval, skewmax = 0;
	int matches = 0;
	u16 maxval;
	u16 newval;
	u16 mask;
	int i;

	/* psec properties in dts should mean x pico seconds */
	if (field_sz == 5)
		skewmax = KSZ9131_SKEW_5BIT_MAX;
	else
		skewmax = KSZ9131_SKEW_4BIT_MAX;

	for (i = 0; i < numfields; i++)
		if (!of_property_read_s32(of_node, field[i], &skewval)) {
			if (skewval < -KSZ9131_OFFSET)
				skewval = -KSZ9131_OFFSET;
			else if (skewval > skewmax)
				skewval = skewmax;

			val[i] = skewval + KSZ9131_OFFSET;
			matches++;
		}

	if (!matches)
		return 0;

	if (matches < numfields)
		newval = phy_read_mmd(phydev, 2, reg);
	else
		newval = 0;

	maxval = (field_sz == 4) ? 0xf : 0x1f;
	for (i = 0; i < numfields; i++)
		if (val[i] != -(i + 1 + KSZ9131_OFFSET)) {
			mask = 0xffff;
			mask ^= maxval << (field_sz * i);
			newval = (newval & mask) |
				(((val[i] / KSZ9131_STEP) & maxval)
					<< (field_sz * i));
		}

	return phy_write_mmd(phydev, 2, reg, newval);
}

#define KSZ9131RN_MMD_COMMON_CTRL_REG	2
#define KSZ9131RN_RXC_DLL_CTRL		76
#define KSZ9131RN_TXC_DLL_CTRL		77
#define KSZ9131RN_DLL_CTRL_BYPASS	BIT_MASK(12)
#define KSZ9131RN_DLL_ENABLE_DELAY	0
#define KSZ9131RN_DLL_DISABLE_DELAY	BIT(12)

static int ksz9131_config_rgmii_delay(struct phy_device *phydev)
{
	u16 rxcdll_val, txcdll_val;
	int ret;

	switch (phydev->interface) {
	case PHY_INTERFACE_MODE_RGMII:
		rxcdll_val = KSZ9131RN_DLL_DISABLE_DELAY;
		txcdll_val = KSZ9131RN_DLL_DISABLE_DELAY;
		break;
	case PHY_INTERFACE_MODE_RGMII_ID:
		rxcdll_val = KSZ9131RN_DLL_ENABLE_DELAY;
		txcdll_val = KSZ9131RN_DLL_ENABLE_DELAY;
		break;
	case PHY_INTERFACE_MODE_RGMII_RXID:
		rxcdll_val = KSZ9131RN_DLL_ENABLE_DELAY;
		txcdll_val = KSZ9131RN_DLL_DISABLE_DELAY;
		break;
	case PHY_INTERFACE_MODE_RGMII_TXID:
		rxcdll_val = KSZ9131RN_DLL_DISABLE_DELAY;
		txcdll_val = KSZ9131RN_DLL_ENABLE_DELAY;
		break;
	default:
		return 0;
	}

	ret = phy_modify_mmd(phydev, KSZ9131RN_MMD_COMMON_CTRL_REG,
			     KSZ9131RN_RXC_DLL_CTRL, KSZ9131RN_DLL_CTRL_BYPASS,
			     rxcdll_val);
	if (ret < 0)
		return ret;

	return phy_modify_mmd(phydev, KSZ9131RN_MMD_COMMON_CTRL_REG,
			      KSZ9131RN_TXC_DLL_CTRL, KSZ9131RN_DLL_CTRL_BYPASS,
			      txcdll_val);
}

/* Silicon Errata DS80000693B
 *
 * When LEDs are configured in Individual Mode, LED1 is ON in a no-link
 * condition. Workaround is to set register 0x1e, bit 9, this way LED1 behaves
 * according to the datasheet (off if there is no link).
 */
static int ksz9131_led_errata(struct phy_device *phydev)
{
	int reg;

	reg = phy_read_mmd(phydev, 2, 0);
	if (reg < 0)
		return reg;

	if (!(reg & BIT(4)))
		return 0;

	return phy_set_bits(phydev, 0x1e, BIT(9));
}

static int ksz9131_config_init(struct phy_device *phydev)
{
	struct device_node *of_node;
	char *clk_skews[2] = {"rxc-skew-psec", "txc-skew-psec"};
	char *rx_data_skews[4] = {
		"rxd0-skew-psec", "rxd1-skew-psec",
		"rxd2-skew-psec", "rxd3-skew-psec"
	};
	char *tx_data_skews[4] = {
		"txd0-skew-psec", "txd1-skew-psec",
		"txd2-skew-psec", "txd3-skew-psec"
	};
	char *control_skews[2] = {"txen-skew-psec", "rxdv-skew-psec"};
	const struct device *dev_walker;
	int ret;

	dev_walker = &phydev->mdio.dev;
	do {
		of_node = dev_walker->of_node;
		dev_walker = dev_walker->parent;
	} while (!of_node && dev_walker);

	if (!of_node)
		return 0;

	if (phy_interface_is_rgmii(phydev)) {
		ret = ksz9131_config_rgmii_delay(phydev);
		if (ret < 0)
			return ret;
	}

	ret = ksz9131_of_load_skew_values(phydev, of_node,
					  MII_KSZ9031RN_CLK_PAD_SKEW, 5,
					  clk_skews, 2);
	if (ret < 0)
		return ret;

	ret = ksz9131_of_load_skew_values(phydev, of_node,
					  MII_KSZ9031RN_CONTROL_PAD_SKEW, 4,
					  control_skews, 2);
	if (ret < 0)
		return ret;

	ret = ksz9131_of_load_skew_values(phydev, of_node,
					  MII_KSZ9031RN_RX_DATA_PAD_SKEW, 4,
					  rx_data_skews, 4);
	if (ret < 0)
		return ret;

	ret = ksz9131_of_load_skew_values(phydev, of_node,
					  MII_KSZ9031RN_TX_DATA_PAD_SKEW, 4,
					  tx_data_skews, 4);
	if (ret < 0)
		return ret;

	ret = ksz9131_led_errata(phydev);
	if (ret < 0)
		return ret;

	return 0;
}

#define KSZ8873MLL_GLOBAL_CONTROL_4	0x06
#define KSZ8873MLL_GLOBAL_CONTROL_4_DUPLEX	BIT(6)
#define KSZ8873MLL_GLOBAL_CONTROL_4_SPEED	BIT(4)
static int ksz8873mll_read_status(struct phy_device *phydev)
{
	int regval;

	/* dummy read */
	regval = phy_read(phydev, KSZ8873MLL_GLOBAL_CONTROL_4);

	regval = phy_read(phydev, KSZ8873MLL_GLOBAL_CONTROL_4);

	if (regval & KSZ8873MLL_GLOBAL_CONTROL_4_DUPLEX)
		phydev->duplex = DUPLEX_HALF;
	else
		phydev->duplex = DUPLEX_FULL;

	if (regval & KSZ8873MLL_GLOBAL_CONTROL_4_SPEED)
		phydev->speed = SPEED_10;
	else
		phydev->speed = SPEED_100;

	phydev->link = 1;
	phydev->pause = phydev->asym_pause = 0;

	return 0;
}

static int ksz9031_get_features(struct phy_device *phydev)
{
	int ret;

	ret = genphy_read_abilities(phydev);
	if (ret < 0)
		return ret;

	/* Silicon Errata Sheet (DS80000691D or DS80000692D):
	 * Whenever the device's Asymmetric Pause capability is set to 1,
	 * link-up may fail after a link-up to link-down transition.
	 *
	 * The Errata Sheet is for ksz9031, but ksz9021 has the same issue
	 *
	 * Workaround:
	 * Do not enable the Asymmetric Pause capability bit.
	 */
	linkmode_clear_bit(ETHTOOL_LINK_MODE_Asym_Pause_BIT, phydev->supported);

	/* We force setting the Pause capability as the core will force the
	 * Asymmetric Pause capability to 1 otherwise.
	 */
	linkmode_set_bit(ETHTOOL_LINK_MODE_Pause_BIT, phydev->supported);

	return 0;
}

static int ksz9031_read_status(struct phy_device *phydev)
{
	int err;
	int regval;

	err = genphy_read_status(phydev);
	if (err)
		return err;

	/* Make sure the PHY is not broken. Read idle error count,
	 * and reset the PHY if it is maxed out.
	 */
	regval = phy_read(phydev, MII_STAT1000);
	if ((regval & 0xFF) == 0xFF) {
		phy_init_hw(phydev);
		phydev->link = 0;
		if (phydev->drv->config_intr && phy_interrupt_is_valid(phydev))
			phydev->drv->config_intr(phydev);
		return genphy_config_aneg(phydev);
	}

	return 0;
}

static int ksz9x31_cable_test_start(struct phy_device *phydev)
{
	struct kszphy_priv *priv = phydev->priv;
	int ret;

	/* KSZ9131RNX, DS00002841B-page 38, 4.14 LinkMD (R) Cable Diagnostic
	 * Prior to running the cable diagnostics, Auto-negotiation should
	 * be disabled, full duplex set and the link speed set to 1000Mbps
	 * via the Basic Control Register.
	 */
	ret = phy_modify(phydev, MII_BMCR,
			 BMCR_SPEED1000 | BMCR_FULLDPLX |
			 BMCR_ANENABLE | BMCR_SPEED100,
			 BMCR_SPEED1000 | BMCR_FULLDPLX);
	if (ret)
		return ret;

	/* KSZ9131RNX, DS00002841B-page 38, 4.14 LinkMD (R) Cable Diagnostic
	 * The Master-Slave configuration should be set to Slave by writing
	 * a value of 0x1000 to the Auto-Negotiation Master Slave Control
	 * Register.
	 */
	ret = phy_read(phydev, MII_CTRL1000);
	if (ret < 0)
		return ret;

	/* Cache these bits, they need to be restored once LinkMD finishes. */
	priv->vct_ctrl1000 = ret & (CTL1000_ENABLE_MASTER | CTL1000_AS_MASTER);
	ret &= ~(CTL1000_ENABLE_MASTER | CTL1000_AS_MASTER);
	ret |= CTL1000_ENABLE_MASTER;

	return phy_write(phydev, MII_CTRL1000, ret);
}

static int ksz9x31_cable_test_result_trans(u16 status)
{
	switch (FIELD_GET(KSZ9x31_LMD_VCT_ST_MASK, status)) {
	case KSZ9x31_LMD_VCT_ST_NORMAL:
		return ETHTOOL_A_CABLE_RESULT_CODE_OK;
	case KSZ9x31_LMD_VCT_ST_OPEN:
		return ETHTOOL_A_CABLE_RESULT_CODE_OPEN;
	case KSZ9x31_LMD_VCT_ST_SHORT:
		return ETHTOOL_A_CABLE_RESULT_CODE_SAME_SHORT;
	case KSZ9x31_LMD_VCT_ST_FAIL:
		fallthrough;
	default:
		return ETHTOOL_A_CABLE_RESULT_CODE_UNSPEC;
	}
}

static bool ksz9x31_cable_test_failed(u16 status)
{
	int stat = FIELD_GET(KSZ9x31_LMD_VCT_ST_MASK, status);

	return stat == KSZ9x31_LMD_VCT_ST_FAIL;
}

static bool ksz9x31_cable_test_fault_length_valid(u16 status)
{
	switch (FIELD_GET(KSZ9x31_LMD_VCT_ST_MASK, status)) {
	case KSZ9x31_LMD_VCT_ST_OPEN:
		fallthrough;
	case KSZ9x31_LMD_VCT_ST_SHORT:
		return true;
	}
	return false;
}

static int ksz9x31_cable_test_fault_length(struct phy_device *phydev, u16 stat)
{
	int dt = FIELD_GET(KSZ9x31_LMD_VCT_DATA_MASK, stat);

	/* KSZ9131RNX, DS00002841B-page 38, 4.14 LinkMD (R) Cable Diagnostic
	 *
	 * distance to fault = (VCT_DATA - 22) * 4 / cable propagation velocity
	 */
	if ((phydev->phy_id & MICREL_PHY_ID_MASK) == PHY_ID_KSZ9131)
		dt = clamp(dt - 22, 0, 255);

	return (dt * 400) / 10;
}

static int ksz9x31_cable_test_wait_for_completion(struct phy_device *phydev)
{
	int val, ret;

	ret = phy_read_poll_timeout(phydev, KSZ9x31_LMD, val,
				    !(val & KSZ9x31_LMD_VCT_EN),
				    30000, 100000, true);

	return ret < 0 ? ret : 0;
}

static int ksz9x31_cable_test_get_pair(int pair)
{
	static const int ethtool_pair[] = {
		ETHTOOL_A_CABLE_PAIR_A,
		ETHTOOL_A_CABLE_PAIR_B,
		ETHTOOL_A_CABLE_PAIR_C,
		ETHTOOL_A_CABLE_PAIR_D,
	};

	return ethtool_pair[pair];
}

static int ksz9x31_cable_test_one_pair(struct phy_device *phydev, int pair)
{
	int ret, val;

	/* KSZ9131RNX, DS00002841B-page 38, 4.14 LinkMD (R) Cable Diagnostic
	 * To test each individual cable pair, set the cable pair in the Cable
	 * Diagnostics Test Pair (VCT_PAIR[1:0]) field of the LinkMD Cable
	 * Diagnostic Register, along with setting the Cable Diagnostics Test
	 * Enable (VCT_EN) bit. The Cable Diagnostics Test Enable (VCT_EN) bit
	 * will self clear when the test is concluded.
	 */
	ret = phy_write(phydev, KSZ9x31_LMD,
			KSZ9x31_LMD_VCT_EN | KSZ9x31_LMD_VCT_PAIR(pair));
	if (ret)
		return ret;

	ret = ksz9x31_cable_test_wait_for_completion(phydev);
	if (ret)
		return ret;

	val = phy_read(phydev, KSZ9x31_LMD);
	if (val < 0)
		return val;

	if (ksz9x31_cable_test_failed(val))
		return -EAGAIN;

	ret = ethnl_cable_test_result(phydev,
				      ksz9x31_cable_test_get_pair(pair),
				      ksz9x31_cable_test_result_trans(val));
	if (ret)
		return ret;

	if (!ksz9x31_cable_test_fault_length_valid(val))
		return 0;

	return ethnl_cable_test_fault_length(phydev,
					     ksz9x31_cable_test_get_pair(pair),
					     ksz9x31_cable_test_fault_length(phydev, val));
}

static int ksz9x31_cable_test_get_status(struct phy_device *phydev,
					 bool *finished)
{
	struct kszphy_priv *priv = phydev->priv;
	unsigned long pair_mask = 0xf;
	int retries = 20;
	int pair, ret, rv;

	*finished = false;

	/* Try harder if link partner is active */
	while (pair_mask && retries--) {
		for_each_set_bit(pair, &pair_mask, 4) {
			ret = ksz9x31_cable_test_one_pair(phydev, pair);
			if (ret == -EAGAIN)
				continue;
			if (ret < 0)
				return ret;
			clear_bit(pair, &pair_mask);
		}
		/* If link partner is in autonegotiation mode it will send 2ms
		 * of FLPs with at least 6ms of silence.
		 * Add 2ms sleep to have better chances to hit this silence.
		 */
		if (pair_mask)
			usleep_range(2000, 3000);
	}

	/* Report remaining unfinished pair result as unknown. */
	for_each_set_bit(pair, &pair_mask, 4) {
		ret = ethnl_cable_test_result(phydev,
					      ksz9x31_cable_test_get_pair(pair),
					      ETHTOOL_A_CABLE_RESULT_CODE_UNSPEC);
	}

	*finished = true;

	/* Restore cached bits from before LinkMD got started. */
	rv = phy_modify(phydev, MII_CTRL1000,
			CTL1000_ENABLE_MASTER | CTL1000_AS_MASTER,
			priv->vct_ctrl1000);
	if (rv)
		return rv;

	return ret;
}

static int ksz8873mll_config_aneg(struct phy_device *phydev)
{
	return 0;
}

static int ksz886x_config_mdix(struct phy_device *phydev, u8 ctrl)
{
	u16 val;

	switch (ctrl) {
	case ETH_TP_MDI:
		val = KSZ886X_BMCR_DISABLE_AUTO_MDIX;
		break;
	case ETH_TP_MDI_X:
		/* Note: The naming of the bit KSZ886X_BMCR_FORCE_MDI is bit
		 * counter intuitive, the "-X" in "1 = Force MDI" in the data
		 * sheet seems to be missing:
		 * 1 = Force MDI (sic!) (transmit on RX+/RX- pins)
		 * 0 = Normal operation (transmit on TX+/TX- pins)
		 */
		val = KSZ886X_BMCR_DISABLE_AUTO_MDIX | KSZ886X_BMCR_FORCE_MDI;
		break;
	case ETH_TP_MDI_AUTO:
		val = 0;
		break;
	default:
		return 0;
	}

	return phy_modify(phydev, MII_BMCR,
			  KSZ886X_BMCR_HP_MDIX | KSZ886X_BMCR_FORCE_MDI |
			  KSZ886X_BMCR_DISABLE_AUTO_MDIX,
			  KSZ886X_BMCR_HP_MDIX | val);
}

static int ksz886x_config_aneg(struct phy_device *phydev)
{
	int ret;

	ret = genphy_config_aneg(phydev);
	if (ret)
		return ret;

	/* The MDI-X configuration is automatically changed by the PHY after
	 * switching from autoneg off to on. So, take MDI-X configuration under
	 * own control and set it after autoneg configuration was done.
	 */
	return ksz886x_config_mdix(phydev, phydev->mdix_ctrl);
}

static int ksz886x_mdix_update(struct phy_device *phydev)
{
	int ret;

	ret = phy_read(phydev, MII_BMCR);
	if (ret < 0)
		return ret;

	if (ret & KSZ886X_BMCR_DISABLE_AUTO_MDIX) {
		if (ret & KSZ886X_BMCR_FORCE_MDI)
			phydev->mdix_ctrl = ETH_TP_MDI_X;
		else
			phydev->mdix_ctrl = ETH_TP_MDI;
	} else {
		phydev->mdix_ctrl = ETH_TP_MDI_AUTO;
	}

	ret = phy_read(phydev, MII_KSZPHY_CTRL);
	if (ret < 0)
		return ret;

	/* Same reverse logic as KSZ886X_BMCR_FORCE_MDI */
	if (ret & KSZ886X_CTRL_MDIX_STAT)
		phydev->mdix = ETH_TP_MDI_X;
	else
		phydev->mdix = ETH_TP_MDI;

	return 0;
}

static int ksz886x_read_status(struct phy_device *phydev)
{
	int ret;

	ret = ksz886x_mdix_update(phydev);
	if (ret < 0)
		return ret;

	return genphy_read_status(phydev);
}

static int kszphy_get_sset_count(struct phy_device *phydev)
{
	return ARRAY_SIZE(kszphy_hw_stats);
}

static void kszphy_get_strings(struct phy_device *phydev, u8 *data)
{
	int i;

	for (i = 0; i < ARRAY_SIZE(kszphy_hw_stats); i++) {
		strlcpy(data + i * ETH_GSTRING_LEN,
			kszphy_hw_stats[i].string, ETH_GSTRING_LEN);
	}
}

static u64 kszphy_get_stat(struct phy_device *phydev, int i)
{
	struct kszphy_hw_stat stat = kszphy_hw_stats[i];
	struct kszphy_priv *priv = phydev->priv;
	int val;
	u64 ret;

	val = phy_read(phydev, stat.reg);
	if (val < 0) {
		ret = U64_MAX;
	} else {
		val = val & ((1 << stat.bits) - 1);
		priv->stats[i] += val;
		ret = priv->stats[i];
	}

	return ret;
}

static void kszphy_get_stats(struct phy_device *phydev,
			     struct ethtool_stats *stats, u64 *data)
{
	int i;

	for (i = 0; i < ARRAY_SIZE(kszphy_hw_stats); i++)
		data[i] = kszphy_get_stat(phydev, i);
}

static int kszphy_suspend(struct phy_device *phydev)
{
	/* Disable PHY Interrupts */
	if (phy_interrupt_is_valid(phydev)) {
		phydev->interrupts = PHY_INTERRUPT_DISABLED;
		if (phydev->drv->config_intr)
			phydev->drv->config_intr(phydev);
	}

	return genphy_suspend(phydev);
}

static int kszphy_resume(struct phy_device *phydev)
{
	int ret;

	genphy_resume(phydev);

	/* After switching from power-down to normal mode, an internal global
	 * reset is automatically generated. Wait a minimum of 1 ms before
	 * read/write access to the PHY registers.
	 */
	usleep_range(1000, 2000);

	ret = kszphy_config_reset(phydev);
	if (ret)
		return ret;

	/* Enable PHY Interrupts */
	if (phy_interrupt_is_valid(phydev)) {
		phydev->interrupts = PHY_INTERRUPT_ENABLED;
		if (phydev->drv->config_intr)
			phydev->drv->config_intr(phydev);
	}

	return 0;
}

static int kszphy_probe(struct phy_device *phydev)
{
	const struct kszphy_type *type = phydev->drv->driver_data;
	const struct device_node *np = phydev->mdio.dev.of_node;
	struct kszphy_priv *priv;
	struct clk *clk;
	int ret;

	priv = devm_kzalloc(&phydev->mdio.dev, sizeof(*priv), GFP_KERNEL);
	if (!priv)
		return -ENOMEM;

	phydev->priv = priv;

	priv->type = type;

	if (type && type->led_mode_reg) {
		ret = of_property_read_u32(np, "micrel,led-mode",
				&priv->led_mode);
		if (ret)
			priv->led_mode = -1;

		if (priv->led_mode > 3) {
			phydev_err(phydev, "invalid led mode: 0x%02x\n",
				   priv->led_mode);
			priv->led_mode = -1;
		}
	} else {
		priv->led_mode = -1;
	}

	clk = devm_clk_get(&phydev->mdio.dev, "rmii-ref");
	/* NOTE: clk may be NULL if building without CONFIG_HAVE_CLK */
	if (!IS_ERR_OR_NULL(clk)) {
		unsigned long rate = clk_get_rate(clk);
		bool rmii_ref_clk_sel_25_mhz;

		if (type)
			priv->rmii_ref_clk_sel = type->has_rmii_ref_clk_sel;
		rmii_ref_clk_sel_25_mhz = of_property_read_bool(np,
				"micrel,rmii-reference-clock-select-25-mhz");

		if (rate > 24500000 && rate < 25500000) {
			priv->rmii_ref_clk_sel_val = rmii_ref_clk_sel_25_mhz;
		} else if (rate > 49500000 && rate < 50500000) {
			priv->rmii_ref_clk_sel_val = !rmii_ref_clk_sel_25_mhz;
		} else {
			phydev_err(phydev, "Clock rate out of range: %ld\n",
				   rate);
			return -EINVAL;
		}
	}

	if (ksz8041_fiber_mode(phydev))
		phydev->port = PORT_FIBRE;

	/* Support legacy board-file configuration */
	if (phydev->dev_flags & MICREL_PHY_50MHZ_CLK) {
		priv->rmii_ref_clk_sel = true;
		priv->rmii_ref_clk_sel_val = true;
	}

	return 0;
}

static int ksz886x_cable_test_start(struct phy_device *phydev)
{
	if (phydev->dev_flags & MICREL_KSZ8_P1_ERRATA)
		return -EOPNOTSUPP;

	/* If autoneg is enabled, we won't be able to test cross pair
	 * short. In this case, the PHY will "detect" a link and
	 * confuse the internal state machine - disable auto neg here.
	 * If autoneg is disabled, we should set the speed to 10mbit.
	 */
	return phy_clear_bits(phydev, MII_BMCR, BMCR_ANENABLE | BMCR_SPEED100);
}

static int ksz886x_cable_test_result_trans(u16 status)
{
	switch (FIELD_GET(KSZ8081_LMD_STAT_MASK, status)) {
	case KSZ8081_LMD_STAT_NORMAL:
		return ETHTOOL_A_CABLE_RESULT_CODE_OK;
	case KSZ8081_LMD_STAT_SHORT:
		return ETHTOOL_A_CABLE_RESULT_CODE_SAME_SHORT;
	case KSZ8081_LMD_STAT_OPEN:
		return ETHTOOL_A_CABLE_RESULT_CODE_OPEN;
	case KSZ8081_LMD_STAT_FAIL:
		fallthrough;
	default:
		return ETHTOOL_A_CABLE_RESULT_CODE_UNSPEC;
	}
}

static bool ksz886x_cable_test_failed(u16 status)
{
	return FIELD_GET(KSZ8081_LMD_STAT_MASK, status) ==
		KSZ8081_LMD_STAT_FAIL;
}

static bool ksz886x_cable_test_fault_length_valid(u16 status)
{
	switch (FIELD_GET(KSZ8081_LMD_STAT_MASK, status)) {
	case KSZ8081_LMD_STAT_OPEN:
		fallthrough;
	case KSZ8081_LMD_STAT_SHORT:
		return true;
	}
	return false;
}

static int ksz886x_cable_test_fault_length(u16 status)
{
	int dt;

	/* According to the data sheet the distance to the fault is
	 * DELTA_TIME * 0.4 meters.
	 */
	dt = FIELD_GET(KSZ8081_LMD_DELTA_TIME_MASK, status);

	return (dt * 400) / 10;
}

static int ksz886x_cable_test_wait_for_completion(struct phy_device *phydev)
{
	int val, ret;

	ret = phy_read_poll_timeout(phydev, KSZ8081_LMD, val,
				    !(val & KSZ8081_LMD_ENABLE_TEST),
				    30000, 100000, true);

	return ret < 0 ? ret : 0;
}

static int ksz886x_cable_test_one_pair(struct phy_device *phydev, int pair)
{
	static const int ethtool_pair[] = {
		ETHTOOL_A_CABLE_PAIR_A,
		ETHTOOL_A_CABLE_PAIR_B,
	};
	int ret, val, mdix;

	/* There is no way to choice the pair, like we do one ksz9031.
	 * We can workaround this limitation by using the MDI-X functionality.
	 */
	if (pair == 0)
		mdix = ETH_TP_MDI;
	else
		mdix = ETH_TP_MDI_X;

	switch (phydev->phy_id & MICREL_PHY_ID_MASK) {
	case PHY_ID_KSZ8081:
		ret = ksz8081_config_mdix(phydev, mdix);
		break;
	case PHY_ID_KSZ886X:
		ret = ksz886x_config_mdix(phydev, mdix);
		break;
	default:
		ret = -ENODEV;
	}

	if (ret)
		return ret;

	/* Now we are ready to fire. This command will send a 100ns pulse
	 * to the pair.
	 */
	ret = phy_write(phydev, KSZ8081_LMD, KSZ8081_LMD_ENABLE_TEST);
	if (ret)
		return ret;

	ret = ksz886x_cable_test_wait_for_completion(phydev);
	if (ret)
		return ret;

	val = phy_read(phydev, KSZ8081_LMD);
	if (val < 0)
		return val;

	if (ksz886x_cable_test_failed(val))
		return -EAGAIN;

	ret = ethnl_cable_test_result(phydev, ethtool_pair[pair],
				      ksz886x_cable_test_result_trans(val));
	if (ret)
		return ret;

	if (!ksz886x_cable_test_fault_length_valid(val))
		return 0;

	return ethnl_cable_test_fault_length(phydev, ethtool_pair[pair],
					     ksz886x_cable_test_fault_length(val));
}

static int ksz886x_cable_test_get_status(struct phy_device *phydev,
					 bool *finished)
{
	unsigned long pair_mask = 0x3;
	int retries = 20;
	int pair, ret;

	*finished = false;

	/* Try harder if link partner is active */
	while (pair_mask && retries--) {
		for_each_set_bit(pair, &pair_mask, 4) {
			ret = ksz886x_cable_test_one_pair(phydev, pair);
			if (ret == -EAGAIN)
				continue;
			if (ret < 0)
				return ret;
			clear_bit(pair, &pair_mask);
		}
		/* If link partner is in autonegotiation mode it will send 2ms
		 * of FLPs with at least 6ms of silence.
		 * Add 2ms sleep to have better chances to hit this silence.
		 */
		if (pair_mask)
			msleep(2);
	}

	*finished = true;

	return ret;
}

#define LAN_EXT_PAGE_ACCESS_CONTROL			0x16
#define LAN_EXT_PAGE_ACCESS_ADDRESS_DATA		0x17
#define LAN_EXT_PAGE_ACCESS_CTRL_EP_FUNC		0x4000

#define LAN8814_QSGMII_SOFT_RESET			0x43
#define LAN8814_QSGMII_SOFT_RESET_BIT			BIT(0)
#define LAN8814_QSGMII_PCS1G_ANEG_CONFIG		0x13
#define LAN8814_QSGMII_PCS1G_ANEG_CONFIG_ANEG_ENA	BIT(3)
#define LAN8814_ALIGN_SWAP				0x4a
#define LAN8814_ALIGN_TX_A_B_SWAP			0x1
#define LAN8814_ALIGN_TX_A_B_SWAP_MASK			GENMASK(2, 0)

#define LAN8804_ALIGN_SWAP				0x4a
#define LAN8804_ALIGN_TX_A_B_SWAP			0x1
#define LAN8804_ALIGN_TX_A_B_SWAP_MASK			GENMASK(2, 0)
#define LAN8814_CLOCK_MANAGEMENT			0xd
#define LAN8814_LINK_QUALITY				0x8e

static int lanphy_read_page_reg(struct phy_device *phydev, int page, u32 addr)
{
	int data;

	phy_lock_mdio_bus(phydev);
	__phy_write(phydev, LAN_EXT_PAGE_ACCESS_CONTROL, page);
	__phy_write(phydev, LAN_EXT_PAGE_ACCESS_ADDRESS_DATA, addr);
	__phy_write(phydev, LAN_EXT_PAGE_ACCESS_CONTROL,
		    (page | LAN_EXT_PAGE_ACCESS_CTRL_EP_FUNC));
	data = __phy_read(phydev, LAN_EXT_PAGE_ACCESS_ADDRESS_DATA);
	phy_unlock_mdio_bus(phydev);

	return data;
}

static int lanphy_write_page_reg(struct phy_device *phydev, int page, u16 addr,
				 u16 val)
{
	phy_lock_mdio_bus(phydev);
	__phy_write(phydev, LAN_EXT_PAGE_ACCESS_CONTROL, page);
	__phy_write(phydev, LAN_EXT_PAGE_ACCESS_ADDRESS_DATA, addr);
	__phy_write(phydev, LAN_EXT_PAGE_ACCESS_CONTROL,
		    page | LAN_EXT_PAGE_ACCESS_CTRL_EP_FUNC);

	val = __phy_write(phydev, LAN_EXT_PAGE_ACCESS_ADDRESS_DATA, val);
	if (val != 0)
		phydev_err(phydev, "Error: phy_write has returned error %d\n",
			   val);
	phy_unlock_mdio_bus(phydev);
	return val;
}

static int lan8814_config_ts_intr(struct phy_device *phydev, bool enable)
{
	u16 val = 0;

	if (enable)
		val = PTP_TSU_INT_EN_PTP_TX_TS_EN_ |
		      PTP_TSU_INT_EN_PTP_TX_TS_OVRFL_EN_ |
		      PTP_TSU_INT_EN_PTP_RX_TS_EN_ |
		      PTP_TSU_INT_EN_PTP_RX_TS_OVRFL_EN_;

	return lanphy_write_page_reg(phydev, 5, PTP_TSU_INT_EN, val);
}

static void lan8814_ptp_rx_ts_get(struct phy_device *phydev,
				  u32 *seconds, u32 *nano_seconds, u16 *seq_id)
{
	*seconds = lanphy_read_page_reg(phydev, 5, PTP_RX_INGRESS_SEC_HI);
	*seconds = (*seconds << 16) |
		   lanphy_read_page_reg(phydev, 5, PTP_RX_INGRESS_SEC_LO);

	*nano_seconds = lanphy_read_page_reg(phydev, 5, PTP_RX_INGRESS_NS_HI);
	*nano_seconds = ((*nano_seconds & 0x3fff) << 16) |
			lanphy_read_page_reg(phydev, 5, PTP_RX_INGRESS_NS_LO);

	*seq_id = lanphy_read_page_reg(phydev, 5, PTP_RX_MSG_HEADER2);
}

static void lan8814_ptp_tx_ts_get(struct phy_device *phydev,
				  u32 *seconds, u32 *nano_seconds, u16 *seq_id)
{
	*seconds = lanphy_read_page_reg(phydev, 5, PTP_TX_EGRESS_SEC_HI);
	*seconds = *seconds << 16 |
		   lanphy_read_page_reg(phydev, 5, PTP_TX_EGRESS_SEC_LO);

	*nano_seconds = lanphy_read_page_reg(phydev, 5, PTP_TX_EGRESS_NS_HI);
	*nano_seconds = ((*nano_seconds & 0x3fff) << 16) |
			lanphy_read_page_reg(phydev, 5, PTP_TX_EGRESS_NS_LO);

	*seq_id = lanphy_read_page_reg(phydev, 5, PTP_TX_MSG_HEADER2);
}

static int lan8814_ts_info(struct mii_timestamper *mii_ts, struct ethtool_ts_info *info)
{
	struct kszphy_ptp_priv *ptp_priv = container_of(mii_ts, struct kszphy_ptp_priv, mii_ts);
	struct phy_device *phydev = ptp_priv->phydev;
	struct lan8814_shared_priv *shared = phydev->shared->priv;

	info->so_timestamping = SOF_TIMESTAMPING_TX_HARDWARE |
				SOF_TIMESTAMPING_RX_HARDWARE |
				SOF_TIMESTAMPING_RAW_HARDWARE;

	info->phc_index = ptp_clock_index(shared->ptp_clock);

	info->tx_types =
		(1 << HWTSTAMP_TX_OFF) |
		(1 << HWTSTAMP_TX_ON) |
		(1 << HWTSTAMP_TX_ONESTEP_SYNC);

	info->rx_filters =
		(1 << HWTSTAMP_FILTER_NONE) |
		(1 << HWTSTAMP_FILTER_PTP_V1_L4_EVENT) |
		(1 << HWTSTAMP_FILTER_PTP_V2_L4_EVENT) |
		(1 << HWTSTAMP_FILTER_PTP_V2_L2_EVENT) |
		(1 << HWTSTAMP_FILTER_PTP_V2_EVENT);

	return 0;
}

static void lan8814_flush_fifo(struct phy_device *phydev, bool egress)
{
	int i;

	for (i = 0; i < FIFO_SIZE; ++i)
		lanphy_read_page_reg(phydev, 5,
				     egress ? PTP_TX_MSG_HEADER2 : PTP_RX_MSG_HEADER2);

	/* Read to clear overflow status bit */
	lanphy_read_page_reg(phydev, 5, PTP_TSU_INT_STS);
}

static int lan8814_hwtstamp(struct mii_timestamper *mii_ts, struct ifreq *ifr)
{
	struct kszphy_ptp_priv *ptp_priv =
			  container_of(mii_ts, struct kszphy_ptp_priv, mii_ts);
	struct phy_device *phydev = ptp_priv->phydev;
	struct lan8814_shared_priv *shared = phydev->shared->priv;
	struct lan8814_ptp_rx_ts *rx_ts, *tmp;
	struct hwtstamp_config config;
	int txcfg = 0, rxcfg = 0;
	int pkt_ts_enable;

	if (copy_from_user(&config, ifr->ifr_data, sizeof(config)))
		return -EFAULT;

	ptp_priv->hwts_tx_type = config.tx_type;
	ptp_priv->rx_filter = config.rx_filter;

	switch (config.rx_filter) {
	case HWTSTAMP_FILTER_NONE:
		ptp_priv->layer = 0;
		ptp_priv->version = 0;
		break;
	case HWTSTAMP_FILTER_PTP_V2_L4_EVENT:
	case HWTSTAMP_FILTER_PTP_V2_L4_SYNC:
	case HWTSTAMP_FILTER_PTP_V2_L4_DELAY_REQ:
		ptp_priv->layer = PTP_CLASS_L4;
		ptp_priv->version = PTP_CLASS_V2;
		break;
	case HWTSTAMP_FILTER_PTP_V2_L2_EVENT:
	case HWTSTAMP_FILTER_PTP_V2_L2_SYNC:
	case HWTSTAMP_FILTER_PTP_V2_L2_DELAY_REQ:
		ptp_priv->layer = PTP_CLASS_L2;
		ptp_priv->version = PTP_CLASS_V2;
		break;
	case HWTSTAMP_FILTER_PTP_V2_EVENT:
	case HWTSTAMP_FILTER_PTP_V2_SYNC:
	case HWTSTAMP_FILTER_PTP_V2_DELAY_REQ:
		ptp_priv->layer = PTP_CLASS_L4 | PTP_CLASS_L2;
		ptp_priv->version = PTP_CLASS_V2;
		break;
	default:
		return -ERANGE;
	}

	if (ptp_priv->layer & PTP_CLASS_L2) {
		rxcfg = PTP_RX_PARSE_CONFIG_LAYER2_EN_;
		txcfg = PTP_TX_PARSE_CONFIG_LAYER2_EN_;
	} else if (ptp_priv->layer & PTP_CLASS_L4) {
		rxcfg |= PTP_RX_PARSE_CONFIG_IPV4_EN_ | PTP_RX_PARSE_CONFIG_IPV6_EN_;
		txcfg |= PTP_TX_PARSE_CONFIG_IPV4_EN_ | PTP_TX_PARSE_CONFIG_IPV6_EN_;
	}
	lanphy_write_page_reg(ptp_priv->phydev, 5, PTP_RX_PARSE_CONFIG, rxcfg);
	lanphy_write_page_reg(ptp_priv->phydev, 5, PTP_TX_PARSE_CONFIG, txcfg);

	pkt_ts_enable = PTP_TIMESTAMP_EN_SYNC_ | PTP_TIMESTAMP_EN_DREQ_ |
			PTP_TIMESTAMP_EN_PDREQ_ | PTP_TIMESTAMP_EN_PDRES_;
	lanphy_write_page_reg(ptp_priv->phydev, 5, PTP_RX_TIMESTAMP_EN, pkt_ts_enable);
	lanphy_write_page_reg(ptp_priv->phydev, 5, PTP_TX_TIMESTAMP_EN, pkt_ts_enable);

	if (ptp_priv->hwts_tx_type == HWTSTAMP_TX_ONESTEP_SYNC)
		lanphy_write_page_reg(ptp_priv->phydev, 5, PTP_TX_MOD,
				      PTP_TX_MOD_TX_PTP_SYNC_TS_INSERT_);

	if (config.rx_filter != HWTSTAMP_FILTER_NONE)
		lan8814_config_ts_intr(ptp_priv->phydev, true);
	else
		lan8814_config_ts_intr(ptp_priv->phydev, false);

	mutex_lock(&shared->shared_lock);
	if (config.rx_filter != HWTSTAMP_FILTER_NONE)
		shared->ref++;
	else
		shared->ref--;

	if (shared->ref)
		lanphy_write_page_reg(ptp_priv->phydev, 4, PTP_CMD_CTL,
				      PTP_CMD_CTL_PTP_ENABLE_);
	else
		lanphy_write_page_reg(ptp_priv->phydev, 4, PTP_CMD_CTL,
				      PTP_CMD_CTL_PTP_DISABLE_);
	mutex_unlock(&shared->shared_lock);

	/* In case of multiple starts and stops, these needs to be cleared */
	list_for_each_entry_safe(rx_ts, tmp, &ptp_priv->rx_ts_list, list) {
		list_del(&rx_ts->list);
		kfree(rx_ts);
<<<<<<< HEAD
	}
	skb_queue_purge(&ptp_priv->rx_queue);
	skb_queue_purge(&ptp_priv->tx_queue);

	lan8814_flush_fifo(ptp_priv->phydev, false);
	lan8814_flush_fifo(ptp_priv->phydev, true);

	return copy_to_user(ifr->ifr_data, &config, sizeof(config)) ? -EFAULT : 0;
}

static void lan8814_txtstamp(struct mii_timestamper *mii_ts,
			     struct sk_buff *skb, int type)
{
	struct kszphy_ptp_priv *ptp_priv = container_of(mii_ts, struct kszphy_ptp_priv, mii_ts);

	switch (ptp_priv->hwts_tx_type) {
	case HWTSTAMP_TX_ONESTEP_SYNC:
		if (ptp_msg_is_sync(skb, type)) {
			kfree_skb(skb);
			return;
		}
		fallthrough;
	case HWTSTAMP_TX_ON:
		skb_shinfo(skb)->tx_flags |= SKBTX_IN_PROGRESS;
		skb_queue_tail(&ptp_priv->tx_queue, skb);
		break;
	case HWTSTAMP_TX_OFF:
	default:
		kfree_skb(skb);
		break;
	}
}

static void lan8814_get_sig_rx(struct sk_buff *skb, u16 *sig)
{
	struct ptp_header *ptp_header;
	u32 type;

	skb_push(skb, ETH_HLEN);
	type = ptp_classify_raw(skb);
	ptp_header = ptp_parse_header(skb, type);
	skb_pull_inline(skb, ETH_HLEN);

	*sig = (__force u16)(ntohs(ptp_header->sequence_id));
}

static bool lan8814_match_rx_ts(struct kszphy_ptp_priv *ptp_priv,
				struct sk_buff *skb)
{
	struct skb_shared_hwtstamps *shhwtstamps;
	struct lan8814_ptp_rx_ts *rx_ts, *tmp;
	unsigned long flags;
	bool ret = false;
	u16 skb_sig;

	lan8814_get_sig_rx(skb, &skb_sig);

	/* Iterate over all RX timestamps and match it with the received skbs */
	spin_lock_irqsave(&ptp_priv->rx_ts_lock, flags);
	list_for_each_entry_safe(rx_ts, tmp, &ptp_priv->rx_ts_list, list) {
		/* Check if we found the signature we were looking for. */
		if (memcmp(&skb_sig, &rx_ts->seq_id, sizeof(rx_ts->seq_id)))
			continue;

		shhwtstamps = skb_hwtstamps(skb);
		memset(shhwtstamps, 0, sizeof(*shhwtstamps));
		shhwtstamps->hwtstamp = ktime_set(rx_ts->seconds,
						  rx_ts->nsec);
		list_del(&rx_ts->list);
		kfree(rx_ts);

		ret = true;
		break;
	}
=======
	}
	skb_queue_purge(&ptp_priv->rx_queue);
	skb_queue_purge(&ptp_priv->tx_queue);

	lan8814_flush_fifo(ptp_priv->phydev, false);
	lan8814_flush_fifo(ptp_priv->phydev, true);

	return copy_to_user(ifr->ifr_data, &config, sizeof(config)) ? -EFAULT : 0;
}

static void lan8814_txtstamp(struct mii_timestamper *mii_ts,
			     struct sk_buff *skb, int type)
{
	struct kszphy_ptp_priv *ptp_priv = container_of(mii_ts, struct kszphy_ptp_priv, mii_ts);

	switch (ptp_priv->hwts_tx_type) {
	case HWTSTAMP_TX_ONESTEP_SYNC:
		if (ptp_msg_is_sync(skb, type)) {
			kfree_skb(skb);
			return;
		}
		fallthrough;
	case HWTSTAMP_TX_ON:
		skb_shinfo(skb)->tx_flags |= SKBTX_IN_PROGRESS;
		skb_queue_tail(&ptp_priv->tx_queue, skb);
		break;
	case HWTSTAMP_TX_OFF:
	default:
		kfree_skb(skb);
		break;
	}
}

static void lan8814_get_sig_rx(struct sk_buff *skb, u16 *sig)
{
	struct ptp_header *ptp_header;
	u32 type;

	skb_push(skb, ETH_HLEN);
	type = ptp_classify_raw(skb);
	ptp_header = ptp_parse_header(skb, type);
	skb_pull_inline(skb, ETH_HLEN);

	*sig = (__force u16)(ntohs(ptp_header->sequence_id));
}

static bool lan8814_match_rx_ts(struct kszphy_ptp_priv *ptp_priv,
				struct sk_buff *skb)
{
	struct skb_shared_hwtstamps *shhwtstamps;
	struct lan8814_ptp_rx_ts *rx_ts, *tmp;
	unsigned long flags;
	bool ret = false;
	u16 skb_sig;

	lan8814_get_sig_rx(skb, &skb_sig);

	/* Iterate over all RX timestamps and match it with the received skbs */
	spin_lock_irqsave(&ptp_priv->rx_ts_lock, flags);
	list_for_each_entry_safe(rx_ts, tmp, &ptp_priv->rx_ts_list, list) {
		/* Check if we found the signature we were looking for. */
		if (memcmp(&skb_sig, &rx_ts->seq_id, sizeof(rx_ts->seq_id)))
			continue;

		shhwtstamps = skb_hwtstamps(skb);
		memset(shhwtstamps, 0, sizeof(*shhwtstamps));
		shhwtstamps->hwtstamp = ktime_set(rx_ts->seconds,
						  rx_ts->nsec);
		list_del(&rx_ts->list);
		kfree(rx_ts);

		ret = true;
		break;
	}
>>>>>>> 88084a3d
	spin_unlock_irqrestore(&ptp_priv->rx_ts_lock, flags);

	if (ret)
		netif_rx(skb);
	return ret;
}

static bool lan8814_rxtstamp(struct mii_timestamper *mii_ts, struct sk_buff *skb, int type)
{
	struct kszphy_ptp_priv *ptp_priv =
			container_of(mii_ts, struct kszphy_ptp_priv, mii_ts);

	if (ptp_priv->rx_filter == HWTSTAMP_FILTER_NONE ||
	    type == PTP_CLASS_NONE)
		return false;

	if ((type & ptp_priv->version) == 0 || (type & ptp_priv->layer) == 0)
		return false;

	/* If we failed to match then add it to the queue for when the timestamp
	 * will come
	 */
	if (!lan8814_match_rx_ts(ptp_priv, skb))
		skb_queue_tail(&ptp_priv->rx_queue, skb);

	return true;
}

static void lan8814_ptp_clock_set(struct phy_device *phydev,
				  u32 seconds, u32 nano_seconds)
{
	u32 sec_low, sec_high, nsec_low, nsec_high;

	sec_low = seconds & 0xffff;
	sec_high = (seconds >> 16) & 0xffff;
	nsec_low = nano_seconds & 0xffff;
	nsec_high = (nano_seconds >> 16) & 0x3fff;

	lanphy_write_page_reg(phydev, 4, PTP_CLOCK_SET_SEC_LO, sec_low);
	lanphy_write_page_reg(phydev, 4, PTP_CLOCK_SET_SEC_MID, sec_high);
	lanphy_write_page_reg(phydev, 4, PTP_CLOCK_SET_NS_LO, nsec_low);
	lanphy_write_page_reg(phydev, 4, PTP_CLOCK_SET_NS_HI, nsec_high);

	lanphy_write_page_reg(phydev, 4, PTP_CMD_CTL, PTP_CMD_CTL_PTP_CLOCK_LOAD_);
}

static void lan8814_ptp_clock_get(struct phy_device *phydev,
				  u32 *seconds, u32 *nano_seconds)
{
	lanphy_write_page_reg(phydev, 4, PTP_CMD_CTL, PTP_CMD_CTL_PTP_CLOCK_READ_);

	*seconds = lanphy_read_page_reg(phydev, 4, PTP_CLOCK_READ_SEC_MID);
	*seconds = (*seconds << 16) |
		   lanphy_read_page_reg(phydev, 4, PTP_CLOCK_READ_SEC_LO);

	*nano_seconds = lanphy_read_page_reg(phydev, 4, PTP_CLOCK_READ_NS_HI);
	*nano_seconds = ((*nano_seconds & 0x3fff) << 16) |
			lanphy_read_page_reg(phydev, 4, PTP_CLOCK_READ_NS_LO);
}

static int lan8814_ptpci_gettime64(struct ptp_clock_info *ptpci,
				   struct timespec64 *ts)
{
	struct lan8814_shared_priv *shared = container_of(ptpci, struct lan8814_shared_priv,
							  ptp_clock_info);
	struct phy_device *phydev = shared->phydev;
	u32 nano_seconds;
	u32 seconds;

	mutex_lock(&shared->shared_lock);
	lan8814_ptp_clock_get(phydev, &seconds, &nano_seconds);
	mutex_unlock(&shared->shared_lock);
	ts->tv_sec = seconds;
	ts->tv_nsec = nano_seconds;

	return 0;
}

static int lan8814_ptpci_settime64(struct ptp_clock_info *ptpci,
				   const struct timespec64 *ts)
{
	struct lan8814_shared_priv *shared = container_of(ptpci, struct lan8814_shared_priv,
							  ptp_clock_info);
	struct phy_device *phydev = shared->phydev;

	mutex_lock(&shared->shared_lock);
	lan8814_ptp_clock_set(phydev, ts->tv_sec, ts->tv_nsec);
	mutex_unlock(&shared->shared_lock);

	return 0;
}

static void lan8814_ptp_clock_step(struct phy_device *phydev,
				   s64 time_step_ns)
{
	u32 nano_seconds_step;
	u64 abs_time_step_ns;
	u32 unsigned_seconds;
	u32 nano_seconds;
	u32 remainder;
	s32 seconds;

	if (time_step_ns >  15000000000LL) {
		/* convert to clock set */
		lan8814_ptp_clock_get(phydev, &unsigned_seconds, &nano_seconds);
		unsigned_seconds += div_u64_rem(time_step_ns, 1000000000LL,
						&remainder);
		nano_seconds += remainder;
		if (nano_seconds >= 1000000000) {
			unsigned_seconds++;
			nano_seconds -= 1000000000;
		}
		lan8814_ptp_clock_set(phydev, unsigned_seconds, nano_seconds);
		return;
	} else if (time_step_ns < -15000000000LL) {
		/* convert to clock set */
		time_step_ns = -time_step_ns;

		lan8814_ptp_clock_get(phydev, &unsigned_seconds, &nano_seconds);
		unsigned_seconds -= div_u64_rem(time_step_ns, 1000000000LL,
						&remainder);
		nano_seconds_step = remainder;
		if (nano_seconds < nano_seconds_step) {
			unsigned_seconds--;
			nano_seconds += 1000000000;
		}
		nano_seconds -= nano_seconds_step;
		lan8814_ptp_clock_set(phydev, unsigned_seconds,
				      nano_seconds);
		return;
	}

	/* do clock step */
	if (time_step_ns >= 0) {
		abs_time_step_ns = (u64)time_step_ns;
		seconds = (s32)div_u64_rem(abs_time_step_ns, 1000000000,
					   &remainder);
		nano_seconds = remainder;
	} else {
		abs_time_step_ns = (u64)(-time_step_ns);
		seconds = -((s32)div_u64_rem(abs_time_step_ns, 1000000000,
			    &remainder));
		nano_seconds = remainder;
		if (nano_seconds > 0) {
			/* subtracting nano seconds is not allowed
			 * convert to subtracting from seconds,
			 * and adding to nanoseconds
			 */
			seconds--;
			nano_seconds = (1000000000 - nano_seconds);
		}
	}

	if (nano_seconds > 0) {
		/* add 8 ns to cover the likely normal increment */
		nano_seconds += 8;
	}

	if (nano_seconds >= 1000000000) {
		/* carry into seconds */
		seconds++;
		nano_seconds -= 1000000000;
	}

	while (seconds) {
		if (seconds > 0) {
			u32 adjustment_value = (u32)seconds;
			u16 adjustment_value_lo, adjustment_value_hi;

			if (adjustment_value > 0xF)
				adjustment_value = 0xF;

			adjustment_value_lo = adjustment_value & 0xffff;
			adjustment_value_hi = (adjustment_value >> 16) & 0x3fff;

			lanphy_write_page_reg(phydev, 4, PTP_LTC_STEP_ADJ_LO,
					      adjustment_value_lo);
			lanphy_write_page_reg(phydev, 4, PTP_LTC_STEP_ADJ_HI,
					      PTP_LTC_STEP_ADJ_DIR_ |
					      adjustment_value_hi);
			seconds -= ((s32)adjustment_value);
		} else {
			u32 adjustment_value = (u32)(-seconds);
			u16 adjustment_value_lo, adjustment_value_hi;

			if (adjustment_value > 0xF)
				adjustment_value = 0xF;

			adjustment_value_lo = adjustment_value & 0xffff;
			adjustment_value_hi = (adjustment_value >> 16) & 0x3fff;

			lanphy_write_page_reg(phydev, 4, PTP_LTC_STEP_ADJ_LO,
					      adjustment_value_lo);
			lanphy_write_page_reg(phydev, 4, PTP_LTC_STEP_ADJ_HI,
					      adjustment_value_hi);
			seconds += ((s32)adjustment_value);
		}
		lanphy_write_page_reg(phydev, 4, PTP_CMD_CTL,
				      PTP_CMD_CTL_PTP_LTC_STEP_SEC_);
	}
	if (nano_seconds) {
		u16 nano_seconds_lo;
		u16 nano_seconds_hi;

		nano_seconds_lo = nano_seconds & 0xffff;
		nano_seconds_hi = (nano_seconds >> 16) & 0x3fff;

		lanphy_write_page_reg(phydev, 4, PTP_LTC_STEP_ADJ_LO,
				      nano_seconds_lo);
		lanphy_write_page_reg(phydev, 4, PTP_LTC_STEP_ADJ_HI,
				      PTP_LTC_STEP_ADJ_DIR_ |
				      nano_seconds_hi);
		lanphy_write_page_reg(phydev, 4, PTP_CMD_CTL,
				      PTP_CMD_CTL_PTP_LTC_STEP_NSEC_);
	}
}

static int lan8814_ptpci_adjtime(struct ptp_clock_info *ptpci, s64 delta)
{
	struct lan8814_shared_priv *shared = container_of(ptpci, struct lan8814_shared_priv,
							  ptp_clock_info);
	struct phy_device *phydev = shared->phydev;

	mutex_lock(&shared->shared_lock);
	lan8814_ptp_clock_step(phydev, delta);
	mutex_unlock(&shared->shared_lock);
<<<<<<< HEAD

	return 0;
}

static int lan8814_ptpci_adjfine(struct ptp_clock_info *ptpci, long scaled_ppm)
{
	struct lan8814_shared_priv *shared = container_of(ptpci, struct lan8814_shared_priv,
							  ptp_clock_info);
	struct phy_device *phydev = shared->phydev;
	u16 kszphy_rate_adj_lo, kszphy_rate_adj_hi;
	bool positive = true;
	u32 kszphy_rate_adj;

	if (scaled_ppm < 0) {
		scaled_ppm = -scaled_ppm;
		positive = false;
	}

	kszphy_rate_adj = LAN8814_1PPM_FORMAT * (scaled_ppm >> 16);
	kszphy_rate_adj += (LAN8814_1PPM_FORMAT * (0xffff & scaled_ppm)) >> 16;

	kszphy_rate_adj_lo = kszphy_rate_adj & 0xffff;
	kszphy_rate_adj_hi = (kszphy_rate_adj >> 16) & 0x3fff;

	if (positive)
		kszphy_rate_adj_hi |= PTP_CLOCK_RATE_ADJ_DIR_;

	mutex_lock(&shared->shared_lock);
	lanphy_write_page_reg(phydev, 4, PTP_CLOCK_RATE_ADJ_HI, kszphy_rate_adj_hi);
	lanphy_write_page_reg(phydev, 4, PTP_CLOCK_RATE_ADJ_LO, kszphy_rate_adj_lo);
	mutex_unlock(&shared->shared_lock);
=======
>>>>>>> 88084a3d

	return 0;
}

<<<<<<< HEAD
=======
static int lan8814_ptpci_adjfine(struct ptp_clock_info *ptpci, long scaled_ppm)
{
	struct lan8814_shared_priv *shared = container_of(ptpci, struct lan8814_shared_priv,
							  ptp_clock_info);
	struct phy_device *phydev = shared->phydev;
	u16 kszphy_rate_adj_lo, kszphy_rate_adj_hi;
	bool positive = true;
	u32 kszphy_rate_adj;

	if (scaled_ppm < 0) {
		scaled_ppm = -scaled_ppm;
		positive = false;
	}

	kszphy_rate_adj = LAN8814_1PPM_FORMAT * (scaled_ppm >> 16);
	kszphy_rate_adj += (LAN8814_1PPM_FORMAT * (0xffff & scaled_ppm)) >> 16;

	kszphy_rate_adj_lo = kszphy_rate_adj & 0xffff;
	kszphy_rate_adj_hi = (kszphy_rate_adj >> 16) & 0x3fff;

	if (positive)
		kszphy_rate_adj_hi |= PTP_CLOCK_RATE_ADJ_DIR_;

	mutex_lock(&shared->shared_lock);
	lanphy_write_page_reg(phydev, 4, PTP_CLOCK_RATE_ADJ_HI, kszphy_rate_adj_hi);
	lanphy_write_page_reg(phydev, 4, PTP_CLOCK_RATE_ADJ_LO, kszphy_rate_adj_lo);
	mutex_unlock(&shared->shared_lock);

	return 0;
}

>>>>>>> 88084a3d
static void lan8814_get_sig_tx(struct sk_buff *skb, u16 *sig)
{
	struct ptp_header *ptp_header;
	u32 type;

	type = ptp_classify_raw(skb);
	ptp_header = ptp_parse_header(skb, type);

	*sig = (__force u16)(ntohs(ptp_header->sequence_id));
}

static void lan8814_dequeue_tx_skb(struct kszphy_ptp_priv *ptp_priv)
{
	struct phy_device *phydev = ptp_priv->phydev;
	struct skb_shared_hwtstamps shhwtstamps;
	struct sk_buff *skb, *skb_tmp;
	unsigned long flags;
	u32 seconds, nsec;
	bool ret = false;
	u16 skb_sig;
	u16 seq_id;

	lan8814_ptp_tx_ts_get(phydev, &seconds, &nsec, &seq_id);

	spin_lock_irqsave(&ptp_priv->tx_queue.lock, flags);
	skb_queue_walk_safe(&ptp_priv->tx_queue, skb, skb_tmp) {
		lan8814_get_sig_tx(skb, &skb_sig);

		if (memcmp(&skb_sig, &seq_id, sizeof(seq_id)))
			continue;

		__skb_unlink(skb, &ptp_priv->tx_queue);
		ret = true;
		break;
	}
	spin_unlock_irqrestore(&ptp_priv->tx_queue.lock, flags);

	if (ret) {
		memset(&shhwtstamps, 0, sizeof(shhwtstamps));
		shhwtstamps.hwtstamp = ktime_set(seconds, nsec);
		skb_complete_tx_timestamp(skb, &shhwtstamps);
	}
}

static void lan8814_get_tx_ts(struct kszphy_ptp_priv *ptp_priv)
{
	struct phy_device *phydev = ptp_priv->phydev;
	u32 reg;

	do {
		lan8814_dequeue_tx_skb(ptp_priv);

		/* If other timestamps are available in the FIFO,
		 * process them.
		 */
		reg = lanphy_read_page_reg(phydev, 5, PTP_CAP_INFO);
	} while (PTP_CAP_INFO_TX_TS_CNT_GET_(reg) > 0);
}

static bool lan8814_match_skb(struct kszphy_ptp_priv *ptp_priv,
			      struct lan8814_ptp_rx_ts *rx_ts)
{
	struct skb_shared_hwtstamps *shhwtstamps;
	struct sk_buff *skb, *skb_tmp;
	unsigned long flags;
	bool ret = false;
	u16 skb_sig;

	spin_lock_irqsave(&ptp_priv->rx_queue.lock, flags);
	skb_queue_walk_safe(&ptp_priv->rx_queue, skb, skb_tmp) {
		lan8814_get_sig_rx(skb, &skb_sig);

		if (memcmp(&skb_sig, &rx_ts->seq_id, sizeof(rx_ts->seq_id)))
			continue;

		__skb_unlink(skb, &ptp_priv->rx_queue);

		ret = true;
		break;
	}
	spin_unlock_irqrestore(&ptp_priv->rx_queue.lock, flags);

	if (ret) {
		shhwtstamps = skb_hwtstamps(skb);
		memset(shhwtstamps, 0, sizeof(*shhwtstamps));
		shhwtstamps->hwtstamp = ktime_set(rx_ts->seconds, rx_ts->nsec);
		netif_rx(skb);
	}

	return ret;
}

static void lan8814_get_rx_ts(struct kszphy_ptp_priv *ptp_priv)
{
	struct phy_device *phydev = ptp_priv->phydev;
	struct lan8814_ptp_rx_ts *rx_ts;
	unsigned long flags;
	u32 reg;

	do {
		rx_ts = kzalloc(sizeof(*rx_ts), GFP_KERNEL);
		if (!rx_ts)
			return;

		lan8814_ptp_rx_ts_get(phydev, &rx_ts->seconds, &rx_ts->nsec,
				      &rx_ts->seq_id);

		/* If we failed to match the skb add it to the queue for when
		 * the frame will come
		 */
		if (!lan8814_match_skb(ptp_priv, rx_ts)) {
			spin_lock_irqsave(&ptp_priv->rx_ts_lock, flags);
			list_add(&rx_ts->list, &ptp_priv->rx_ts_list);
			spin_unlock_irqrestore(&ptp_priv->rx_ts_lock, flags);
		} else {
			kfree(rx_ts);
		}

		/* If other timestamps are available in the FIFO,
		 * process them.
		 */
		reg = lanphy_read_page_reg(phydev, 5, PTP_CAP_INFO);
	} while (PTP_CAP_INFO_RX_TS_CNT_GET_(reg) > 0);
}

static void lan8814_handle_ptp_interrupt(struct phy_device *phydev)
{
	struct kszphy_priv *priv = phydev->priv;
	struct kszphy_ptp_priv *ptp_priv = &priv->ptp_priv;
	u16 status;

	status = lanphy_read_page_reg(phydev, 5, PTP_TSU_INT_STS);
	if (status & PTP_TSU_INT_STS_PTP_TX_TS_EN_)
		lan8814_get_tx_ts(ptp_priv);

	if (status & PTP_TSU_INT_STS_PTP_RX_TS_EN_)
		lan8814_get_rx_ts(ptp_priv);

	if (status & PTP_TSU_INT_STS_PTP_TX_TS_OVRFL_INT_) {
		lan8814_flush_fifo(phydev, true);
		skb_queue_purge(&ptp_priv->tx_queue);
	}

	if (status & PTP_TSU_INT_STS_PTP_RX_TS_OVRFL_INT_) {
		lan8814_flush_fifo(phydev, false);
		skb_queue_purge(&ptp_priv->rx_queue);
	}
}

static int lan8804_config_init(struct phy_device *phydev)
{
	int val;

	/* MDI-X setting for swap A,B transmit */
	val = lanphy_read_page_reg(phydev, 2, LAN8804_ALIGN_SWAP);
	val &= ~LAN8804_ALIGN_TX_A_B_SWAP_MASK;
	val |= LAN8804_ALIGN_TX_A_B_SWAP;
	lanphy_write_page_reg(phydev, 2, LAN8804_ALIGN_SWAP, val);

	/* Make sure that the PHY will not stop generating the clock when the
	 * link partner goes down
	 */
	lanphy_write_page_reg(phydev, 31, LAN8814_CLOCK_MANAGEMENT, 0x27e);
	lanphy_read_page_reg(phydev, 1, LAN8814_LINK_QUALITY);

	return 0;
}

static irqreturn_t lan8814_handle_interrupt(struct phy_device *phydev)
{
	int irq_status, tsu_irq_status;

	irq_status = phy_read(phydev, LAN8814_INTS);
	if (irq_status > 0 && (irq_status & LAN8814_INT_LINK))
		phy_trigger_machine(phydev);

	if (irq_status < 0) {
		phy_error(phydev);
		return IRQ_NONE;
	}

	while (1) {
		tsu_irq_status = lanphy_read_page_reg(phydev, 4,
						      LAN8814_INTR_STS_REG);

		if (tsu_irq_status > 0 &&
		    (tsu_irq_status & (LAN8814_INTR_STS_REG_1588_TSU0_ |
				       LAN8814_INTR_STS_REG_1588_TSU1_ |
				       LAN8814_INTR_STS_REG_1588_TSU2_ |
				       LAN8814_INTR_STS_REG_1588_TSU3_)))
			lan8814_handle_ptp_interrupt(phydev);
		else
			break;
	}
	return IRQ_HANDLED;
}

static int lan8814_ack_interrupt(struct phy_device *phydev)
{
	/* bit[12..0] int status, which is a read and clear register. */
	int rc;

	rc = phy_read(phydev, LAN8814_INTS);

	return (rc < 0) ? rc : 0;
}

static int lan8814_config_intr(struct phy_device *phydev)
{
	int err;

	lanphy_write_page_reg(phydev, 4, LAN8814_INTR_CTRL_REG,
			      LAN8814_INTR_CTRL_REG_POLARITY |
			      LAN8814_INTR_CTRL_REG_INTR_ENABLE);

	/* enable / disable interrupts */
	if (phydev->interrupts == PHY_INTERRUPT_ENABLED) {
		err = lan8814_ack_interrupt(phydev);
		if (err)
			return err;

		err =  phy_write(phydev, LAN8814_INTC, LAN8814_INT_LINK);
	} else {
		err =  phy_write(phydev, LAN8814_INTC, 0);
		if (err)
			return err;

		err = lan8814_ack_interrupt(phydev);
	}

	return err;
}

static void lan8814_ptp_init(struct phy_device *phydev)
{
	struct kszphy_priv *priv = phydev->priv;
	struct kszphy_ptp_priv *ptp_priv = &priv->ptp_priv;
	u32 temp;

<<<<<<< HEAD
=======
	if (!IS_ENABLED(CONFIG_PTP_1588_CLOCK) ||
	    !IS_ENABLED(CONFIG_NETWORK_PHY_TIMESTAMPING))
		return;

>>>>>>> 88084a3d
	lanphy_write_page_reg(phydev, 5, TSU_HARD_RESET, TSU_HARD_RESET_);

	temp = lanphy_read_page_reg(phydev, 5, PTP_TX_MOD);
	temp |= PTP_TX_MOD_BAD_UDPV4_CHKSUM_FORCE_FCS_DIS_;
	lanphy_write_page_reg(phydev, 5, PTP_TX_MOD, temp);

	temp = lanphy_read_page_reg(phydev, 5, PTP_RX_MOD);
	temp |= PTP_RX_MOD_BAD_UDPV4_CHKSUM_FORCE_FCS_DIS_;
	lanphy_write_page_reg(phydev, 5, PTP_RX_MOD, temp);

	lanphy_write_page_reg(phydev, 5, PTP_RX_PARSE_CONFIG, 0);
	lanphy_write_page_reg(phydev, 5, PTP_TX_PARSE_CONFIG, 0);

	/* Removing default registers configs related to L2 and IP */
	lanphy_write_page_reg(phydev, 5, PTP_TX_PARSE_L2_ADDR_EN, 0);
	lanphy_write_page_reg(phydev, 5, PTP_RX_PARSE_L2_ADDR_EN, 0);
	lanphy_write_page_reg(phydev, 5, PTP_TX_PARSE_IP_ADDR_EN, 0);
	lanphy_write_page_reg(phydev, 5, PTP_RX_PARSE_IP_ADDR_EN, 0);

	skb_queue_head_init(&ptp_priv->tx_queue);
	skb_queue_head_init(&ptp_priv->rx_queue);
	INIT_LIST_HEAD(&ptp_priv->rx_ts_list);
	spin_lock_init(&ptp_priv->rx_ts_lock);

	ptp_priv->phydev = phydev;

	ptp_priv->mii_ts.rxtstamp = lan8814_rxtstamp;
	ptp_priv->mii_ts.txtstamp = lan8814_txtstamp;
	ptp_priv->mii_ts.hwtstamp = lan8814_hwtstamp;
	ptp_priv->mii_ts.ts_info  = lan8814_ts_info;

	phydev->mii_ts = &ptp_priv->mii_ts;
}

static int lan8814_ptp_probe_once(struct phy_device *phydev)
{
	struct lan8814_shared_priv *shared = phydev->shared->priv;

<<<<<<< HEAD
=======
	if (!IS_ENABLED(CONFIG_PTP_1588_CLOCK) ||
	    !IS_ENABLED(CONFIG_NETWORK_PHY_TIMESTAMPING))
		return 0;

>>>>>>> 88084a3d
	/* Initialise shared lock for clock*/
	mutex_init(&shared->shared_lock);

	shared->ptp_clock_info.owner = THIS_MODULE;
	snprintf(shared->ptp_clock_info.name, 30, "%s", phydev->drv->name);
	shared->ptp_clock_info.max_adj = 31249999;
	shared->ptp_clock_info.n_alarm = 0;
	shared->ptp_clock_info.n_ext_ts = 0;
	shared->ptp_clock_info.n_pins = 0;
	shared->ptp_clock_info.pps = 0;
	shared->ptp_clock_info.pin_config = NULL;
	shared->ptp_clock_info.adjfine = lan8814_ptpci_adjfine;
	shared->ptp_clock_info.adjtime = lan8814_ptpci_adjtime;
	shared->ptp_clock_info.gettime64 = lan8814_ptpci_gettime64;
	shared->ptp_clock_info.settime64 = lan8814_ptpci_settime64;
	shared->ptp_clock_info.getcrosststamp = NULL;

	shared->ptp_clock = ptp_clock_register(&shared->ptp_clock_info,
					       &phydev->mdio.dev);
	if (IS_ERR_OR_NULL(shared->ptp_clock)) {
		phydev_err(phydev, "ptp_clock_register failed %lu\n",
			   PTR_ERR(shared->ptp_clock));
		return -EINVAL;
	}

	phydev_dbg(phydev, "successfully registered ptp clock\n");

	shared->phydev = phydev;

	/* The EP.4 is shared between all the PHYs in the package and also it
	 * can be accessed by any of the PHYs
	 */
	lanphy_write_page_reg(phydev, 4, LTC_HARD_RESET, LTC_HARD_RESET_);
	lanphy_write_page_reg(phydev, 4, PTP_OPERATING_MODE,
			      PTP_OPERATING_MODE_STANDALONE_);

	return 0;
}

static int lan8814_config_init(struct phy_device *phydev)
{
	int val;

	/* Reset the PHY */
	val = lanphy_read_page_reg(phydev, 4, LAN8814_QSGMII_SOFT_RESET);
	val |= LAN8814_QSGMII_SOFT_RESET_BIT;
	lanphy_write_page_reg(phydev, 4, LAN8814_QSGMII_SOFT_RESET, val);

	/* Disable ANEG with QSGMII PCS Host side */
	val = lanphy_read_page_reg(phydev, 5, LAN8814_QSGMII_PCS1G_ANEG_CONFIG);
	val &= ~LAN8814_QSGMII_PCS1G_ANEG_CONFIG_ANEG_ENA;
	lanphy_write_page_reg(phydev, 5, LAN8814_QSGMII_PCS1G_ANEG_CONFIG, val);

	/* MDI-X setting for swap A,B transmit */
	val = lanphy_read_page_reg(phydev, 2, LAN8814_ALIGN_SWAP);
	val &= ~LAN8814_ALIGN_TX_A_B_SWAP_MASK;
	val |= LAN8814_ALIGN_TX_A_B_SWAP;
	lanphy_write_page_reg(phydev, 2, LAN8814_ALIGN_SWAP, val);

	return 0;
}

<<<<<<< HEAD
=======
static int lan8814_release_coma_mode(struct phy_device *phydev)
{
	struct gpio_desc *gpiod;

	gpiod = devm_gpiod_get_optional(&phydev->mdio.dev, "coma-mode",
					GPIOD_OUT_HIGH_OPEN_DRAIN);
	if (IS_ERR(gpiod))
		return PTR_ERR(gpiod);

	gpiod_set_consumer_name(gpiod, "LAN8814 coma mode");
	gpiod_set_value_cansleep(gpiod, 0);

	return 0;
}

>>>>>>> 88084a3d
static int lan8814_probe(struct phy_device *phydev)
{
	struct kszphy_priv *priv;
	u16 addr;
	int err;

	priv = devm_kzalloc(&phydev->mdio.dev, sizeof(*priv), GFP_KERNEL);
	if (!priv)
		return -ENOMEM;

	priv->led_mode = -1;

	phydev->priv = priv;

<<<<<<< HEAD
	if (!IS_ENABLED(CONFIG_PTP_1588_CLOCK) ||
	    !IS_ENABLED(CONFIG_NETWORK_PHY_TIMESTAMPING))
		return 0;

=======
>>>>>>> 88084a3d
	/* Strap-in value for PHY address, below register read gives starting
	 * phy address value
	 */
	addr = lanphy_read_page_reg(phydev, 4, 0) & 0x1F;
	devm_phy_package_join(&phydev->mdio.dev, phydev,
			      addr, sizeof(struct lan8814_shared_priv));

	if (phy_package_init_once(phydev)) {
<<<<<<< HEAD
=======
		err = lan8814_release_coma_mode(phydev);
		if (err)
			return err;

>>>>>>> 88084a3d
		err = lan8814_ptp_probe_once(phydev);
		if (err)
			return err;
	}

	lan8814_ptp_init(phydev);

	return 0;
}

static struct phy_driver ksphy_driver[] = {
{
	.phy_id		= PHY_ID_KS8737,
	.phy_id_mask	= MICREL_PHY_ID_MASK,
	.name		= "Micrel KS8737",
	/* PHY_BASIC_FEATURES */
	.driver_data	= &ks8737_type,
	.probe		= kszphy_probe,
	.config_init	= kszphy_config_init,
	.config_intr	= kszphy_config_intr,
	.handle_interrupt = kszphy_handle_interrupt,
	.suspend	= kszphy_suspend,
	.resume		= kszphy_resume,
}, {
	.phy_id		= PHY_ID_KSZ8021,
	.phy_id_mask	= 0x00ffffff,
	.name		= "Micrel KSZ8021 or KSZ8031",
	/* PHY_BASIC_FEATURES */
	.driver_data	= &ksz8021_type,
	.probe		= kszphy_probe,
	.config_init	= kszphy_config_init,
	.config_intr	= kszphy_config_intr,
	.handle_interrupt = kszphy_handle_interrupt,
	.get_sset_count = kszphy_get_sset_count,
	.get_strings	= kszphy_get_strings,
	.get_stats	= kszphy_get_stats,
	.suspend	= kszphy_suspend,
	.resume		= kszphy_resume,
}, {
	.phy_id		= PHY_ID_KSZ8031,
	.phy_id_mask	= 0x00ffffff,
	.name		= "Micrel KSZ8031",
	/* PHY_BASIC_FEATURES */
	.driver_data	= &ksz8021_type,
	.probe		= kszphy_probe,
	.config_init	= kszphy_config_init,
	.config_intr	= kszphy_config_intr,
	.handle_interrupt = kszphy_handle_interrupt,
	.get_sset_count = kszphy_get_sset_count,
	.get_strings	= kszphy_get_strings,
	.get_stats	= kszphy_get_stats,
	.suspend	= kszphy_suspend,
	.resume		= kszphy_resume,
}, {
	.phy_id		= PHY_ID_KSZ8041,
	.phy_id_mask	= MICREL_PHY_ID_MASK,
	.name		= "Micrel KSZ8041",
	/* PHY_BASIC_FEATURES */
	.driver_data	= &ksz8041_type,
	.probe		= kszphy_probe,
	.config_init	= ksz8041_config_init,
	.config_aneg	= ksz8041_config_aneg,
	.config_intr	= kszphy_config_intr,
	.handle_interrupt = kszphy_handle_interrupt,
	.get_sset_count = kszphy_get_sset_count,
	.get_strings	= kszphy_get_strings,
	.get_stats	= kszphy_get_stats,
	/* No suspend/resume callbacks because of errata DS80000700A,
	 * receiver error following software power down.
	 */
}, {
	.phy_id		= PHY_ID_KSZ8041RNLI,
	.phy_id_mask	= MICREL_PHY_ID_MASK,
	.name		= "Micrel KSZ8041RNLI",
	/* PHY_BASIC_FEATURES */
	.driver_data	= &ksz8041_type,
	.probe		= kszphy_probe,
	.config_init	= kszphy_config_init,
	.config_intr	= kszphy_config_intr,
	.handle_interrupt = kszphy_handle_interrupt,
	.get_sset_count = kszphy_get_sset_count,
	.get_strings	= kszphy_get_strings,
	.get_stats	= kszphy_get_stats,
	.suspend	= kszphy_suspend,
	.resume		= kszphy_resume,
}, {
	.name		= "Micrel KSZ8051",
	/* PHY_BASIC_FEATURES */
	.driver_data	= &ksz8051_type,
	.probe		= kszphy_probe,
	.config_init	= kszphy_config_init,
	.config_intr	= kszphy_config_intr,
	.handle_interrupt = kszphy_handle_interrupt,
	.get_sset_count = kszphy_get_sset_count,
	.get_strings	= kszphy_get_strings,
	.get_stats	= kszphy_get_stats,
	.match_phy_device = ksz8051_match_phy_device,
	.suspend	= kszphy_suspend,
	.resume		= kszphy_resume,
}, {
	.phy_id		= PHY_ID_KSZ8001,
	.name		= "Micrel KSZ8001 or KS8721",
	.phy_id_mask	= 0x00fffffc,
	/* PHY_BASIC_FEATURES */
	.driver_data	= &ksz8041_type,
	.probe		= kszphy_probe,
	.config_init	= kszphy_config_init,
	.config_intr	= kszphy_config_intr,
	.handle_interrupt = kszphy_handle_interrupt,
	.get_sset_count = kszphy_get_sset_count,
	.get_strings	= kszphy_get_strings,
	.get_stats	= kszphy_get_stats,
	.suspend	= kszphy_suspend,
	.resume		= kszphy_resume,
}, {
	.phy_id		= PHY_ID_KSZ8081,
	.name		= "Micrel KSZ8081 or KSZ8091",
	.phy_id_mask	= MICREL_PHY_ID_MASK,
	.flags		= PHY_POLL_CABLE_TEST,
	/* PHY_BASIC_FEATURES */
	.driver_data	= &ksz8081_type,
	.probe		= kszphy_probe,
	.config_init	= ksz8081_config_init,
	.soft_reset	= genphy_soft_reset,
	.config_aneg	= ksz8081_config_aneg,
	.read_status	= ksz8081_read_status,
	.config_intr	= kszphy_config_intr,
	.handle_interrupt = kszphy_handle_interrupt,
	.get_sset_count = kszphy_get_sset_count,
	.get_strings	= kszphy_get_strings,
	.get_stats	= kszphy_get_stats,
	.suspend	= kszphy_suspend,
	.resume		= kszphy_resume,
	.cable_test_start	= ksz886x_cable_test_start,
	.cable_test_get_status	= ksz886x_cable_test_get_status,
}, {
	.phy_id		= PHY_ID_KSZ8061,
	.name		= "Micrel KSZ8061",
	.phy_id_mask	= MICREL_PHY_ID_MASK,
	/* PHY_BASIC_FEATURES */
	.probe		= kszphy_probe,
	.config_init	= ksz8061_config_init,
	.config_intr	= kszphy_config_intr,
	.handle_interrupt = kszphy_handle_interrupt,
	.suspend	= genphy_suspend,
	.resume		= genphy_resume,
}, {
	.phy_id		= PHY_ID_KSZ9021,
	.phy_id_mask	= 0x000ffffe,
	.name		= "Micrel KSZ9021 Gigabit PHY",
	/* PHY_GBIT_FEATURES */
	.driver_data	= &ksz9021_type,
	.probe		= kszphy_probe,
	.get_features	= ksz9031_get_features,
	.config_init	= ksz9021_config_init,
	.config_intr	= kszphy_config_intr,
	.handle_interrupt = kszphy_handle_interrupt,
	.get_sset_count = kszphy_get_sset_count,
	.get_strings	= kszphy_get_strings,
	.get_stats	= kszphy_get_stats,
	.suspend	= kszphy_suspend,
	.resume		= kszphy_resume,
	.read_mmd	= genphy_read_mmd_unsupported,
	.write_mmd	= genphy_write_mmd_unsupported,
}, {
	.phy_id		= PHY_ID_KSZ9031,
	.phy_id_mask	= MICREL_PHY_ID_MASK,
	.name		= "Micrel KSZ9031 Gigabit PHY",
	.flags		= PHY_POLL_CABLE_TEST,
	.driver_data	= &ksz9021_type,
	.probe		= kszphy_probe,
	.get_features	= ksz9031_get_features,
	.config_init	= ksz9031_config_init,
	.soft_reset	= genphy_soft_reset,
	.read_status	= ksz9031_read_status,
	.config_intr	= kszphy_config_intr,
	.handle_interrupt = kszphy_handle_interrupt,
	.get_sset_count = kszphy_get_sset_count,
	.get_strings	= kszphy_get_strings,
	.get_stats	= kszphy_get_stats,
	.suspend	= kszphy_suspend,
	.resume		= kszphy_resume,
	.cable_test_start	= ksz9x31_cable_test_start,
	.cable_test_get_status	= ksz9x31_cable_test_get_status,
}, {
	.phy_id		= PHY_ID_LAN8814,
	.phy_id_mask	= MICREL_PHY_ID_MASK,
	.name		= "Microchip INDY Gigabit Quad PHY",
	.config_init	= lan8814_config_init,
	.probe		= lan8814_probe,
	.soft_reset	= genphy_soft_reset,
	.read_status	= ksz9031_read_status,
	.get_sset_count	= kszphy_get_sset_count,
	.get_strings	= kszphy_get_strings,
	.get_stats	= kszphy_get_stats,
	.suspend	= genphy_suspend,
	.resume		= kszphy_resume,
	.config_intr	= lan8814_config_intr,
	.handle_interrupt = lan8814_handle_interrupt,
}, {
	.phy_id		= PHY_ID_LAN8804,
	.phy_id_mask	= MICREL_PHY_ID_MASK,
	.name		= "Microchip LAN966X Gigabit PHY",
	.config_init	= lan8804_config_init,
	.driver_data	= &ksz9021_type,
	.probe		= kszphy_probe,
	.soft_reset	= genphy_soft_reset,
	.read_status	= ksz9031_read_status,
	.get_sset_count	= kszphy_get_sset_count,
	.get_strings	= kszphy_get_strings,
	.get_stats	= kszphy_get_stats,
	.suspend	= genphy_suspend,
	.resume		= kszphy_resume,
}, {
	.phy_id		= PHY_ID_KSZ9131,
	.phy_id_mask	= MICREL_PHY_ID_MASK,
	.name		= "Microchip KSZ9131 Gigabit PHY",
	/* PHY_GBIT_FEATURES */
	.flags		= PHY_POLL_CABLE_TEST,
	.driver_data	= &ksz9021_type,
	.probe		= kszphy_probe,
	.config_init	= ksz9131_config_init,
	.config_intr	= kszphy_config_intr,
	.handle_interrupt = kszphy_handle_interrupt,
	.get_sset_count = kszphy_get_sset_count,
	.get_strings	= kszphy_get_strings,
	.get_stats	= kszphy_get_stats,
	.suspend	= kszphy_suspend,
	.resume		= kszphy_resume,
	.cable_test_start	= ksz9x31_cable_test_start,
	.cable_test_get_status	= ksz9x31_cable_test_get_status,
}, {
	.phy_id		= PHY_ID_KSZ8873MLL,
	.phy_id_mask	= MICREL_PHY_ID_MASK,
	.name		= "Micrel KSZ8873MLL Switch",
	/* PHY_BASIC_FEATURES */
	.config_init	= kszphy_config_init,
	.config_aneg	= ksz8873mll_config_aneg,
	.read_status	= ksz8873mll_read_status,
	.suspend	= genphy_suspend,
	.resume		= genphy_resume,
}, {
	.phy_id		= PHY_ID_KSZ886X,
	.phy_id_mask	= MICREL_PHY_ID_MASK,
	.name		= "Micrel KSZ8851 Ethernet MAC or KSZ886X Switch",
	/* PHY_BASIC_FEATURES */
	.flags		= PHY_POLL_CABLE_TEST,
	.config_init	= kszphy_config_init,
	.config_aneg	= ksz886x_config_aneg,
	.read_status	= ksz886x_read_status,
	.suspend	= genphy_suspend,
	.resume		= genphy_resume,
	.cable_test_start	= ksz886x_cable_test_start,
	.cable_test_get_status	= ksz886x_cable_test_get_status,
}, {
	.name		= "Micrel KSZ87XX Switch",
	/* PHY_BASIC_FEATURES */
	.config_init	= kszphy_config_init,
	.match_phy_device = ksz8795_match_phy_device,
	.suspend	= genphy_suspend,
	.resume		= genphy_resume,
}, {
	.phy_id		= PHY_ID_KSZ9477,
	.phy_id_mask	= MICREL_PHY_ID_MASK,
	.name		= "Microchip KSZ9477",
	/* PHY_GBIT_FEATURES */
	.config_init	= kszphy_config_init,
	.suspend	= genphy_suspend,
	.resume		= genphy_resume,
} };

module_phy_driver(ksphy_driver);

MODULE_DESCRIPTION("Micrel PHY driver");
MODULE_AUTHOR("David J. Choi");
MODULE_LICENSE("GPL");

static struct mdio_device_id __maybe_unused micrel_tbl[] = {
	{ PHY_ID_KSZ9021, 0x000ffffe },
	{ PHY_ID_KSZ9031, MICREL_PHY_ID_MASK },
	{ PHY_ID_KSZ9131, MICREL_PHY_ID_MASK },
	{ PHY_ID_KSZ8001, 0x00fffffc },
	{ PHY_ID_KS8737, MICREL_PHY_ID_MASK },
	{ PHY_ID_KSZ8021, 0x00ffffff },
	{ PHY_ID_KSZ8031, 0x00ffffff },
	{ PHY_ID_KSZ8041, MICREL_PHY_ID_MASK },
	{ PHY_ID_KSZ8051, MICREL_PHY_ID_MASK },
	{ PHY_ID_KSZ8061, MICREL_PHY_ID_MASK },
	{ PHY_ID_KSZ8081, MICREL_PHY_ID_MASK },
	{ PHY_ID_KSZ8873MLL, MICREL_PHY_ID_MASK },
	{ PHY_ID_KSZ886X, MICREL_PHY_ID_MASK },
	{ PHY_ID_LAN8814, MICREL_PHY_ID_MASK },
	{ PHY_ID_LAN8804, MICREL_PHY_ID_MASK },
	{ }
};

MODULE_DEVICE_TABLE(mdio, micrel_tbl);<|MERGE_RESOLUTION|>--- conflicted
+++ resolved
@@ -32,10 +32,7 @@
 #include <linux/ptp_clock.h>
 #include <linux/ptp_classify.h>
 #include <linux/net_tstamp.h>
-<<<<<<< HEAD
-=======
 #include <linux/gpio/consumer.h>
->>>>>>> 88084a3d
 
 /* Operation Mode Strap Override */
 #define MII_KSZPHY_OMSO				0x16
@@ -2159,7 +2156,6 @@
 	list_for_each_entry_safe(rx_ts, tmp, &ptp_priv->rx_ts_list, list) {
 		list_del(&rx_ts->list);
 		kfree(rx_ts);
-<<<<<<< HEAD
 	}
 	skb_queue_purge(&ptp_priv->rx_queue);
 	skb_queue_purge(&ptp_priv->tx_queue);
@@ -2234,82 +2230,6 @@
 		ret = true;
 		break;
 	}
-=======
-	}
-	skb_queue_purge(&ptp_priv->rx_queue);
-	skb_queue_purge(&ptp_priv->tx_queue);
-
-	lan8814_flush_fifo(ptp_priv->phydev, false);
-	lan8814_flush_fifo(ptp_priv->phydev, true);
-
-	return copy_to_user(ifr->ifr_data, &config, sizeof(config)) ? -EFAULT : 0;
-}
-
-static void lan8814_txtstamp(struct mii_timestamper *mii_ts,
-			     struct sk_buff *skb, int type)
-{
-	struct kszphy_ptp_priv *ptp_priv = container_of(mii_ts, struct kszphy_ptp_priv, mii_ts);
-
-	switch (ptp_priv->hwts_tx_type) {
-	case HWTSTAMP_TX_ONESTEP_SYNC:
-		if (ptp_msg_is_sync(skb, type)) {
-			kfree_skb(skb);
-			return;
-		}
-		fallthrough;
-	case HWTSTAMP_TX_ON:
-		skb_shinfo(skb)->tx_flags |= SKBTX_IN_PROGRESS;
-		skb_queue_tail(&ptp_priv->tx_queue, skb);
-		break;
-	case HWTSTAMP_TX_OFF:
-	default:
-		kfree_skb(skb);
-		break;
-	}
-}
-
-static void lan8814_get_sig_rx(struct sk_buff *skb, u16 *sig)
-{
-	struct ptp_header *ptp_header;
-	u32 type;
-
-	skb_push(skb, ETH_HLEN);
-	type = ptp_classify_raw(skb);
-	ptp_header = ptp_parse_header(skb, type);
-	skb_pull_inline(skb, ETH_HLEN);
-
-	*sig = (__force u16)(ntohs(ptp_header->sequence_id));
-}
-
-static bool lan8814_match_rx_ts(struct kszphy_ptp_priv *ptp_priv,
-				struct sk_buff *skb)
-{
-	struct skb_shared_hwtstamps *shhwtstamps;
-	struct lan8814_ptp_rx_ts *rx_ts, *tmp;
-	unsigned long flags;
-	bool ret = false;
-	u16 skb_sig;
-
-	lan8814_get_sig_rx(skb, &skb_sig);
-
-	/* Iterate over all RX timestamps and match it with the received skbs */
-	spin_lock_irqsave(&ptp_priv->rx_ts_lock, flags);
-	list_for_each_entry_safe(rx_ts, tmp, &ptp_priv->rx_ts_list, list) {
-		/* Check if we found the signature we were looking for. */
-		if (memcmp(&skb_sig, &rx_ts->seq_id, sizeof(rx_ts->seq_id)))
-			continue;
-
-		shhwtstamps = skb_hwtstamps(skb);
-		memset(shhwtstamps, 0, sizeof(*shhwtstamps));
-		shhwtstamps->hwtstamp = ktime_set(rx_ts->seconds,
-						  rx_ts->nsec);
-		list_del(&rx_ts->list);
-		kfree(rx_ts);
-
-		ret = true;
-		break;
-	}
->>>>>>> 88084a3d
 	spin_unlock_irqrestore(&ptp_priv->rx_ts_lock, flags);
 
 	if (ret)
@@ -2536,7 +2456,6 @@
 	mutex_lock(&shared->shared_lock);
 	lan8814_ptp_clock_step(phydev, delta);
 	mutex_unlock(&shared->shared_lock);
-<<<<<<< HEAD
 
 	return 0;
 }
@@ -2568,46 +2487,10 @@
 	lanphy_write_page_reg(phydev, 4, PTP_CLOCK_RATE_ADJ_HI, kszphy_rate_adj_hi);
 	lanphy_write_page_reg(phydev, 4, PTP_CLOCK_RATE_ADJ_LO, kszphy_rate_adj_lo);
 	mutex_unlock(&shared->shared_lock);
-=======
->>>>>>> 88084a3d
 
 	return 0;
 }
 
-<<<<<<< HEAD
-=======
-static int lan8814_ptpci_adjfine(struct ptp_clock_info *ptpci, long scaled_ppm)
-{
-	struct lan8814_shared_priv *shared = container_of(ptpci, struct lan8814_shared_priv,
-							  ptp_clock_info);
-	struct phy_device *phydev = shared->phydev;
-	u16 kszphy_rate_adj_lo, kszphy_rate_adj_hi;
-	bool positive = true;
-	u32 kszphy_rate_adj;
-
-	if (scaled_ppm < 0) {
-		scaled_ppm = -scaled_ppm;
-		positive = false;
-	}
-
-	kszphy_rate_adj = LAN8814_1PPM_FORMAT * (scaled_ppm >> 16);
-	kszphy_rate_adj += (LAN8814_1PPM_FORMAT * (0xffff & scaled_ppm)) >> 16;
-
-	kszphy_rate_adj_lo = kszphy_rate_adj & 0xffff;
-	kszphy_rate_adj_hi = (kszphy_rate_adj >> 16) & 0x3fff;
-
-	if (positive)
-		kszphy_rate_adj_hi |= PTP_CLOCK_RATE_ADJ_DIR_;
-
-	mutex_lock(&shared->shared_lock);
-	lanphy_write_page_reg(phydev, 4, PTP_CLOCK_RATE_ADJ_HI, kszphy_rate_adj_hi);
-	lanphy_write_page_reg(phydev, 4, PTP_CLOCK_RATE_ADJ_LO, kszphy_rate_adj_lo);
-	mutex_unlock(&shared->shared_lock);
-
-	return 0;
-}
-
->>>>>>> 88084a3d
 static void lan8814_get_sig_tx(struct sk_buff *skb, u16 *sig)
 {
 	struct ptp_header *ptp_header;
@@ -2847,13 +2730,10 @@
 	struct kszphy_ptp_priv *ptp_priv = &priv->ptp_priv;
 	u32 temp;
 
-<<<<<<< HEAD
-=======
 	if (!IS_ENABLED(CONFIG_PTP_1588_CLOCK) ||
 	    !IS_ENABLED(CONFIG_NETWORK_PHY_TIMESTAMPING))
 		return;
 
->>>>>>> 88084a3d
 	lanphy_write_page_reg(phydev, 5, TSU_HARD_RESET, TSU_HARD_RESET_);
 
 	temp = lanphy_read_page_reg(phydev, 5, PTP_TX_MOD);
@@ -2892,13 +2772,10 @@
 {
 	struct lan8814_shared_priv *shared = phydev->shared->priv;
 
-<<<<<<< HEAD
-=======
 	if (!IS_ENABLED(CONFIG_PTP_1588_CLOCK) ||
 	    !IS_ENABLED(CONFIG_NETWORK_PHY_TIMESTAMPING))
 		return 0;
 
->>>>>>> 88084a3d
 	/* Initialise shared lock for clock*/
 	mutex_init(&shared->shared_lock);
 
@@ -2961,8 +2838,6 @@
 	return 0;
 }
 
-<<<<<<< HEAD
-=======
 static int lan8814_release_coma_mode(struct phy_device *phydev)
 {
 	struct gpio_desc *gpiod;
@@ -2978,7 +2853,6 @@
 	return 0;
 }
 
->>>>>>> 88084a3d
 static int lan8814_probe(struct phy_device *phydev)
 {
 	struct kszphy_priv *priv;
@@ -2993,13 +2867,6 @@
 
 	phydev->priv = priv;
 
-<<<<<<< HEAD
-	if (!IS_ENABLED(CONFIG_PTP_1588_CLOCK) ||
-	    !IS_ENABLED(CONFIG_NETWORK_PHY_TIMESTAMPING))
-		return 0;
-
-=======
->>>>>>> 88084a3d
 	/* Strap-in value for PHY address, below register read gives starting
 	 * phy address value
 	 */
@@ -3008,13 +2875,10 @@
 			      addr, sizeof(struct lan8814_shared_priv));
 
 	if (phy_package_init_once(phydev)) {
-<<<<<<< HEAD
-=======
 		err = lan8814_release_coma_mode(phydev);
 		if (err)
 			return err;
 
->>>>>>> 88084a3d
 		err = lan8814_ptp_probe_once(phydev);
 		if (err)
 			return err;
@@ -3159,8 +3023,8 @@
 	.config_init	= ksz8061_config_init,
 	.config_intr	= kszphy_config_intr,
 	.handle_interrupt = kszphy_handle_interrupt,
-	.suspend	= genphy_suspend,
-	.resume		= genphy_resume,
+	.suspend	= kszphy_suspend,
+	.resume		= kszphy_resume,
 }, {
 	.phy_id		= PHY_ID_KSZ9021,
 	.phy_id_mask	= 0x000ffffe,
