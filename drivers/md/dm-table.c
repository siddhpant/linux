/*
 * Copyright (C) 2001 Sistina Software (UK) Limited.
 * Copyright (C) 2004-2008 Red Hat, Inc. All rights reserved.
 *
 * This file is released under the GPL.
 */

#include "dm.h"

#include <linux/module.h>
#include <linux/vmalloc.h>
#include <linux/blkdev.h>
#include <linux/namei.h>
#include <linux/ctype.h>
#include <linux/slab.h>
#include <linux/interrupt.h>
#include <linux/mutex.h>
#include <linux/delay.h>
#include <asm/atomic.h>

#define DM_MSG_PREFIX "table"

#define MAX_DEPTH 16
#define NODE_SIZE L1_CACHE_BYTES
#define KEYS_PER_NODE (NODE_SIZE / sizeof(sector_t))
#define CHILDREN_PER_NODE (KEYS_PER_NODE + 1)

/*
 * The table has always exactly one reference from either mapped_device->map
 * or hash_cell->new_map. This reference is not counted in table->holders.
 * A pair of dm_create_table/dm_destroy_table functions is used for table
 * creation/destruction.
 *
 * Temporary references from the other code increase table->holders. A pair
 * of dm_table_get/dm_table_put functions is used to manipulate it.
 *
 * When the table is about to be destroyed, we wait for table->holders to
 * drop to zero.
 */

struct dm_table {
	struct mapped_device *md;
	atomic_t holders;

	/* btree table */
	unsigned int depth;
	unsigned int counts[MAX_DEPTH];	/* in nodes */
	sector_t *index[MAX_DEPTH];

	unsigned int num_targets;
	unsigned int num_allocated;
	sector_t *highs;
	struct dm_target *targets;

	/*
	 * Indicates the rw permissions for the new logical
	 * device.  This should be a combination of FMODE_READ
	 * and FMODE_WRITE.
	 */
	fmode_t mode;

	/* a list of devices used by this table */
	struct list_head devices;

	/*
	 * These are optimistic limits taken from all the
	 * targets, some targets will need smaller limits.
	 */
	struct io_restrictions limits;

	/* events get handed up using this callback */
	void (*event_fn)(void *);
	void *event_context;
};

/*
 * Similar to ceiling(log_size(n))
 */
static unsigned int int_log(unsigned int n, unsigned int base)
{
	int result = 0;

	while (n > 1) {
		n = dm_div_up(n, base);
		result++;
	}

	return result;
}

/*
 * Returns the minimum that is _not_ zero, unless both are zero.
 */
#define min_not_zero(l, r) (l == 0) ? r : ((r == 0) ? l : min(l, r))

/*
 * Combine two io_restrictions, always taking the lower value.
 */
static void combine_restrictions_low(struct io_restrictions *lhs,
				     struct io_restrictions *rhs)
{
	lhs->max_sectors =
		min_not_zero(lhs->max_sectors, rhs->max_sectors);

	lhs->max_phys_segments =
		min_not_zero(lhs->max_phys_segments, rhs->max_phys_segments);

	lhs->max_hw_segments =
		min_not_zero(lhs->max_hw_segments, rhs->max_hw_segments);

	lhs->hardsect_size = max(lhs->hardsect_size, rhs->hardsect_size);

	lhs->max_segment_size =
		min_not_zero(lhs->max_segment_size, rhs->max_segment_size);

	lhs->max_hw_sectors =
		min_not_zero(lhs->max_hw_sectors, rhs->max_hw_sectors);

	lhs->seg_boundary_mask =
		min_not_zero(lhs->seg_boundary_mask, rhs->seg_boundary_mask);

	lhs->bounce_pfn = min_not_zero(lhs->bounce_pfn, rhs->bounce_pfn);

	lhs->no_cluster |= rhs->no_cluster;
}

/*
 * Calculate the index of the child node of the n'th node k'th key.
 */
static inline unsigned int get_child(unsigned int n, unsigned int k)
{
	return (n * CHILDREN_PER_NODE) + k;
}

/*
 * Return the n'th node of level l from table t.
 */
static inline sector_t *get_node(struct dm_table *t,
				 unsigned int l, unsigned int n)
{
	return t->index[l] + (n * KEYS_PER_NODE);
}

/*
 * Return the highest key that you could lookup from the n'th
 * node on level l of the btree.
 */
static sector_t high(struct dm_table *t, unsigned int l, unsigned int n)
{
	for (; l < t->depth - 1; l++)
		n = get_child(n, CHILDREN_PER_NODE - 1);

	if (n >= t->counts[l])
		return (sector_t) - 1;

	return get_node(t, l, n)[KEYS_PER_NODE - 1];
}

/*
 * Fills in a level of the btree based on the highs of the level
 * below it.
 */
static int setup_btree_index(unsigned int l, struct dm_table *t)
{
	unsigned int n, k;
	sector_t *node;

	for (n = 0U; n < t->counts[l]; n++) {
		node = get_node(t, l, n);

		for (k = 0U; k < KEYS_PER_NODE; k++)
			node[k] = high(t, l + 1, get_child(n, k));
	}

	return 0;
}

void *dm_vcalloc(unsigned long nmemb, unsigned long elem_size)
{
	unsigned long size;
	void *addr;

	/*
	 * Check that we're not going to overflow.
	 */
	if (nmemb > (ULONG_MAX / elem_size))
		return NULL;

	size = nmemb * elem_size;
	addr = vmalloc(size);
	if (addr)
		memset(addr, 0, size);

	return addr;
}

/*
 * highs, and targets are managed as dynamic arrays during a
 * table load.
 */
static int alloc_targets(struct dm_table *t, unsigned int num)
{
	sector_t *n_highs;
	struct dm_target *n_targets;
	int n = t->num_targets;

	/*
	 * Allocate both the target array and offset array at once.
	 * Append an empty entry to catch sectors beyond the end of
	 * the device.
	 */
	n_highs = (sector_t *) dm_vcalloc(num + 1, sizeof(struct dm_target) +
					  sizeof(sector_t));
	if (!n_highs)
		return -ENOMEM;

	n_targets = (struct dm_target *) (n_highs + num);

	if (n) {
		memcpy(n_highs, t->highs, sizeof(*n_highs) * n);
		memcpy(n_targets, t->targets, sizeof(*n_targets) * n);
	}

	memset(n_highs + n, -1, sizeof(*n_highs) * (num - n));
	vfree(t->highs);

	t->num_allocated = num;
	t->highs = n_highs;
	t->targets = n_targets;

	return 0;
}

int dm_table_create(struct dm_table **result, fmode_t mode,
		    unsigned num_targets, struct mapped_device *md)
{
	struct dm_table *t = kzalloc(sizeof(*t), GFP_KERNEL);

	if (!t)
		return -ENOMEM;

	INIT_LIST_HEAD(&t->devices);
	atomic_set(&t->holders, 0);

	if (!num_targets)
		num_targets = KEYS_PER_NODE;

	num_targets = dm_round_up(num_targets, KEYS_PER_NODE);

	if (alloc_targets(t, num_targets)) {
		kfree(t);
		t = NULL;
		return -ENOMEM;
	}

	t->mode = mode;
	t->md = md;
	*result = t;
	return 0;
}

static void free_devices(struct list_head *devices)
{
	struct list_head *tmp, *next;

	list_for_each_safe(tmp, next, devices) {
		struct dm_dev_internal *dd =
		    list_entry(tmp, struct dm_dev_internal, list);
		kfree(dd);
	}
}

void dm_table_destroy(struct dm_table *t)
{
	unsigned int i;

	while (atomic_read(&t->holders))
		msleep(1);
	smp_mb();

	/* free the indexes (see dm_table_complete) */
	if (t->depth >= 2)
		vfree(t->index[t->depth - 2]);

	/* free the targets */
	for (i = 0; i < t->num_targets; i++) {
		struct dm_target *tgt = t->targets + i;

		if (tgt->type->dtr)
			tgt->type->dtr(tgt);

		dm_put_target_type(tgt->type);
	}

	vfree(t->highs);

	/* free the device list */
	if (t->devices.next != &t->devices) {
		DMWARN("devices still present during destroy: "
		       "dm_table_remove_device calls missing");

		free_devices(&t->devices);
	}

	kfree(t);
}

void dm_table_get(struct dm_table *t)
{
	atomic_inc(&t->holders);
}

void dm_table_put(struct dm_table *t)
{
	if (!t)
		return;

	smp_mb__before_atomic_dec();
	atomic_dec(&t->holders);
}

/*
 * Checks to see if we need to extend highs or targets.
 */
static inline int check_space(struct dm_table *t)
{
	if (t->num_targets >= t->num_allocated)
		return alloc_targets(t, t->num_allocated * 2);

	return 0;
}

/*
 * See if we've already got a device in the list.
 */
static struct dm_dev_internal *find_device(struct list_head *l, dev_t dev)
{
	struct dm_dev_internal *dd;

	list_for_each_entry (dd, l, list)
		if (dd->dm_dev.bdev->bd_dev == dev)
			return dd;

	return NULL;
}

/*
 * Open a device so we can use it as a map destination.
 */
static int open_dev(struct dm_dev_internal *d, dev_t dev,
		    struct mapped_device *md)
{
	static char *_claim_ptr = "I belong to device-mapper";
	struct block_device *bdev;

	int r;

	BUG_ON(d->dm_dev.bdev);

	bdev = open_by_devnum(dev, d->dm_dev.mode);
	if (IS_ERR(bdev))
		return PTR_ERR(bdev);
	r = bd_claim_by_disk(bdev, _claim_ptr, dm_disk(md));
	if (r)
		blkdev_put(bdev, d->dm_dev.mode);
	else
		d->dm_dev.bdev = bdev;
	return r;
}

/*
 * Close a device that we've been using.
 */
static void close_dev(struct dm_dev_internal *d, struct mapped_device *md)
{
	if (!d->dm_dev.bdev)
		return;

	bd_release_from_disk(d->dm_dev.bdev, dm_disk(md));
	blkdev_put(d->dm_dev.bdev, d->dm_dev.mode);
	d->dm_dev.bdev = NULL;
}

/*
 * If possible, this checks an area of a destination device is valid.
 */
static int check_device_area(struct dm_dev_internal *dd, sector_t start,
			     sector_t len)
{
	sector_t dev_size = dd->dm_dev.bdev->bd_inode->i_size >> SECTOR_SHIFT;

	if (!dev_size)
		return 1;

	return ((start < dev_size) && (len <= (dev_size - start)));
}

/*
 * This upgrades the mode on an already open dm_dev, being
 * careful to leave things as they were if we fail to reopen the
 * device and not to touch the existing bdev field in case
 * it is accessed concurrently inside dm_table_any_congested().
 */
static int upgrade_mode(struct dm_dev_internal *dd, fmode_t new_mode,
			struct mapped_device *md)
{
	int r;
	struct dm_dev_internal dd_new, dd_old;
<<<<<<< HEAD

	dd_new = dd_old = *dd;

	dd_new.dm_dev.mode |= new_mode;
	dd_new.dm_dev.bdev = NULL;

=======

	dd_new = dd_old = *dd;

	dd_new.dm_dev.mode |= new_mode;
	dd_new.dm_dev.bdev = NULL;

>>>>>>> 6574612f
	r = open_dev(&dd_new, dd->dm_dev.bdev->bd_dev, md);
	if (r)
		return r;

	dd->dm_dev.mode |= new_mode;
	close_dev(&dd_old, md);

	return 0;
}

/*
 * Add a device to the list, or just increment the usage count if
 * it's already present.
 */
static int __table_get_device(struct dm_table *t, struct dm_target *ti,
			      const char *path, sector_t start, sector_t len,
			      fmode_t mode, struct dm_dev **result)
{
	int r;
	dev_t uninitialized_var(dev);
	struct dm_dev_internal *dd;
	unsigned int major, minor;

	BUG_ON(!t);

	if (sscanf(path, "%u:%u", &major, &minor) == 2) {
		/* Extract the major/minor numbers */
		dev = MKDEV(major, minor);
		if (MAJOR(dev) != major || MINOR(dev) != minor)
			return -EOVERFLOW;
	} else {
		/* convert the path to a device */
		struct block_device *bdev = lookup_bdev(path);

		if (IS_ERR(bdev))
			return PTR_ERR(bdev);
		dev = bdev->bd_dev;
		bdput(bdev);
	}

	dd = find_device(&t->devices, dev);
	if (!dd) {
		dd = kmalloc(sizeof(*dd), GFP_KERNEL);
		if (!dd)
			return -ENOMEM;

		dd->dm_dev.mode = mode;
		dd->dm_dev.bdev = NULL;

		if ((r = open_dev(dd, dev, t->md))) {
			kfree(dd);
			return r;
		}

		format_dev_t(dd->dm_dev.name, dev);

		atomic_set(&dd->count, 0);
		list_add(&dd->list, &t->devices);

	} else if (dd->dm_dev.mode != (mode | dd->dm_dev.mode)) {
		r = upgrade_mode(dd, mode, t->md);
		if (r)
			return r;
	}
	atomic_inc(&dd->count);

	if (!check_device_area(dd, start, len)) {
		DMWARN("device %s too small for target", path);
		dm_put_device(ti, &dd->dm_dev);
		return -EINVAL;
	}

	*result = &dd->dm_dev;

	return 0;
}

void dm_set_device_limits(struct dm_target *ti, struct block_device *bdev)
{
	struct request_queue *q = bdev_get_queue(bdev);
	struct io_restrictions *rs = &ti->limits;
	char b[BDEVNAME_SIZE];

	if (unlikely(!q)) {
		DMWARN("%s: Cannot set limits for nonexistent device %s",
		       dm_device_name(ti->table->md), bdevname(bdev, b));
		return;
	}

	/*
	 * Combine the device limits low.
	 *
	 * FIXME: if we move an io_restriction struct
	 *        into q this would just be a call to
	 *        combine_restrictions_low()
	 */
	rs->max_sectors =
		min_not_zero(rs->max_sectors, q->max_sectors);

	/*
	 * Check if merge fn is supported.
	 * If not we'll force DM to use PAGE_SIZE or
	 * smaller I/O, just to be safe.
	 */

	if (q->merge_bvec_fn && !ti->type->merge)
		rs->max_sectors =
			min_not_zero(rs->max_sectors,
				     (unsigned int) (PAGE_SIZE >> 9));

	rs->max_phys_segments =
		min_not_zero(rs->max_phys_segments,
			     q->max_phys_segments);

	rs->max_hw_segments =
		min_not_zero(rs->max_hw_segments, q->max_hw_segments);

	rs->hardsect_size = max(rs->hardsect_size, q->hardsect_size);

	rs->max_segment_size =
		min_not_zero(rs->max_segment_size, q->max_segment_size);

	rs->max_hw_sectors =
		min_not_zero(rs->max_hw_sectors, q->max_hw_sectors);

	rs->seg_boundary_mask =
		min_not_zero(rs->seg_boundary_mask,
			     q->seg_boundary_mask);

	rs->bounce_pfn = min_not_zero(rs->bounce_pfn, q->bounce_pfn);

	rs->no_cluster |= !test_bit(QUEUE_FLAG_CLUSTER, &q->queue_flags);
}
EXPORT_SYMBOL_GPL(dm_set_device_limits);

int dm_get_device(struct dm_target *ti, const char *path, sector_t start,
		  sector_t len, fmode_t mode, struct dm_dev **result)
{
	int r = __table_get_device(ti->table, ti, path,
				   start, len, mode, result);

	if (!r)
		dm_set_device_limits(ti, (*result)->bdev);

	return r;
}

/*
 * Decrement a devices use count and remove it if necessary.
 */
void dm_put_device(struct dm_target *ti, struct dm_dev *d)
{
	struct dm_dev_internal *dd = container_of(d, struct dm_dev_internal,
						  dm_dev);

	if (atomic_dec_and_test(&dd->count)) {
		close_dev(dd, ti->table->md);
		list_del(&dd->list);
		kfree(dd);
	}
}

/*
 * Checks to see if the target joins onto the end of the table.
 */
static int adjoin(struct dm_table *table, struct dm_target *ti)
{
	struct dm_target *prev;

	if (!table->num_targets)
		return !ti->begin;

	prev = &table->targets[table->num_targets - 1];
	return (ti->begin == (prev->begin + prev->len));
}

/*
 * Used to dynamically allocate the arg array.
 */
static char **realloc_argv(unsigned *array_size, char **old_argv)
{
	char **argv;
	unsigned new_size;

	new_size = *array_size ? *array_size * 2 : 64;
	argv = kmalloc(new_size * sizeof(*argv), GFP_KERNEL);
	if (argv) {
		memcpy(argv, old_argv, *array_size * sizeof(*argv));
		*array_size = new_size;
	}

	kfree(old_argv);
	return argv;
}

/*
 * Destructively splits up the argument list to pass to ctr.
 */
int dm_split_args(int *argc, char ***argvp, char *input)
{
	char *start, *end = input, *out, **argv = NULL;
	unsigned array_size = 0;

	*argc = 0;

	if (!input) {
		*argvp = NULL;
		return 0;
	}

	argv = realloc_argv(&array_size, argv);
	if (!argv)
		return -ENOMEM;

	while (1) {
		start = end;

		/* Skip whitespace */
		while (*start && isspace(*start))
			start++;

		if (!*start)
			break;	/* success, we hit the end */

		/* 'out' is used to remove any back-quotes */
		end = out = start;
		while (*end) {
			/* Everything apart from '\0' can be quoted */
			if (*end == '\\' && *(end + 1)) {
				*out++ = *(end + 1);
				end += 2;
				continue;
			}

			if (isspace(*end))
				break;	/* end of token */

			*out++ = *end++;
		}

		/* have we already filled the array ? */
		if ((*argc + 1) > array_size) {
			argv = realloc_argv(&array_size, argv);
			if (!argv)
				return -ENOMEM;
		}

		/* we know this is whitespace */
		if (*end)
			end++;

		/* terminate the string and put it in the array */
		*out = '\0';
		argv[*argc] = start;
		(*argc)++;
	}

	*argvp = argv;
	return 0;
}

static void check_for_valid_limits(struct io_restrictions *rs)
{
	if (!rs->max_sectors)
		rs->max_sectors = SAFE_MAX_SECTORS;
	if (!rs->max_hw_sectors)
		rs->max_hw_sectors = SAFE_MAX_SECTORS;
	if (!rs->max_phys_segments)
		rs->max_phys_segments = MAX_PHYS_SEGMENTS;
	if (!rs->max_hw_segments)
		rs->max_hw_segments = MAX_HW_SEGMENTS;
	if (!rs->hardsect_size)
		rs->hardsect_size = 1 << SECTOR_SHIFT;
	if (!rs->max_segment_size)
		rs->max_segment_size = MAX_SEGMENT_SIZE;
	if (!rs->seg_boundary_mask)
		rs->seg_boundary_mask = BLK_SEG_BOUNDARY_MASK;
	if (!rs->bounce_pfn)
		rs->bounce_pfn = -1;
}

int dm_table_add_target(struct dm_table *t, const char *type,
			sector_t start, sector_t len, char *params)
{
	int r = -EINVAL, argc;
	char **argv;
	struct dm_target *tgt;

	if ((r = check_space(t)))
		return r;

	tgt = t->targets + t->num_targets;
	memset(tgt, 0, sizeof(*tgt));

	if (!len) {
		DMERR("%s: zero-length target", dm_device_name(t->md));
		return -EINVAL;
	}

	tgt->type = dm_get_target_type(type);
	if (!tgt->type) {
		DMERR("%s: %s: unknown target type", dm_device_name(t->md),
		      type);
		return -EINVAL;
	}

	tgt->table = t;
	tgt->begin = start;
	tgt->len = len;
	tgt->error = "Unknown error";

	/*
	 * Does this target adjoin the previous one ?
	 */
	if (!adjoin(t, tgt)) {
		tgt->error = "Gap in table";
		r = -EINVAL;
		goto bad;
	}

	r = dm_split_args(&argc, &argv, params);
	if (r) {
		tgt->error = "couldn't split parameters (insufficient memory)";
		goto bad;
	}

	r = tgt->type->ctr(tgt, argc, argv);
	kfree(argv);
	if (r)
		goto bad;

	t->highs[t->num_targets++] = tgt->begin + tgt->len - 1;

	/* FIXME: the plan is to combine high here and then have
	 * the merge fn apply the target level restrictions. */
	combine_restrictions_low(&t->limits, &tgt->limits);
	return 0;

 bad:
	DMERR("%s: %s: %s", dm_device_name(t->md), type, tgt->error);
	dm_put_target_type(tgt->type);
	return r;
}

static int setup_indexes(struct dm_table *t)
{
	int i;
	unsigned int total = 0;
	sector_t *indexes;

	/* allocate the space for *all* the indexes */
	for (i = t->depth - 2; i >= 0; i--) {
		t->counts[i] = dm_div_up(t->counts[i + 1], CHILDREN_PER_NODE);
		total += t->counts[i];
	}

	indexes = (sector_t *) dm_vcalloc(total, (unsigned long) NODE_SIZE);
	if (!indexes)
		return -ENOMEM;

	/* set up internal nodes, bottom-up */
	for (i = t->depth - 2; i >= 0; i--) {
		t->index[i] = indexes;
		indexes += (KEYS_PER_NODE * t->counts[i]);
		setup_btree_index(i, t);
	}

	return 0;
}

/*
 * Builds the btree to index the map.
 */
int dm_table_complete(struct dm_table *t)
{
	int r = 0;
	unsigned int leaf_nodes;

	check_for_valid_limits(&t->limits);

	/* how many indexes will the btree have ? */
	leaf_nodes = dm_div_up(t->num_targets, KEYS_PER_NODE);
	t->depth = 1 + int_log(leaf_nodes, CHILDREN_PER_NODE);

	/* leaf layer has already been set up */
	t->counts[t->depth - 1] = leaf_nodes;
	t->index[t->depth - 1] = t->highs;

	if (t->depth >= 2)
		r = setup_indexes(t);

	return r;
}

static DEFINE_MUTEX(_event_lock);
void dm_table_event_callback(struct dm_table *t,
			     void (*fn)(void *), void *context)
{
	mutex_lock(&_event_lock);
	t->event_fn = fn;
	t->event_context = context;
	mutex_unlock(&_event_lock);
}

void dm_table_event(struct dm_table *t)
{
	/*
	 * You can no longer call dm_table_event() from interrupt
	 * context, use a bottom half instead.
	 */
	BUG_ON(in_interrupt());

	mutex_lock(&_event_lock);
	if (t->event_fn)
		t->event_fn(t->event_context);
	mutex_unlock(&_event_lock);
}

sector_t dm_table_get_size(struct dm_table *t)
{
	return t->num_targets ? (t->highs[t->num_targets - 1] + 1) : 0;
}

struct dm_target *dm_table_get_target(struct dm_table *t, unsigned int index)
{
	if (index >= t->num_targets)
		return NULL;

	return t->targets + index;
}

/*
 * Search the btree for the correct target.
 *
 * Caller should check returned pointer with dm_target_is_valid()
 * to trap I/O beyond end of device.
 */
struct dm_target *dm_table_find_target(struct dm_table *t, sector_t sector)
{
	unsigned int l, n = 0, k = 0;
	sector_t *node;

	for (l = 0; l < t->depth; l++) {
		n = get_child(n, k);
		node = get_node(t, l, n);

		for (k = 0; k < KEYS_PER_NODE; k++)
			if (node[k] >= sector)
				break;
	}

	return &t->targets[(KEYS_PER_NODE * n) + k];
}

/*
 * Set the integrity profile for this device if all devices used have
 * matching profiles.
 */
static void dm_table_set_integrity(struct dm_table *t)
{
	struct list_head *devices = dm_table_get_devices(t);
	struct dm_dev_internal *prev = NULL, *dd = NULL;

	if (!blk_get_integrity(dm_disk(t->md)))
		return;

	list_for_each_entry(dd, devices, list) {
		if (prev &&
		    blk_integrity_compare(prev->dm_dev.bdev->bd_disk,
					  dd->dm_dev.bdev->bd_disk) < 0) {
			DMWARN("%s: integrity not set: %s and %s mismatch",
			       dm_device_name(t->md),
			       prev->dm_dev.bdev->bd_disk->disk_name,
			       dd->dm_dev.bdev->bd_disk->disk_name);
			goto no_integrity;
		}
		prev = dd;
	}

	if (!prev || !bdev_get_integrity(prev->dm_dev.bdev))
		goto no_integrity;

	blk_integrity_register(dm_disk(t->md),
			       bdev_get_integrity(prev->dm_dev.bdev));

	return;

no_integrity:
	blk_integrity_register(dm_disk(t->md), NULL);

	return;
}

void dm_table_set_restrictions(struct dm_table *t, struct request_queue *q)
{
	/*
	 * Make sure we obey the optimistic sub devices
	 * restrictions.
	 */
	blk_queue_max_sectors(q, t->limits.max_sectors);
	q->max_phys_segments = t->limits.max_phys_segments;
	q->max_hw_segments = t->limits.max_hw_segments;
	q->hardsect_size = t->limits.hardsect_size;
	q->max_segment_size = t->limits.max_segment_size;
	q->max_hw_sectors = t->limits.max_hw_sectors;
	q->seg_boundary_mask = t->limits.seg_boundary_mask;
	q->bounce_pfn = t->limits.bounce_pfn;

	if (t->limits.no_cluster)
		queue_flag_clear_unlocked(QUEUE_FLAG_CLUSTER, q);
	else
		queue_flag_set_unlocked(QUEUE_FLAG_CLUSTER, q);

	dm_table_set_integrity(t);
}

unsigned int dm_table_get_num_targets(struct dm_table *t)
{
	return t->num_targets;
}

struct list_head *dm_table_get_devices(struct dm_table *t)
{
	return &t->devices;
}

fmode_t dm_table_get_mode(struct dm_table *t)
{
	return t->mode;
}

static void suspend_targets(struct dm_table *t, unsigned postsuspend)
{
	int i = t->num_targets;
	struct dm_target *ti = t->targets;

	while (i--) {
		if (postsuspend) {
			if (ti->type->postsuspend)
				ti->type->postsuspend(ti);
		} else if (ti->type->presuspend)
			ti->type->presuspend(ti);

		ti++;
	}
}

void dm_table_presuspend_targets(struct dm_table *t)
{
	if (!t)
		return;

	suspend_targets(t, 0);
}

void dm_table_postsuspend_targets(struct dm_table *t)
{
	if (!t)
		return;

	suspend_targets(t, 1);
}

int dm_table_resume_targets(struct dm_table *t)
{
	int i, r = 0;

	for (i = 0; i < t->num_targets; i++) {
		struct dm_target *ti = t->targets + i;

		if (!ti->type->preresume)
			continue;

		r = ti->type->preresume(ti);
		if (r)
			return r;
	}

	for (i = 0; i < t->num_targets; i++) {
		struct dm_target *ti = t->targets + i;

		if (ti->type->resume)
			ti->type->resume(ti);
	}

	return 0;
}

int dm_table_any_congested(struct dm_table *t, int bdi_bits)
{
	struct dm_dev_internal *dd;
	struct list_head *devices = dm_table_get_devices(t);
	int r = 0;

	list_for_each_entry(dd, devices, list) {
		struct request_queue *q = bdev_get_queue(dd->dm_dev.bdev);
		char b[BDEVNAME_SIZE];

		if (likely(q))
			r |= bdi_congested(&q->backing_dev_info, bdi_bits);
		else
			DMWARN_LIMIT("%s: any_congested: nonexistent device %s",
				     dm_device_name(t->md),
				     bdevname(dd->dm_dev.bdev, b));
	}

	return r;
}

void dm_table_unplug_all(struct dm_table *t)
{
	struct dm_dev_internal *dd;
	struct list_head *devices = dm_table_get_devices(t);

	list_for_each_entry(dd, devices, list) {
		struct request_queue *q = bdev_get_queue(dd->dm_dev.bdev);
		char b[BDEVNAME_SIZE];

		if (likely(q))
			blk_unplug(q);
		else
			DMWARN_LIMIT("%s: Cannot unplug nonexistent device %s",
				     dm_device_name(t->md),
				     bdevname(dd->dm_dev.bdev, b));
	}
}

struct mapped_device *dm_table_get_md(struct dm_table *t)
{
	dm_get(t->md);

	return t->md;
}

EXPORT_SYMBOL(dm_vcalloc);
EXPORT_SYMBOL(dm_get_device);
EXPORT_SYMBOL(dm_put_device);
EXPORT_SYMBOL(dm_table_event);
EXPORT_SYMBOL(dm_table_get_size);
EXPORT_SYMBOL(dm_table_get_mode);
EXPORT_SYMBOL(dm_table_get_md);
EXPORT_SYMBOL(dm_table_put);
EXPORT_SYMBOL(dm_table_get);
EXPORT_SYMBOL(dm_table_unplug_all);<|MERGE_RESOLUTION|>--- conflicted
+++ resolved
@@ -406,21 +406,12 @@
 {
 	int r;
 	struct dm_dev_internal dd_new, dd_old;
-<<<<<<< HEAD
 
 	dd_new = dd_old = *dd;
 
 	dd_new.dm_dev.mode |= new_mode;
 	dd_new.dm_dev.bdev = NULL;
 
-=======
-
-	dd_new = dd_old = *dd;
-
-	dd_new.dm_dev.mode |= new_mode;
-	dd_new.dm_dev.bdev = NULL;
-
->>>>>>> 6574612f
 	r = open_dev(&dd_new, dd->dm_dev.bdev->bd_dev, md);
 	if (r)
 		return r;
