--- conflicted
+++ resolved
@@ -233,17 +233,10 @@
 	int i;
 
 	board_data = int3472_tps68470_get_board_data(dev_name(&client->dev));
-<<<<<<< HEAD
 	if (board_data) {
 		for (i = 0; i < board_data->n_gpiod_lookups; i++)
 			gpiod_remove_lookup_table(board_data->tps68470_gpio_lookup_tables[i]);
 	}
-
-	return 0;
-=======
-	if (board_data)
-		gpiod_remove_lookup_table(board_data->tps68470_gpio_lookup_table);
->>>>>>> 228336f5
 }
 
 static const struct acpi_device_id int3472_device_id[] = {
