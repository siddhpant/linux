#define pr_fmt(fmt)  "irq: " fmt

#include <linux/acpi.h>
#include <linux/debugfs.h>
#include <linux/hardirq.h>
#include <linux/interrupt.h>
#include <linux/irq.h>
#include <linux/irqdesc.h>
#include <linux/irqdomain.h>
#include <linux/module.h>
#include <linux/mutex.h>
#include <linux/of.h>
#include <linux/of_address.h>
#include <linux/of_irq.h>
#include <linux/topology.h>
#include <linux/seq_file.h>
#include <linux/slab.h>
#include <linux/smp.h>
#include <linux/fs.h>

static LIST_HEAD(irq_domain_list);
static DEFINE_MUTEX(irq_domain_mutex);

static DEFINE_MUTEX(revmap_trees_mutex);
static struct irq_domain *irq_default_domain;

static void irq_domain_check_hierarchy(struct irq_domain *domain);

struct irqchip_fwid {
	struct fwnode_handle	fwnode;
	unsigned int		type;
	char			*name;
	void *data;
};

#ifdef CONFIG_GENERIC_IRQ_DEBUGFS
static void debugfs_add_domain_dir(struct irq_domain *d);
static void debugfs_remove_domain_dir(struct irq_domain *d);
#else
static inline void debugfs_add_domain_dir(struct irq_domain *d) { }
static inline void debugfs_remove_domain_dir(struct irq_domain *d) { }
#endif

<<<<<<< HEAD
=======
const struct fwnode_operations irqchip_fwnode_ops;
EXPORT_SYMBOL_GPL(irqchip_fwnode_ops);

>>>>>>> bb176f67
/**
 * irq_domain_alloc_fwnode - Allocate a fwnode_handle suitable for
 *                           identifying an irq domain
 * @type:	Type of irqchip_fwnode. See linux/irqdomain.h
 * @name:	Optional user provided domain name
 * @id:		Optional user provided id if name != NULL
 * @data:	Optional user-provided data
 *
 * Allocate a struct irqchip_fwid, and return a poiner to the embedded
 * fwnode_handle (or NULL on failure).
 *
 * Note: The types IRQCHIP_FWNODE_NAMED and IRQCHIP_FWNODE_NAMED_ID are
 * solely to transport name information to irqdomain creation code. The
 * node is not stored. For other types the pointer is kept in the irq
 * domain struct.
 */
struct fwnode_handle *__irq_domain_alloc_fwnode(unsigned int type, int id,
						const char *name, void *data)
{
	struct irqchip_fwid *fwid;
	char *n;

	fwid = kzalloc(sizeof(*fwid), GFP_KERNEL);

	switch (type) {
	case IRQCHIP_FWNODE_NAMED:
		n = kasprintf(GFP_KERNEL, "%s", name);
		break;
	case IRQCHIP_FWNODE_NAMED_ID:
		n = kasprintf(GFP_KERNEL, "%s-%d", name, id);
		break;
	default:
		n = kasprintf(GFP_KERNEL, "irqchip@%p", data);
		break;
	}

	if (!fwid || !n) {
		kfree(fwid);
		kfree(n);
		return NULL;
	}

	fwid->type = type;
	fwid->name = n;
	fwid->data = data;
	fwid->fwnode.ops = &irqchip_fwnode_ops;
	return &fwid->fwnode;
}
EXPORT_SYMBOL_GPL(__irq_domain_alloc_fwnode);

/**
 * irq_domain_free_fwnode - Free a non-OF-backed fwnode_handle
 *
 * Free a fwnode_handle allocated with irq_domain_alloc_fwnode.
 */
void irq_domain_free_fwnode(struct fwnode_handle *fwnode)
{
	struct irqchip_fwid *fwid;

	if (WARN_ON(!is_fwnode_irqchip(fwnode)))
		return;

	fwid = container_of(fwnode, struct irqchip_fwid, fwnode);
	kfree(fwid->name);
	kfree(fwid);
}
EXPORT_SYMBOL_GPL(irq_domain_free_fwnode);

/**
 * __irq_domain_add() - Allocate a new irq_domain data structure
 * @fwnode: firmware node for the interrupt controller
 * @size: Size of linear map; 0 for radix mapping only
 * @hwirq_max: Maximum number of interrupts supported by controller
 * @direct_max: Maximum value of direct maps; Use ~0 for no limit; 0 for no
 *              direct mapping
 * @ops: domain callbacks
 * @host_data: Controller private data pointer
 *
 * Allocates and initialize and irq_domain structure.
 * Returns pointer to IRQ domain, or NULL on failure.
 */
struct irq_domain *__irq_domain_add(struct fwnode_handle *fwnode, int size,
				    irq_hw_number_t hwirq_max, int direct_max,
				    const struct irq_domain_ops *ops,
				    void *host_data)
{
	struct device_node *of_node = to_of_node(fwnode);
	struct irqchip_fwid *fwid;
	struct irq_domain *domain;

	static atomic_t unknown_domains;

	domain = kzalloc_node(sizeof(*domain) + (sizeof(unsigned int) * size),
			      GFP_KERNEL, of_node_to_nid(of_node));
	if (WARN_ON(!domain))
		return NULL;

	if (fwnode && is_fwnode_irqchip(fwnode)) {
		fwid = container_of(fwnode, struct irqchip_fwid, fwnode);

		switch (fwid->type) {
		case IRQCHIP_FWNODE_NAMED:
		case IRQCHIP_FWNODE_NAMED_ID:
			domain->name = kstrdup(fwid->name, GFP_KERNEL);
			if (!domain->name) {
				kfree(domain);
				return NULL;
			}
			domain->flags |= IRQ_DOMAIN_NAME_ALLOCATED;
			break;
		default:
			domain->fwnode = fwnode;
			domain->name = fwid->name;
			break;
		}
#ifdef CONFIG_ACPI
	} else if (is_acpi_device_node(fwnode)) {
		struct acpi_buffer buf = {
			.length = ACPI_ALLOCATE_BUFFER,
		};
		acpi_handle handle;

		handle = acpi_device_handle(to_acpi_device_node(fwnode));
		if (acpi_get_name(handle, ACPI_FULL_PATHNAME, &buf) == AE_OK) {
			domain->name = buf.pointer;
			domain->flags |= IRQ_DOMAIN_NAME_ALLOCATED;
		}

		domain->fwnode = fwnode;
#endif
	} else if (of_node) {
		char *name;

		/*
		 * DT paths contain '/', which debugfs is legitimately
		 * unhappy about. Replace them with ':', which does
		 * the trick and is not as offensive as '\'...
		 */
		name = kstrdup(of_node_full_name(of_node), GFP_KERNEL);
		if (!name) {
			kfree(domain);
			return NULL;
		}

		strreplace(name, '/', ':');

		domain->name = name;
		domain->fwnode = fwnode;
		domain->flags |= IRQ_DOMAIN_NAME_ALLOCATED;
	}

	if (!domain->name) {
<<<<<<< HEAD
		if (fwnode) {
			pr_err("Invalid fwnode type (%d) for irqdomain\n",
			       fwnode->type);
		}
=======
		if (fwnode)
			pr_err("Invalid fwnode type for irqdomain\n");
>>>>>>> bb176f67
		domain->name = kasprintf(GFP_KERNEL, "unknown-%d",
					 atomic_inc_return(&unknown_domains));
		if (!domain->name) {
			kfree(domain);
			return NULL;
		}
		domain->flags |= IRQ_DOMAIN_NAME_ALLOCATED;
	}

	of_node_get(of_node);

	/* Fill structure */
	INIT_RADIX_TREE(&domain->revmap_tree, GFP_KERNEL);
	domain->ops = ops;
	domain->host_data = host_data;
	domain->hwirq_max = hwirq_max;
	domain->revmap_size = size;
	domain->revmap_direct_max_irq = direct_max;
	irq_domain_check_hierarchy(domain);

	mutex_lock(&irq_domain_mutex);
	debugfs_add_domain_dir(domain);
	list_add(&domain->link, &irq_domain_list);
	mutex_unlock(&irq_domain_mutex);

	pr_debug("Added domain %s\n", domain->name);
	return domain;
}
EXPORT_SYMBOL_GPL(__irq_domain_add);

/**
 * irq_domain_remove() - Remove an irq domain.
 * @domain: domain to remove
 *
 * This routine is used to remove an irq domain. The caller must ensure
 * that all mappings within the domain have been disposed of prior to
 * use, depending on the revmap type.
 */
void irq_domain_remove(struct irq_domain *domain)
{
	mutex_lock(&irq_domain_mutex);
	debugfs_remove_domain_dir(domain);

	WARN_ON(!radix_tree_empty(&domain->revmap_tree));

	list_del(&domain->link);

	/*
	 * If the going away domain is the default one, reset it.
	 */
	if (unlikely(irq_default_domain == domain))
		irq_set_default_host(NULL);

	mutex_unlock(&irq_domain_mutex);

	pr_debug("Removed domain %s\n", domain->name);

	of_node_put(irq_domain_get_of_node(domain));
	if (domain->flags & IRQ_DOMAIN_NAME_ALLOCATED)
		kfree(domain->name);
	kfree(domain);
}
EXPORT_SYMBOL_GPL(irq_domain_remove);

void irq_domain_update_bus_token(struct irq_domain *domain,
				 enum irq_domain_bus_token bus_token)
{
	char *name;

	if (domain->bus_token == bus_token)
		return;

	mutex_lock(&irq_domain_mutex);

	domain->bus_token = bus_token;

	name = kasprintf(GFP_KERNEL, "%s-%d", domain->name, bus_token);
	if (!name) {
		mutex_unlock(&irq_domain_mutex);
		return;
	}

	debugfs_remove_domain_dir(domain);

	if (domain->flags & IRQ_DOMAIN_NAME_ALLOCATED)
		kfree(domain->name);
	else
		domain->flags |= IRQ_DOMAIN_NAME_ALLOCATED;

	domain->name = name;
	debugfs_add_domain_dir(domain);

	mutex_unlock(&irq_domain_mutex);
}

/**
 * irq_domain_add_simple() - Register an irq_domain and optionally map a range of irqs
 * @of_node: pointer to interrupt controller's device tree node.
 * @size: total number of irqs in mapping
 * @first_irq: first number of irq block assigned to the domain,
 *	pass zero to assign irqs on-the-fly. If first_irq is non-zero, then
 *	pre-map all of the irqs in the domain to virqs starting at first_irq.
 * @ops: domain callbacks
 * @host_data: Controller private data pointer
 *
 * Allocates an irq_domain, and optionally if first_irq is positive then also
 * allocate irq_descs and map all of the hwirqs to virqs starting at first_irq.
 *
 * This is intended to implement the expected behaviour for most
 * interrupt controllers. If device tree is used, then first_irq will be 0 and
 * irqs get mapped dynamically on the fly. However, if the controller requires
 * static virq assignments (non-DT boot) then it will set that up correctly.
 */
struct irq_domain *irq_domain_add_simple(struct device_node *of_node,
					 unsigned int size,
					 unsigned int first_irq,
					 const struct irq_domain_ops *ops,
					 void *host_data)
{
	struct irq_domain *domain;

	domain = __irq_domain_add(of_node_to_fwnode(of_node), size, size, 0, ops, host_data);
	if (!domain)
		return NULL;

	if (first_irq > 0) {
		if (IS_ENABLED(CONFIG_SPARSE_IRQ)) {
			/* attempt to allocated irq_descs */
			int rc = irq_alloc_descs(first_irq, first_irq, size,
						 of_node_to_nid(of_node));
			if (rc < 0)
				pr_info("Cannot allocate irq_descs @ IRQ%d, assuming pre-allocated\n",
					first_irq);
		}
		irq_domain_associate_many(domain, first_irq, 0, size);
	}

	return domain;
}
EXPORT_SYMBOL_GPL(irq_domain_add_simple);

/**
 * irq_domain_add_legacy() - Allocate and register a legacy revmap irq_domain.
 * @of_node: pointer to interrupt controller's device tree node.
 * @size: total number of irqs in legacy mapping
 * @first_irq: first number of irq block assigned to the domain
 * @first_hwirq: first hwirq number to use for the translation. Should normally
 *               be '0', but a positive integer can be used if the effective
 *               hwirqs numbering does not begin at zero.
 * @ops: map/unmap domain callbacks
 * @host_data: Controller private data pointer
 *
 * Note: the map() callback will be called before this function returns
 * for all legacy interrupts except 0 (which is always the invalid irq for
 * a legacy controller).
 */
struct irq_domain *irq_domain_add_legacy(struct device_node *of_node,
					 unsigned int size,
					 unsigned int first_irq,
					 irq_hw_number_t first_hwirq,
					 const struct irq_domain_ops *ops,
					 void *host_data)
{
	struct irq_domain *domain;

	domain = __irq_domain_add(of_node_to_fwnode(of_node), first_hwirq + size,
				  first_hwirq + size, 0, ops, host_data);
	if (domain)
		irq_domain_associate_many(domain, first_irq, first_hwirq, size);

	return domain;
}
EXPORT_SYMBOL_GPL(irq_domain_add_legacy);

/**
 * irq_find_matching_fwspec() - Locates a domain for a given fwspec
 * @fwspec: FW specifier for an interrupt
 * @bus_token: domain-specific data
 */
struct irq_domain *irq_find_matching_fwspec(struct irq_fwspec *fwspec,
					    enum irq_domain_bus_token bus_token)
{
	struct irq_domain *h, *found = NULL;
	struct fwnode_handle *fwnode = fwspec->fwnode;
	int rc;

	/* We might want to match the legacy controller last since
	 * it might potentially be set to match all interrupts in
	 * the absence of a device node. This isn't a problem so far
	 * yet though...
	 *
	 * bus_token == DOMAIN_BUS_ANY matches any domain, any other
	 * values must generate an exact match for the domain to be
	 * selected.
	 */
	mutex_lock(&irq_domain_mutex);
	list_for_each_entry(h, &irq_domain_list, link) {
		if (h->ops->select && fwspec->param_count)
			rc = h->ops->select(h, fwspec, bus_token);
		else if (h->ops->match)
			rc = h->ops->match(h, to_of_node(fwnode), bus_token);
		else
			rc = ((fwnode != NULL) && (h->fwnode == fwnode) &&
			      ((bus_token == DOMAIN_BUS_ANY) ||
			       (h->bus_token == bus_token)));

		if (rc) {
			found = h;
			break;
		}
	}
	mutex_unlock(&irq_domain_mutex);
	return found;
}
EXPORT_SYMBOL_GPL(irq_find_matching_fwspec);

/**
 * irq_domain_check_msi_remap - Check whether all MSI irq domains implement
 * IRQ remapping
 *
 * Return: false if any MSI irq domain does not support IRQ remapping,
 * true otherwise (including if there is no MSI irq domain)
 */
bool irq_domain_check_msi_remap(void)
{
	struct irq_domain *h;
	bool ret = true;

	mutex_lock(&irq_domain_mutex);
	list_for_each_entry(h, &irq_domain_list, link) {
		if (irq_domain_is_msi(h) &&
		    !irq_domain_hierarchical_is_msi_remap(h)) {
			ret = false;
			break;
		}
	}
	mutex_unlock(&irq_domain_mutex);
	return ret;
}
EXPORT_SYMBOL_GPL(irq_domain_check_msi_remap);

/**
 * irq_set_default_host() - Set a "default" irq domain
 * @domain: default domain pointer
 *
 * For convenience, it's possible to set a "default" domain that will be used
 * whenever NULL is passed to irq_create_mapping(). It makes life easier for
 * platforms that want to manipulate a few hard coded interrupt numbers that
 * aren't properly represented in the device-tree.
 */
void irq_set_default_host(struct irq_domain *domain)
{
	pr_debug("Default domain set to @0x%p\n", domain);

	irq_default_domain = domain;
}
EXPORT_SYMBOL_GPL(irq_set_default_host);

static void irq_domain_clear_mapping(struct irq_domain *domain,
				     irq_hw_number_t hwirq)
{
	if (hwirq < domain->revmap_size) {
		domain->linear_revmap[hwirq] = 0;
	} else {
		mutex_lock(&revmap_trees_mutex);
		radix_tree_delete(&domain->revmap_tree, hwirq);
		mutex_unlock(&revmap_trees_mutex);
	}
}

static void irq_domain_set_mapping(struct irq_domain *domain,
				   irq_hw_number_t hwirq,
				   struct irq_data *irq_data)
{
	if (hwirq < domain->revmap_size) {
		domain->linear_revmap[hwirq] = irq_data->irq;
	} else {
		mutex_lock(&revmap_trees_mutex);
		radix_tree_insert(&domain->revmap_tree, hwirq, irq_data);
		mutex_unlock(&revmap_trees_mutex);
	}
}

void irq_domain_disassociate(struct irq_domain *domain, unsigned int irq)
{
	struct irq_data *irq_data = irq_get_irq_data(irq);
	irq_hw_number_t hwirq;

	if (WARN(!irq_data || irq_data->domain != domain,
		 "virq%i doesn't exist; cannot disassociate\n", irq))
		return;

	hwirq = irq_data->hwirq;
	irq_set_status_flags(irq, IRQ_NOREQUEST);

	/* remove chip and handler */
	irq_set_chip_and_handler(irq, NULL, NULL);

	/* Make sure it's completed */
	synchronize_irq(irq);

	/* Tell the PIC about it */
	if (domain->ops->unmap)
		domain->ops->unmap(domain, irq);
	smp_mb();

	irq_data->domain = NULL;
	irq_data->hwirq = 0;
	domain->mapcount--;

	/* Clear reverse map for this hwirq */
	irq_domain_clear_mapping(domain, hwirq);
}

int irq_domain_associate(struct irq_domain *domain, unsigned int virq,
			 irq_hw_number_t hwirq)
{
	struct irq_data *irq_data = irq_get_irq_data(virq);
	int ret;

	if (WARN(hwirq >= domain->hwirq_max,
		 "error: hwirq 0x%x is too large for %s\n", (int)hwirq, domain->name))
		return -EINVAL;
	if (WARN(!irq_data, "error: virq%i is not allocated", virq))
		return -EINVAL;
	if (WARN(irq_data->domain, "error: virq%i is already associated", virq))
		return -EINVAL;

	mutex_lock(&irq_domain_mutex);
	irq_data->hwirq = hwirq;
	irq_data->domain = domain;
	if (domain->ops->map) {
		ret = domain->ops->map(domain, virq, hwirq);
		if (ret != 0) {
			/*
			 * If map() returns -EPERM, this interrupt is protected
			 * by the firmware or some other service and shall not
			 * be mapped. Don't bother telling the user about it.
			 */
			if (ret != -EPERM) {
				pr_info("%s didn't like hwirq-0x%lx to VIRQ%i mapping (rc=%d)\n",
				       domain->name, hwirq, virq, ret);
			}
			irq_data->domain = NULL;
			irq_data->hwirq = 0;
			mutex_unlock(&irq_domain_mutex);
			return ret;
		}

		/* If not already assigned, give the domain the chip's name */
		if (!domain->name && irq_data->chip)
			domain->name = irq_data->chip->name;
	}

	domain->mapcount++;
<<<<<<< HEAD
	if (hwirq < domain->revmap_size) {
		domain->linear_revmap[hwirq] = virq;
	} else {
		mutex_lock(&revmap_trees_mutex);
		radix_tree_insert(&domain->revmap_tree, hwirq, irq_data);
		mutex_unlock(&revmap_trees_mutex);
	}
=======
	irq_domain_set_mapping(domain, hwirq, irq_data);
>>>>>>> bb176f67
	mutex_unlock(&irq_domain_mutex);

	irq_clear_status_flags(virq, IRQ_NOREQUEST);

	return 0;
}
EXPORT_SYMBOL_GPL(irq_domain_associate);

void irq_domain_associate_many(struct irq_domain *domain, unsigned int irq_base,
			       irq_hw_number_t hwirq_base, int count)
{
	struct device_node *of_node;
	int i;

	of_node = irq_domain_get_of_node(domain);
	pr_debug("%s(%s, irqbase=%i, hwbase=%i, count=%i)\n", __func__,
		of_node_full_name(of_node), irq_base, (int)hwirq_base, count);

	for (i = 0; i < count; i++) {
		irq_domain_associate(domain, irq_base + i, hwirq_base + i);
	}
}
EXPORT_SYMBOL_GPL(irq_domain_associate_many);

/**
 * irq_create_direct_mapping() - Allocate an irq for direct mapping
 * @domain: domain to allocate the irq for or NULL for default domain
 *
 * This routine is used for irq controllers which can choose the hardware
 * interrupt numbers they generate. In such a case it's simplest to use
 * the linux irq as the hardware interrupt number. It still uses the linear
 * or radix tree to store the mapping, but the irq controller can optimize
 * the revmap path by using the hwirq directly.
 */
unsigned int irq_create_direct_mapping(struct irq_domain *domain)
{
	struct device_node *of_node;
	unsigned int virq;

	if (domain == NULL)
		domain = irq_default_domain;

	of_node = irq_domain_get_of_node(domain);
	virq = irq_alloc_desc_from(1, of_node_to_nid(of_node));
	if (!virq) {
		pr_debug("create_direct virq allocation failed\n");
		return 0;
	}
	if (virq >= domain->revmap_direct_max_irq) {
		pr_err("ERROR: no free irqs available below %i maximum\n",
			domain->revmap_direct_max_irq);
		irq_free_desc(virq);
		return 0;
	}
	pr_debug("create_direct obtained virq %d\n", virq);

	if (irq_domain_associate(domain, virq, virq)) {
		irq_free_desc(virq);
		return 0;
	}

	return virq;
}
EXPORT_SYMBOL_GPL(irq_create_direct_mapping);

/**
 * irq_create_mapping() - Map a hardware interrupt into linux irq space
 * @domain: domain owning this hardware interrupt or NULL for default domain
 * @hwirq: hardware irq number in that domain space
 *
 * Only one mapping per hardware interrupt is permitted. Returns a linux
 * irq number.
 * If the sense/trigger is to be specified, set_irq_type() should be called
 * on the number returned from that call.
 */
unsigned int irq_create_mapping(struct irq_domain *domain,
				irq_hw_number_t hwirq)
{
	struct device_node *of_node;
	int virq;

	pr_debug("irq_create_mapping(0x%p, 0x%lx)\n", domain, hwirq);

	/* Look for default domain if nececssary */
	if (domain == NULL)
		domain = irq_default_domain;
	if (domain == NULL) {
		WARN(1, "%s(, %lx) called with NULL domain\n", __func__, hwirq);
		return 0;
	}
	pr_debug("-> using domain @%p\n", domain);

	of_node = irq_domain_get_of_node(domain);

	/* Check if mapping already exists */
	virq = irq_find_mapping(domain, hwirq);
	if (virq) {
		pr_debug("-> existing mapping on virq %d\n", virq);
		return virq;
	}

	/* Allocate a virtual interrupt number */
	virq = irq_domain_alloc_descs(-1, 1, hwirq, of_node_to_nid(of_node), NULL);
	if (virq <= 0) {
		pr_debug("-> virq allocation failed\n");
		return 0;
	}

	if (irq_domain_associate(domain, virq, hwirq)) {
		irq_free_desc(virq);
		return 0;
	}

	pr_debug("irq %lu on domain %s mapped to virtual irq %u\n",
		hwirq, of_node_full_name(of_node), virq);

	return virq;
}
EXPORT_SYMBOL_GPL(irq_create_mapping);

/**
 * irq_create_strict_mappings() - Map a range of hw irqs to fixed linux irqs
 * @domain: domain owning the interrupt range
 * @irq_base: beginning of linux IRQ range
 * @hwirq_base: beginning of hardware IRQ range
 * @count: Number of interrupts to map
 *
 * This routine is used for allocating and mapping a range of hardware
 * irqs to linux irqs where the linux irq numbers are at pre-defined
 * locations. For use by controllers that already have static mappings
 * to insert in to the domain.
 *
 * Non-linear users can use irq_create_identity_mapping() for IRQ-at-a-time
 * domain insertion.
 *
 * 0 is returned upon success, while any failure to establish a static
 * mapping is treated as an error.
 */
int irq_create_strict_mappings(struct irq_domain *domain, unsigned int irq_base,
			       irq_hw_number_t hwirq_base, int count)
{
	struct device_node *of_node;
	int ret;

	of_node = irq_domain_get_of_node(domain);
	ret = irq_alloc_descs(irq_base, irq_base, count,
			      of_node_to_nid(of_node));
	if (unlikely(ret < 0))
		return ret;

	irq_domain_associate_many(domain, irq_base, hwirq_base, count);
	return 0;
}
EXPORT_SYMBOL_GPL(irq_create_strict_mappings);

static int irq_domain_translate(struct irq_domain *d,
				struct irq_fwspec *fwspec,
				irq_hw_number_t *hwirq, unsigned int *type)
{
#ifdef CONFIG_IRQ_DOMAIN_HIERARCHY
	if (d->ops->translate)
		return d->ops->translate(d, fwspec, hwirq, type);
#endif
	if (d->ops->xlate)
		return d->ops->xlate(d, to_of_node(fwspec->fwnode),
				     fwspec->param, fwspec->param_count,
				     hwirq, type);

	/* If domain has no translation, then we assume interrupt line */
	*hwirq = fwspec->param[0];
	return 0;
}

static void of_phandle_args_to_fwspec(struct of_phandle_args *irq_data,
				      struct irq_fwspec *fwspec)
{
	int i;

	fwspec->fwnode = irq_data->np ? &irq_data->np->fwnode : NULL;
	fwspec->param_count = irq_data->args_count;

	for (i = 0; i < irq_data->args_count; i++)
		fwspec->param[i] = irq_data->args[i];
}

unsigned int irq_create_fwspec_mapping(struct irq_fwspec *fwspec)
{
	struct irq_domain *domain;
	struct irq_data *irq_data;
	irq_hw_number_t hwirq;
	unsigned int type = IRQ_TYPE_NONE;
	int virq;

	if (fwspec->fwnode) {
		domain = irq_find_matching_fwspec(fwspec, DOMAIN_BUS_WIRED);
		if (!domain)
			domain = irq_find_matching_fwspec(fwspec, DOMAIN_BUS_ANY);
	} else {
		domain = irq_default_domain;
	}

	if (!domain) {
		pr_warn("no irq domain found for %s !\n",
			of_node_full_name(to_of_node(fwspec->fwnode)));
		return 0;
	}

	if (irq_domain_translate(domain, fwspec, &hwirq, &type))
		return 0;

	/*
	 * WARN if the irqchip returns a type with bits
	 * outside the sense mask set and clear these bits.
	 */
	if (WARN_ON(type & ~IRQ_TYPE_SENSE_MASK))
		type &= IRQ_TYPE_SENSE_MASK;

	/*
	 * If we've already configured this interrupt,
	 * don't do it again, or hell will break loose.
	 */
	virq = irq_find_mapping(domain, hwirq);
	if (virq) {
		/*
		 * If the trigger type is not specified or matches the
		 * current trigger type then we are done so return the
		 * interrupt number.
		 */
		if (type == IRQ_TYPE_NONE || type == irq_get_trigger_type(virq))
			return virq;

		/*
		 * If the trigger type has not been set yet, then set
		 * it now and return the interrupt number.
		 */
		if (irq_get_trigger_type(virq) == IRQ_TYPE_NONE) {
			irq_data = irq_get_irq_data(virq);
			if (!irq_data)
				return 0;

			irqd_set_trigger_type(irq_data, type);
			return virq;
		}

		pr_warn("type mismatch, failed to map hwirq-%lu for %s!\n",
			hwirq, of_node_full_name(to_of_node(fwspec->fwnode)));
		return 0;
	}

	if (irq_domain_is_hierarchy(domain)) {
		virq = irq_domain_alloc_irqs(domain, 1, NUMA_NO_NODE, fwspec);
		if (virq <= 0)
			return 0;
	} else {
		/* Create mapping */
		virq = irq_create_mapping(domain, hwirq);
		if (!virq)
			return virq;
	}

	irq_data = irq_get_irq_data(virq);
	if (!irq_data) {
		if (irq_domain_is_hierarchy(domain))
			irq_domain_free_irqs(virq, 1);
		else
			irq_dispose_mapping(virq);
		return 0;
	}

	/* Store trigger type */
	irqd_set_trigger_type(irq_data, type);

	return virq;
}
EXPORT_SYMBOL_GPL(irq_create_fwspec_mapping);

unsigned int irq_create_of_mapping(struct of_phandle_args *irq_data)
{
	struct irq_fwspec fwspec;

	of_phandle_args_to_fwspec(irq_data, &fwspec);
	return irq_create_fwspec_mapping(&fwspec);
}
EXPORT_SYMBOL_GPL(irq_create_of_mapping);

/**
 * irq_dispose_mapping() - Unmap an interrupt
 * @virq: linux irq number of the interrupt to unmap
 */
void irq_dispose_mapping(unsigned int virq)
{
	struct irq_data *irq_data = irq_get_irq_data(virq);
	struct irq_domain *domain;

	if (!virq || !irq_data)
		return;

	domain = irq_data->domain;
	if (WARN_ON(domain == NULL))
		return;

	if (irq_domain_is_hierarchy(domain)) {
		irq_domain_free_irqs(virq, 1);
	} else {
		irq_domain_disassociate(domain, virq);
		irq_free_desc(virq);
	}
}
EXPORT_SYMBOL_GPL(irq_dispose_mapping);

/**
 * irq_find_mapping() - Find a linux irq from an hw irq number.
 * @domain: domain owning this hardware interrupt
 * @hwirq: hardware irq number in that domain space
 */
unsigned int irq_find_mapping(struct irq_domain *domain,
			      irq_hw_number_t hwirq)
{
	struct irq_data *data;

	/* Look for default domain if nececssary */
	if (domain == NULL)
		domain = irq_default_domain;
	if (domain == NULL)
		return 0;

	if (hwirq < domain->revmap_direct_max_irq) {
		data = irq_domain_get_irq_data(domain, hwirq);
		if (data && data->hwirq == hwirq)
			return hwirq;
	}

	/* Check if the hwirq is in the linear revmap. */
	if (hwirq < domain->revmap_size)
		return domain->linear_revmap[hwirq];

	rcu_read_lock();
	data = radix_tree_lookup(&domain->revmap_tree, hwirq);
	rcu_read_unlock();
	return data ? data->irq : 0;
}
EXPORT_SYMBOL_GPL(irq_find_mapping);

#ifdef CONFIG_IRQ_DOMAIN_DEBUG
static void virq_debug_show_one(struct seq_file *m, struct irq_desc *desc)
{
	struct irq_domain *domain;
	struct irq_data *data;

	domain = desc->irq_data.domain;
	data = &desc->irq_data;

	while (domain) {
		unsigned int irq = data->irq;
		unsigned long hwirq = data->hwirq;
		struct irq_chip *chip;
		bool direct;

		if (data == &desc->irq_data)
			seq_printf(m, "%5d  ", irq);
		else
			seq_printf(m, "%5d+ ", irq);
		seq_printf(m, "0x%05lx  ", hwirq);

		chip = irq_data_get_irq_chip(data);
		seq_printf(m, "%-15s  ", (chip && chip->name) ? chip->name : "none");

		seq_printf(m, data ? "0x%p  " : "  %p  ",
			   irq_data_get_irq_chip_data(data));

		seq_printf(m, "   %c    ", (desc->action && desc->action->handler) ? '*' : ' ');
		direct = (irq == hwirq) && (irq < domain->revmap_direct_max_irq);
		seq_printf(m, "%6s%-8s  ",
			   (hwirq < domain->revmap_size) ? "LINEAR" : "RADIX",
			   direct ? "(DIRECT)" : "");
		seq_printf(m, "%s\n", domain->name);
#ifdef CONFIG_IRQ_DOMAIN_HIERARCHY
		domain = domain->parent;
		data = data->parent_data;
#else
		domain = NULL;
#endif
	}
}

static int virq_debug_show(struct seq_file *m, void *private)
{
	unsigned long flags;
	struct irq_desc *desc;
	struct irq_domain *domain;
	struct radix_tree_iter iter;
<<<<<<< HEAD
	void **slot;
=======
	void __rcu **slot;
>>>>>>> bb176f67
	int i;

	seq_printf(m, " %-16s  %-6s  %-10s  %-10s  %s\n",
		   "name", "mapped", "linear-max", "direct-max", "devtree-node");
	mutex_lock(&irq_domain_mutex);
	list_for_each_entry(domain, &irq_domain_list, link) {
		struct device_node *of_node;
		const char *name;

		int count = 0;

		of_node = irq_domain_get_of_node(domain);
		if (of_node)
			name = of_node_full_name(of_node);
		else if (is_fwnode_irqchip(domain->fwnode))
			name = container_of(domain->fwnode, struct irqchip_fwid,
					    fwnode)->name;
		else
			name = "";

		radix_tree_for_each_slot(slot, &domain->revmap_tree, &iter, 0)
			count++;
		seq_printf(m, "%c%-16s  %6u  %10u  %10u  %s\n",
			   domain == irq_default_domain ? '*' : ' ', domain->name,
			   domain->revmap_size + count, domain->revmap_size,
			   domain->revmap_direct_max_irq,
			   name);
	}
	mutex_unlock(&irq_domain_mutex);

	seq_printf(m, "%-5s  %-7s  %-15s  %-*s  %6s  %-14s  %s\n", "irq", "hwirq",
		      "chip name", (int)(2 * sizeof(void *) + 2), "chip data",
		      "active", "type", "domain");

	for (i = 1; i < nr_irqs; i++) {
		desc = irq_to_desc(i);
		if (!desc)
			continue;

		raw_spin_lock_irqsave(&desc->lock, flags);
		virq_debug_show_one(m, desc);
		raw_spin_unlock_irqrestore(&desc->lock, flags);
	}

	return 0;
}

static int virq_debug_open(struct inode *inode, struct file *file)
{
	return single_open(file, virq_debug_show, inode->i_private);
}

static const struct file_operations virq_debug_fops = {
	.open = virq_debug_open,
	.read = seq_read,
	.llseek = seq_lseek,
	.release = single_release,
};

static int __init irq_debugfs_init(void)
{
	if (debugfs_create_file("irq_domain_mapping", S_IRUGO, NULL,
				 NULL, &virq_debug_fops) == NULL)
		return -ENOMEM;

	return 0;
}
__initcall(irq_debugfs_init);
#endif /* CONFIG_IRQ_DOMAIN_DEBUG */

/**
 * irq_domain_xlate_onecell() - Generic xlate for direct one cell bindings
 *
 * Device Tree IRQ specifier translation function which works with one cell
 * bindings where the cell value maps directly to the hwirq number.
 */
int irq_domain_xlate_onecell(struct irq_domain *d, struct device_node *ctrlr,
			     const u32 *intspec, unsigned int intsize,
			     unsigned long *out_hwirq, unsigned int *out_type)
{
	if (WARN_ON(intsize < 1))
		return -EINVAL;
	*out_hwirq = intspec[0];
	*out_type = IRQ_TYPE_NONE;
	return 0;
}
EXPORT_SYMBOL_GPL(irq_domain_xlate_onecell);

/**
 * irq_domain_xlate_twocell() - Generic xlate for direct two cell bindings
 *
 * Device Tree IRQ specifier translation function which works with two cell
 * bindings where the cell values map directly to the hwirq number
 * and linux irq flags.
 */
int irq_domain_xlate_twocell(struct irq_domain *d, struct device_node *ctrlr,
			const u32 *intspec, unsigned int intsize,
			irq_hw_number_t *out_hwirq, unsigned int *out_type)
{
	if (WARN_ON(intsize < 2))
		return -EINVAL;
	*out_hwirq = intspec[0];
	*out_type = intspec[1] & IRQ_TYPE_SENSE_MASK;
	return 0;
}
EXPORT_SYMBOL_GPL(irq_domain_xlate_twocell);

/**
 * irq_domain_xlate_onetwocell() - Generic xlate for one or two cell bindings
 *
 * Device Tree IRQ specifier translation function which works with either one
 * or two cell bindings where the cell values map directly to the hwirq number
 * and linux irq flags.
 *
 * Note: don't use this function unless your interrupt controller explicitly
 * supports both one and two cell bindings.  For the majority of controllers
 * the _onecell() or _twocell() variants above should be used.
 */
int irq_domain_xlate_onetwocell(struct irq_domain *d,
				struct device_node *ctrlr,
				const u32 *intspec, unsigned int intsize,
				unsigned long *out_hwirq, unsigned int *out_type)
{
	if (WARN_ON(intsize < 1))
		return -EINVAL;
	*out_hwirq = intspec[0];
	if (intsize > 1)
		*out_type = intspec[1] & IRQ_TYPE_SENSE_MASK;
	else
		*out_type = IRQ_TYPE_NONE;
	return 0;
}
EXPORT_SYMBOL_GPL(irq_domain_xlate_onetwocell);

const struct irq_domain_ops irq_domain_simple_ops = {
	.xlate = irq_domain_xlate_onetwocell,
};
EXPORT_SYMBOL_GPL(irq_domain_simple_ops);

int irq_domain_alloc_descs(int virq, unsigned int cnt, irq_hw_number_t hwirq,
			   int node, const struct cpumask *affinity)
{
	unsigned int hint;

	if (virq >= 0) {
		virq = __irq_alloc_descs(virq, virq, cnt, node, THIS_MODULE,
					 affinity);
	} else {
		hint = hwirq % nr_irqs;
		if (hint == 0)
			hint++;
		virq = __irq_alloc_descs(-1, hint, cnt, node, THIS_MODULE,
					 affinity);
		if (virq <= 0 && hint > 1) {
			virq = __irq_alloc_descs(-1, 1, cnt, node, THIS_MODULE,
						 affinity);
		}
	}

	return virq;
}

#ifdef	CONFIG_IRQ_DOMAIN_HIERARCHY
/**
 * irq_domain_create_hierarchy - Add a irqdomain into the hierarchy
 * @parent:	Parent irq domain to associate with the new domain
 * @flags:	Irq domain flags associated to the domain
 * @size:	Size of the domain. See below
 * @fwnode:	Optional fwnode of the interrupt controller
 * @ops:	Pointer to the interrupt domain callbacks
 * @host_data:	Controller private data pointer
 *
 * If @size is 0 a tree domain is created, otherwise a linear domain.
 *
 * If successful the parent is associated to the new domain and the
 * domain flags are set.
 * Returns pointer to IRQ domain, or NULL on failure.
 */
struct irq_domain *irq_domain_create_hierarchy(struct irq_domain *parent,
					    unsigned int flags,
					    unsigned int size,
					    struct fwnode_handle *fwnode,
					    const struct irq_domain_ops *ops,
					    void *host_data)
{
	struct irq_domain *domain;

	if (size)
		domain = irq_domain_create_linear(fwnode, size, ops, host_data);
	else
		domain = irq_domain_create_tree(fwnode, ops, host_data);
	if (domain) {
		domain->parent = parent;
		domain->flags |= flags;
	}

	return domain;
}
EXPORT_SYMBOL_GPL(irq_domain_create_hierarchy);

static void irq_domain_insert_irq(int virq)
{
	struct irq_data *data;

	for (data = irq_get_irq_data(virq); data; data = data->parent_data) {
		struct irq_domain *domain = data->domain;

		domain->mapcount++;
<<<<<<< HEAD
		if (hwirq < domain->revmap_size) {
			domain->linear_revmap[hwirq] = virq;
		} else {
			mutex_lock(&revmap_trees_mutex);
			radix_tree_insert(&domain->revmap_tree, hwirq, data);
			mutex_unlock(&revmap_trees_mutex);
		}
=======
		irq_domain_set_mapping(domain, data->hwirq, data);
>>>>>>> bb176f67

		/* If not already assigned, give the domain the chip's name */
		if (!domain->name && data->chip)
			domain->name = data->chip->name;
	}

	irq_clear_status_flags(virq, IRQ_NOREQUEST);
}

static void irq_domain_remove_irq(int virq)
{
	struct irq_data *data;

	irq_set_status_flags(virq, IRQ_NOREQUEST);
	irq_set_chip_and_handler(virq, NULL, NULL);
	synchronize_irq(virq);
	smp_mb();

	for (data = irq_get_irq_data(virq); data; data = data->parent_data) {
		struct irq_domain *domain = data->domain;
		irq_hw_number_t hwirq = data->hwirq;

		domain->mapcount--;
<<<<<<< HEAD
		if (hwirq < domain->revmap_size) {
			domain->linear_revmap[hwirq] = 0;
		} else {
			mutex_lock(&revmap_trees_mutex);
			radix_tree_delete(&domain->revmap_tree, hwirq);
			mutex_unlock(&revmap_trees_mutex);
		}
=======
		irq_domain_clear_mapping(domain, hwirq);
>>>>>>> bb176f67
	}
}

static struct irq_data *irq_domain_insert_irq_data(struct irq_domain *domain,
						   struct irq_data *child)
{
	struct irq_data *irq_data;

	irq_data = kzalloc_node(sizeof(*irq_data), GFP_KERNEL,
				irq_data_get_node(child));
	if (irq_data) {
		child->parent_data = irq_data;
		irq_data->irq = child->irq;
		irq_data->common = child->common;
		irq_data->domain = domain;
	}

	return irq_data;
}

static void irq_domain_free_irq_data(unsigned int virq, unsigned int nr_irqs)
{
	struct irq_data *irq_data, *tmp;
	int i;

	for (i = 0; i < nr_irqs; i++) {
		irq_data = irq_get_irq_data(virq + i);
		tmp = irq_data->parent_data;
		irq_data->parent_data = NULL;
		irq_data->domain = NULL;

		while (tmp) {
			irq_data = tmp;
			tmp = tmp->parent_data;
			kfree(irq_data);
		}
	}
}

static int irq_domain_alloc_irq_data(struct irq_domain *domain,
				     unsigned int virq, unsigned int nr_irqs)
{
	struct irq_data *irq_data;
	struct irq_domain *parent;
	int i;

	/* The outermost irq_data is embedded in struct irq_desc */
	for (i = 0; i < nr_irqs; i++) {
		irq_data = irq_get_irq_data(virq + i);
		irq_data->domain = domain;

		for (parent = domain->parent; parent; parent = parent->parent) {
			irq_data = irq_domain_insert_irq_data(parent, irq_data);
			if (!irq_data) {
				irq_domain_free_irq_data(virq, i + 1);
				return -ENOMEM;
			}
		}
	}

	return 0;
}

/**
 * irq_domain_get_irq_data - Get irq_data associated with @virq and @domain
 * @domain:	domain to match
 * @virq:	IRQ number to get irq_data
 */
struct irq_data *irq_domain_get_irq_data(struct irq_domain *domain,
					 unsigned int virq)
{
	struct irq_data *irq_data;

	for (irq_data = irq_get_irq_data(virq); irq_data;
	     irq_data = irq_data->parent_data)
		if (irq_data->domain == domain)
			return irq_data;

	return NULL;
}
EXPORT_SYMBOL_GPL(irq_domain_get_irq_data);

/**
 * irq_domain_set_hwirq_and_chip - Set hwirq and irqchip of @virq at @domain
 * @domain:	Interrupt domain to match
 * @virq:	IRQ number
 * @hwirq:	The hwirq number
 * @chip:	The associated interrupt chip
 * @chip_data:	The associated chip data
 */
int irq_domain_set_hwirq_and_chip(struct irq_domain *domain, unsigned int virq,
				  irq_hw_number_t hwirq, struct irq_chip *chip,
				  void *chip_data)
{
	struct irq_data *irq_data = irq_domain_get_irq_data(domain, virq);

	if (!irq_data)
		return -ENOENT;

	irq_data->hwirq = hwirq;
	irq_data->chip = chip ? chip : &no_irq_chip;
	irq_data->chip_data = chip_data;

	return 0;
}
EXPORT_SYMBOL_GPL(irq_domain_set_hwirq_and_chip);

/**
 * irq_domain_set_info - Set the complete data for a @virq in @domain
 * @domain:		Interrupt domain to match
 * @virq:		IRQ number
 * @hwirq:		The hardware interrupt number
 * @chip:		The associated interrupt chip
 * @chip_data:		The associated interrupt chip data
 * @handler:		The interrupt flow handler
 * @handler_data:	The interrupt flow handler data
 * @handler_name:	The interrupt handler name
 */
void irq_domain_set_info(struct irq_domain *domain, unsigned int virq,
			 irq_hw_number_t hwirq, struct irq_chip *chip,
			 void *chip_data, irq_flow_handler_t handler,
			 void *handler_data, const char *handler_name)
{
	irq_domain_set_hwirq_and_chip(domain, virq, hwirq, chip, chip_data);
	__irq_set_handler(virq, handler, 0, handler_name);
	irq_set_handler_data(virq, handler_data);
}
EXPORT_SYMBOL(irq_domain_set_info);

/**
 * irq_domain_reset_irq_data - Clear hwirq, chip and chip_data in @irq_data
 * @irq_data:	The pointer to irq_data
 */
void irq_domain_reset_irq_data(struct irq_data *irq_data)
{
	irq_data->hwirq = 0;
	irq_data->chip = &no_irq_chip;
	irq_data->chip_data = NULL;
}
EXPORT_SYMBOL_GPL(irq_domain_reset_irq_data);

/**
 * irq_domain_free_irqs_common - Clear irq_data and free the parent
 * @domain:	Interrupt domain to match
 * @virq:	IRQ number to start with
 * @nr_irqs:	The number of irqs to free
 */
void irq_domain_free_irqs_common(struct irq_domain *domain, unsigned int virq,
				 unsigned int nr_irqs)
{
	struct irq_data *irq_data;
	int i;

	for (i = 0; i < nr_irqs; i++) {
		irq_data = irq_domain_get_irq_data(domain, virq + i);
		if (irq_data)
			irq_domain_reset_irq_data(irq_data);
	}
	irq_domain_free_irqs_parent(domain, virq, nr_irqs);
}
EXPORT_SYMBOL_GPL(irq_domain_free_irqs_common);

/**
 * irq_domain_free_irqs_top - Clear handler and handler data, clear irqdata and free parent
 * @domain:	Interrupt domain to match
 * @virq:	IRQ number to start with
 * @nr_irqs:	The number of irqs to free
 */
void irq_domain_free_irqs_top(struct irq_domain *domain, unsigned int virq,
			      unsigned int nr_irqs)
{
	int i;

	for (i = 0; i < nr_irqs; i++) {
		irq_set_handler_data(virq + i, NULL);
		irq_set_handler(virq + i, NULL);
	}
	irq_domain_free_irqs_common(domain, virq, nr_irqs);
}

static void irq_domain_free_irqs_hierarchy(struct irq_domain *domain,
					   unsigned int irq_base,
					   unsigned int nr_irqs)
{
<<<<<<< HEAD
	domain->ops->free(domain, irq_base, nr_irqs);
=======
	if (domain->ops->free)
		domain->ops->free(domain, irq_base, nr_irqs);
>>>>>>> bb176f67
}

int irq_domain_alloc_irqs_hierarchy(struct irq_domain *domain,
				    unsigned int irq_base,
				    unsigned int nr_irqs, void *arg)
{
	return domain->ops->alloc(domain, irq_base, nr_irqs, arg);
}

/**
 * __irq_domain_alloc_irqs - Allocate IRQs from domain
 * @domain:	domain to allocate from
 * @irq_base:	allocate specified IRQ nubmer if irq_base >= 0
 * @nr_irqs:	number of IRQs to allocate
 * @node:	NUMA node id for memory allocation
 * @arg:	domain specific argument
 * @realloc:	IRQ descriptors have already been allocated if true
 * @affinity:	Optional irq affinity mask for multiqueue devices
 *
 * Allocate IRQ numbers and initialized all data structures to support
 * hierarchy IRQ domains.
 * Parameter @realloc is mainly to support legacy IRQs.
 * Returns error code or allocated IRQ number
 *
 * The whole process to setup an IRQ has been split into two steps.
 * The first step, __irq_domain_alloc_irqs(), is to allocate IRQ
 * descriptor and required hardware resources. The second step,
 * irq_domain_activate_irq(), is to program hardwares with preallocated
 * resources. In this way, it's easier to rollback when failing to
 * allocate resources.
 */
int __irq_domain_alloc_irqs(struct irq_domain *domain, int irq_base,
			    unsigned int nr_irqs, int node, void *arg,
			    bool realloc, const struct cpumask *affinity)
{
	int i, ret, virq;

	if (domain == NULL) {
		domain = irq_default_domain;
		if (WARN(!domain, "domain is NULL; cannot allocate IRQ\n"))
			return -EINVAL;
	}

	if (!domain->ops->alloc) {
		pr_debug("domain->ops->alloc() is NULL\n");
		return -ENOSYS;
	}

	if (realloc && irq_base >= 0) {
		virq = irq_base;
	} else {
		virq = irq_domain_alloc_descs(irq_base, nr_irqs, 0, node,
					      affinity);
		if (virq < 0) {
			pr_debug("cannot allocate IRQ(base %d, count %d)\n",
				 irq_base, nr_irqs);
			return virq;
		}
	}

	if (irq_domain_alloc_irq_data(domain, virq, nr_irqs)) {
		pr_debug("cannot allocate memory for IRQ%d\n", virq);
		ret = -ENOMEM;
		goto out_free_desc;
	}

	mutex_lock(&irq_domain_mutex);
	ret = irq_domain_alloc_irqs_hierarchy(domain, virq, nr_irqs, arg);
	if (ret < 0) {
		mutex_unlock(&irq_domain_mutex);
		goto out_free_irq_data;
	}
	for (i = 0; i < nr_irqs; i++)
		irq_domain_insert_irq(virq + i);
	mutex_unlock(&irq_domain_mutex);

	return virq;

out_free_irq_data:
	irq_domain_free_irq_data(virq, nr_irqs);
out_free_desc:
	irq_free_descs(virq, nr_irqs);
	return ret;
}

/* The irq_data was moved, fix the revmap to refer to the new location */
static void irq_domain_fix_revmap(struct irq_data *d)
{
	void __rcu **slot;

	if (d->hwirq < d->domain->revmap_size)
		return; /* Not using radix tree. */

	/* Fix up the revmap. */
	mutex_lock(&revmap_trees_mutex);
	slot = radix_tree_lookup_slot(&d->domain->revmap_tree, d->hwirq);
	if (slot)
		radix_tree_replace_slot(&d->domain->revmap_tree, slot, d);
	mutex_unlock(&revmap_trees_mutex);
}

/**
 * irq_domain_push_irq() - Push a domain in to the top of a hierarchy.
 * @domain:	Domain to push.
 * @virq:	Irq to push the domain in to.
 * @arg:	Passed to the irq_domain_ops alloc() function.
 *
 * For an already existing irqdomain hierarchy, as might be obtained
 * via a call to pci_enable_msix(), add an additional domain to the
 * head of the processing chain.  Must be called before request_irq()
 * has been called.
 */
int irq_domain_push_irq(struct irq_domain *domain, int virq, void *arg)
{
	struct irq_data *child_irq_data;
	struct irq_data *root_irq_data = irq_get_irq_data(virq);
	struct irq_desc *desc;
	int rv = 0;

	/*
	 * Check that no action has been set, which indicates the virq
	 * is in a state where this function doesn't have to deal with
	 * races between interrupt handling and maintaining the
	 * hierarchy.  This will catch gross misuse.  Attempting to
	 * make the check race free would require holding locks across
	 * calls to struct irq_domain_ops->alloc(), which could lead
	 * to deadlock, so we just do a simple check before starting.
	 */
	desc = irq_to_desc(virq);
	if (!desc)
		return -EINVAL;
	if (WARN_ON(desc->action))
		return -EBUSY;

	if (domain == NULL)
		return -EINVAL;

	if (WARN_ON(!irq_domain_is_hierarchy(domain)))
		return -EINVAL;

	if (!root_irq_data)
		return -EINVAL;

	if (domain->parent != root_irq_data->domain)
		return -EINVAL;

	child_irq_data = kzalloc_node(sizeof(*child_irq_data), GFP_KERNEL,
				      irq_data_get_node(root_irq_data));
	if (!child_irq_data)
		return -ENOMEM;

	mutex_lock(&irq_domain_mutex);

	/* Copy the original irq_data. */
	*child_irq_data = *root_irq_data;

	/*
	 * Overwrite the root_irq_data, which is embedded in struct
	 * irq_desc, with values for this domain.
	 */
	root_irq_data->parent_data = child_irq_data;
	root_irq_data->domain = domain;
	root_irq_data->mask = 0;
	root_irq_data->hwirq = 0;
	root_irq_data->chip = NULL;
	root_irq_data->chip_data = NULL;

	/* May (probably does) set hwirq, chip, etc. */
	rv = irq_domain_alloc_irqs_hierarchy(domain, virq, 1, arg);
	if (rv) {
		/* Restore the original irq_data. */
		*root_irq_data = *child_irq_data;
		goto error;
	}

	irq_domain_fix_revmap(child_irq_data);
	irq_domain_set_mapping(domain, root_irq_data->hwirq, root_irq_data);

error:
	mutex_unlock(&irq_domain_mutex);

	return rv;
}
EXPORT_SYMBOL_GPL(irq_domain_push_irq);

/**
 * irq_domain_pop_irq() - Remove a domain from the top of a hierarchy.
 * @domain:	Domain to remove.
 * @virq:	Irq to remove the domain from.
 *
 * Undo the effects of a call to irq_domain_push_irq().  Must be
 * called either before request_irq() or after free_irq().
 */
int irq_domain_pop_irq(struct irq_domain *domain, int virq)
{
	struct irq_data *root_irq_data = irq_get_irq_data(virq);
	struct irq_data *child_irq_data;
	struct irq_data *tmp_irq_data;
	struct irq_desc *desc;

	/*
	 * Check that no action is set, which indicates the virq is in
	 * a state where this function doesn't have to deal with races
	 * between interrupt handling and maintaining the hierarchy.
	 * This will catch gross misuse.  Attempting to make the check
	 * race free would require holding locks across calls to
	 * struct irq_domain_ops->free(), which could lead to
	 * deadlock, so we just do a simple check before starting.
	 */
	desc = irq_to_desc(virq);
	if (!desc)
		return -EINVAL;
	if (WARN_ON(desc->action))
		return -EBUSY;

	if (domain == NULL)
		return -EINVAL;

	if (!root_irq_data)
		return -EINVAL;

	tmp_irq_data = irq_domain_get_irq_data(domain, virq);

	/* We can only "pop" if this domain is at the top of the list */
	if (WARN_ON(root_irq_data != tmp_irq_data))
		return -EINVAL;

	if (WARN_ON(root_irq_data->domain != domain))
		return -EINVAL;

	child_irq_data = root_irq_data->parent_data;
	if (WARN_ON(!child_irq_data))
		return -EINVAL;

	mutex_lock(&irq_domain_mutex);

	root_irq_data->parent_data = NULL;

	irq_domain_clear_mapping(domain, root_irq_data->hwirq);
	irq_domain_free_irqs_hierarchy(domain, virq, 1);

	/* Restore the original irq_data. */
	*root_irq_data = *child_irq_data;

	irq_domain_fix_revmap(root_irq_data);

	mutex_unlock(&irq_domain_mutex);

	kfree(child_irq_data);

	return 0;
}
EXPORT_SYMBOL_GPL(irq_domain_pop_irq);

/**
 * irq_domain_free_irqs - Free IRQ number and associated data structures
 * @virq:	base IRQ number
 * @nr_irqs:	number of IRQs to free
 */
void irq_domain_free_irqs(unsigned int virq, unsigned int nr_irqs)
{
	struct irq_data *data = irq_get_irq_data(virq);
	int i;

	if (WARN(!data || !data->domain || !data->domain->ops->free,
		 "NULL pointer, cannot free irq\n"))
		return;

	mutex_lock(&irq_domain_mutex);
	for (i = 0; i < nr_irqs; i++)
		irq_domain_remove_irq(virq + i);
	irq_domain_free_irqs_hierarchy(data->domain, virq, nr_irqs);
	mutex_unlock(&irq_domain_mutex);

	irq_domain_free_irq_data(virq, nr_irqs);
	irq_free_descs(virq, nr_irqs);
}

/**
 * irq_domain_alloc_irqs_parent - Allocate interrupts from parent domain
 * @irq_base:	Base IRQ number
 * @nr_irqs:	Number of IRQs to allocate
 * @arg:	Allocation data (arch/domain specific)
 *
 * Check whether the domain has been setup recursive. If not allocate
 * through the parent domain.
 */
int irq_domain_alloc_irqs_parent(struct irq_domain *domain,
				 unsigned int irq_base, unsigned int nr_irqs,
				 void *arg)
{
	if (!domain->parent)
		return -ENOSYS;

	return irq_domain_alloc_irqs_hierarchy(domain->parent, irq_base,
					       nr_irqs, arg);
}
EXPORT_SYMBOL_GPL(irq_domain_alloc_irqs_parent);

/**
 * irq_domain_free_irqs_parent - Free interrupts from parent domain
 * @irq_base:	Base IRQ number
 * @nr_irqs:	Number of IRQs to free
 *
 * Check whether the domain has been setup recursive. If not free
 * through the parent domain.
 */
void irq_domain_free_irqs_parent(struct irq_domain *domain,
				 unsigned int irq_base, unsigned int nr_irqs)
{
	if (!domain->parent)
		return;

	irq_domain_free_irqs_hierarchy(domain->parent, irq_base, nr_irqs);
}
EXPORT_SYMBOL_GPL(irq_domain_free_irqs_parent);

static void __irq_domain_activate_irq(struct irq_data *irq_data)
{
	if (irq_data && irq_data->domain) {
		struct irq_domain *domain = irq_data->domain;

		if (irq_data->parent_data)
			__irq_domain_activate_irq(irq_data->parent_data);
		if (domain->ops->activate)
			domain->ops->activate(domain, irq_data);
	}
}

static void __irq_domain_deactivate_irq(struct irq_data *irq_data)
{
	if (irq_data && irq_data->domain) {
		struct irq_domain *domain = irq_data->domain;

		if (domain->ops->deactivate)
			domain->ops->deactivate(domain, irq_data);
		if (irq_data->parent_data)
			__irq_domain_deactivate_irq(irq_data->parent_data);
	}
}

/**
 * irq_domain_activate_irq - Call domain_ops->activate recursively to activate
 *			     interrupt
 * @irq_data:	outermost irq_data associated with interrupt
 *
 * This is the second step to call domain_ops->activate to program interrupt
 * controllers, so the interrupt could actually get delivered.
 */
void irq_domain_activate_irq(struct irq_data *irq_data)
{
	if (!irqd_is_activated(irq_data)) {
		__irq_domain_activate_irq(irq_data);
		irqd_set_activated(irq_data);
	}
}

/**
 * irq_domain_deactivate_irq - Call domain_ops->deactivate recursively to
 *			       deactivate interrupt
 * @irq_data: outermost irq_data associated with interrupt
 *
 * It calls domain_ops->deactivate to program interrupt controllers to disable
 * interrupt delivery.
 */
void irq_domain_deactivate_irq(struct irq_data *irq_data)
{
	if (irqd_is_activated(irq_data)) {
		__irq_domain_deactivate_irq(irq_data);
		irqd_clr_activated(irq_data);
	}
}

static void irq_domain_check_hierarchy(struct irq_domain *domain)
{
	/* Hierarchy irq_domains must implement callback alloc() */
	if (domain->ops->alloc)
		domain->flags |= IRQ_DOMAIN_FLAG_HIERARCHY;
}

/**
 * irq_domain_hierarchical_is_msi_remap - Check if the domain or any
 * parent has MSI remapping support
 * @domain: domain pointer
 */
bool irq_domain_hierarchical_is_msi_remap(struct irq_domain *domain)
{
	for (; domain; domain = domain->parent) {
		if (irq_domain_is_msi_remap(domain))
			return true;
	}
	return false;
}
#else	/* CONFIG_IRQ_DOMAIN_HIERARCHY */
/**
 * irq_domain_get_irq_data - Get irq_data associated with @virq and @domain
 * @domain:	domain to match
 * @virq:	IRQ number to get irq_data
 */
struct irq_data *irq_domain_get_irq_data(struct irq_domain *domain,
					 unsigned int virq)
{
	struct irq_data *irq_data = irq_get_irq_data(virq);

	return (irq_data && irq_data->domain == domain) ? irq_data : NULL;
}
EXPORT_SYMBOL_GPL(irq_domain_get_irq_data);

/**
 * irq_domain_set_info - Set the complete data for a @virq in @domain
 * @domain:		Interrupt domain to match
 * @virq:		IRQ number
 * @hwirq:		The hardware interrupt number
 * @chip:		The associated interrupt chip
 * @chip_data:		The associated interrupt chip data
 * @handler:		The interrupt flow handler
 * @handler_data:	The interrupt flow handler data
 * @handler_name:	The interrupt handler name
 */
void irq_domain_set_info(struct irq_domain *domain, unsigned int virq,
			 irq_hw_number_t hwirq, struct irq_chip *chip,
			 void *chip_data, irq_flow_handler_t handler,
			 void *handler_data, const char *handler_name)
{
	irq_set_chip_and_handler_name(virq, chip, handler, handler_name);
	irq_set_chip_data(virq, chip_data);
	irq_set_handler_data(virq, handler_data);
}

static void irq_domain_check_hierarchy(struct irq_domain *domain)
{
}
#endif	/* CONFIG_IRQ_DOMAIN_HIERARCHY */

#ifdef CONFIG_GENERIC_IRQ_DEBUGFS
static struct dentry *domain_dir;

static void
irq_domain_debug_show_one(struct seq_file *m, struct irq_domain *d, int ind)
{
	seq_printf(m, "%*sname:   %s\n", ind, "", d->name);
	seq_printf(m, "%*ssize:   %u\n", ind + 1, "",
		   d->revmap_size + d->revmap_direct_max_irq);
	seq_printf(m, "%*smapped: %u\n", ind + 1, "", d->mapcount);
	seq_printf(m, "%*sflags:  0x%08x\n", ind +1 , "", d->flags);
#ifdef	CONFIG_IRQ_DOMAIN_HIERARCHY
	if (!d->parent)
		return;
	seq_printf(m, "%*sparent: %s\n", ind + 1, "", d->parent->name);
	irq_domain_debug_show_one(m, d->parent, ind + 4);
#endif
}

static int irq_domain_debug_show(struct seq_file *m, void *p)
{
	struct irq_domain *d = m->private;

	/* Default domain? Might be NULL */
	if (!d) {
		if (!irq_default_domain)
			return 0;
		d = irq_default_domain;
	}
	irq_domain_debug_show_one(m, d, 0);
	return 0;
}

static int irq_domain_debug_open(struct inode *inode, struct file *file)
{
	return single_open(file, irq_domain_debug_show, inode->i_private);
}

static const struct file_operations dfs_domain_ops = {
	.open		= irq_domain_debug_open,
	.read		= seq_read,
	.llseek		= seq_lseek,
	.release	= single_release,
};

static void debugfs_add_domain_dir(struct irq_domain *d)
{
	if (!d->name || !domain_dir || d->debugfs_file)
		return;
	d->debugfs_file = debugfs_create_file(d->name, 0444, domain_dir, d,
					      &dfs_domain_ops);
}

static void debugfs_remove_domain_dir(struct irq_domain *d)
{
	debugfs_remove(d->debugfs_file);
}

void __init irq_domain_debugfs_init(struct dentry *root)
{
	struct irq_domain *d;

	domain_dir = debugfs_create_dir("domains", root);
	if (!domain_dir)
		return;

	debugfs_create_file("default", 0444, domain_dir, NULL, &dfs_domain_ops);
	mutex_lock(&irq_domain_mutex);
	list_for_each_entry(d, &irq_domain_list, link)
		debugfs_add_domain_dir(d);
	mutex_unlock(&irq_domain_mutex);
}
#endif<|MERGE_RESOLUTION|>--- conflicted
+++ resolved
@@ -41,12 +41,9 @@
 static inline void debugfs_remove_domain_dir(struct irq_domain *d) { }
 #endif
 
-<<<<<<< HEAD
-=======
 const struct fwnode_operations irqchip_fwnode_ops;
 EXPORT_SYMBOL_GPL(irqchip_fwnode_ops);
 
->>>>>>> bb176f67
 /**
  * irq_domain_alloc_fwnode - Allocate a fwnode_handle suitable for
  *                           identifying an irq domain
@@ -199,15 +196,8 @@
 	}
 
 	if (!domain->name) {
-<<<<<<< HEAD
-		if (fwnode) {
-			pr_err("Invalid fwnode type (%d) for irqdomain\n",
-			       fwnode->type);
-		}
-=======
 		if (fwnode)
 			pr_err("Invalid fwnode type for irqdomain\n");
->>>>>>> bb176f67
 		domain->name = kasprintf(GFP_KERNEL, "unknown-%d",
 					 atomic_inc_return(&unknown_domains));
 		if (!domain->name) {
@@ -563,17 +553,7 @@
 	}
 
 	domain->mapcount++;
-<<<<<<< HEAD
-	if (hwirq < domain->revmap_size) {
-		domain->linear_revmap[hwirq] = virq;
-	} else {
-		mutex_lock(&revmap_trees_mutex);
-		radix_tree_insert(&domain->revmap_tree, hwirq, irq_data);
-		mutex_unlock(&revmap_trees_mutex);
-	}
-=======
 	irq_domain_set_mapping(domain, hwirq, irq_data);
->>>>>>> bb176f67
 	mutex_unlock(&irq_domain_mutex);
 
 	irq_clear_status_flags(virq, IRQ_NOREQUEST);
@@ -965,11 +945,7 @@
 	struct irq_desc *desc;
 	struct irq_domain *domain;
 	struct radix_tree_iter iter;
-<<<<<<< HEAD
-	void **slot;
-=======
 	void __rcu **slot;
->>>>>>> bb176f67
 	int i;
 
 	seq_printf(m, " %-16s  %-6s  %-10s  %-10s  %s\n",
@@ -1178,17 +1154,7 @@
 		struct irq_domain *domain = data->domain;
 
 		domain->mapcount++;
-<<<<<<< HEAD
-		if (hwirq < domain->revmap_size) {
-			domain->linear_revmap[hwirq] = virq;
-		} else {
-			mutex_lock(&revmap_trees_mutex);
-			radix_tree_insert(&domain->revmap_tree, hwirq, data);
-			mutex_unlock(&revmap_trees_mutex);
-		}
-=======
 		irq_domain_set_mapping(domain, data->hwirq, data);
->>>>>>> bb176f67
 
 		/* If not already assigned, give the domain the chip's name */
 		if (!domain->name && data->chip)
@@ -1212,17 +1178,7 @@
 		irq_hw_number_t hwirq = data->hwirq;
 
 		domain->mapcount--;
-<<<<<<< HEAD
-		if (hwirq < domain->revmap_size) {
-			domain->linear_revmap[hwirq] = 0;
-		} else {
-			mutex_lock(&revmap_trees_mutex);
-			radix_tree_delete(&domain->revmap_tree, hwirq);
-			mutex_unlock(&revmap_trees_mutex);
-		}
-=======
 		irq_domain_clear_mapping(domain, hwirq);
->>>>>>> bb176f67
 	}
 }
 
@@ -1407,12 +1363,8 @@
 					   unsigned int irq_base,
 					   unsigned int nr_irqs)
 {
-<<<<<<< HEAD
-	domain->ops->free(domain, irq_base, nr_irqs);
-=======
 	if (domain->ops->free)
 		domain->ops->free(domain, irq_base, nr_irqs);
->>>>>>> bb176f67
 }
 
 int irq_domain_alloc_irqs_hierarchy(struct irq_domain *domain,
