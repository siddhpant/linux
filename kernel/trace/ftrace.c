/*
 * Infrastructure for profiling code inserted by 'gcc -pg'.
 *
 * Copyright (C) 2007-2008 Steven Rostedt <srostedt@redhat.com>
 * Copyright (C) 2004-2008 Ingo Molnar <mingo@redhat.com>
 *
 * Originally ported from the -rt patch by:
 *   Copyright (C) 2007 Arnaldo Carvalho de Melo <acme@redhat.com>
 *
 * Based on code in the latency_tracer, that is:
 *
 *  Copyright (C) 2004-2006 Ingo Molnar
 *  Copyright (C) 2004 William Lee Irwin III
 */

#include <linux/stop_machine.h>
#include <linux/clocksource.h>
#include <linux/kallsyms.h>
#include <linux/seq_file.h>
#include <linux/suspend.h>
#include <linux/debugfs.h>
#include <linux/hardirq.h>
#include <linux/kthread.h>
#include <linux/uaccess.h>
#include <linux/kprobes.h>
#include <linux/ftrace.h>
#include <linux/sysctl.h>
#include <linux/ctype.h>
#include <linux/list.h>
#include <linux/hash.h>

#include <trace/events/sched.h>

#include <asm/ftrace.h>
#include <asm/setup.h>

#include "trace_output.h"
#include "trace_stat.h"

#define FTRACE_WARN_ON(cond)			\
	do {					\
		if (WARN_ON(cond))		\
			ftrace_kill();		\
	} while (0)

#define FTRACE_WARN_ON_ONCE(cond)		\
	do {					\
		if (WARN_ON_ONCE(cond))		\
			ftrace_kill();		\
	} while (0)

/* hash bits for specific function selection */
#define FTRACE_HASH_BITS 7
#define FTRACE_FUNC_HASHSIZE (1 << FTRACE_HASH_BITS)

/* ftrace_enabled is a method to turn ftrace on or off */
int ftrace_enabled __read_mostly;
static int last_ftrace_enabled;

/* Quick disabling of function tracer. */
int function_trace_stop;

/*
 * ftrace_disabled is set when an anomaly is discovered.
 * ftrace_disabled is much stronger than ftrace_enabled.
 */
static int ftrace_disabled __read_mostly;

static DEFINE_MUTEX(ftrace_lock);

static struct ftrace_ops ftrace_list_end __read_mostly =
{
	.func		= ftrace_stub,
};

static struct ftrace_ops *ftrace_list __read_mostly = &ftrace_list_end;
ftrace_func_t ftrace_trace_function __read_mostly = ftrace_stub;
ftrace_func_t __ftrace_trace_function __read_mostly = ftrace_stub;
ftrace_func_t ftrace_pid_function __read_mostly = ftrace_stub;

static void ftrace_list_func(unsigned long ip, unsigned long parent_ip)
{
	struct ftrace_ops *op = ftrace_list;

	/* in case someone actually ports this to alpha! */
	read_barrier_depends();

	while (op != &ftrace_list_end) {
		/* silly alpha */
		read_barrier_depends();
		op->func(ip, parent_ip);
		op = op->next;
	};
}

static void ftrace_pid_func(unsigned long ip, unsigned long parent_ip)
{
	if (!test_tsk_trace_trace(current))
		return;

	ftrace_pid_function(ip, parent_ip);
}

static void set_ftrace_pid_function(ftrace_func_t func)
{
	/* do not set ftrace_pid_function to itself! */
	if (func != ftrace_pid_func)
		ftrace_pid_function = func;
}

/**
 * clear_ftrace_function - reset the ftrace function
 *
 * This NULLs the ftrace function and in essence stops
 * tracing.  There may be lag
 */
void clear_ftrace_function(void)
{
	ftrace_trace_function = ftrace_stub;
	__ftrace_trace_function = ftrace_stub;
	ftrace_pid_function = ftrace_stub;
}

#ifndef CONFIG_HAVE_FUNCTION_TRACE_MCOUNT_TEST
/*
 * For those archs that do not test ftrace_trace_stop in their
 * mcount call site, we need to do it from C.
 */
static void ftrace_test_stop_func(unsigned long ip, unsigned long parent_ip)
{
	if (function_trace_stop)
		return;

	__ftrace_trace_function(ip, parent_ip);
}
#endif

static int __register_ftrace_function(struct ftrace_ops *ops)
{
	ops->next = ftrace_list;
	/*
	 * We are entering ops into the ftrace_list but another
	 * CPU might be walking that list. We need to make sure
	 * the ops->next pointer is valid before another CPU sees
	 * the ops pointer included into the ftrace_list.
	 */
	smp_wmb();
	ftrace_list = ops;

	if (ftrace_enabled) {
		ftrace_func_t func;

		if (ops->next == &ftrace_list_end)
			func = ops->func;
		else
			func = ftrace_list_func;

		if (ftrace_pid_trace) {
			set_ftrace_pid_function(func);
			func = ftrace_pid_func;
		}

		/*
		 * For one func, simply call it directly.
		 * For more than one func, call the chain.
		 */
#ifdef CONFIG_HAVE_FUNCTION_TRACE_MCOUNT_TEST
		ftrace_trace_function = func;
#else
		__ftrace_trace_function = func;
		ftrace_trace_function = ftrace_test_stop_func;
#endif
	}

	return 0;
}

static int __unregister_ftrace_function(struct ftrace_ops *ops)
{
	struct ftrace_ops **p;

	/*
	 * If we are removing the last function, then simply point
	 * to the ftrace_stub.
	 */
	if (ftrace_list == ops && ops->next == &ftrace_list_end) {
		ftrace_trace_function = ftrace_stub;
		ftrace_list = &ftrace_list_end;
		return 0;
	}

	for (p = &ftrace_list; *p != &ftrace_list_end; p = &(*p)->next)
		if (*p == ops)
			break;

	if (*p != ops)
		return -1;

	*p = (*p)->next;

	if (ftrace_enabled) {
		/* If we only have one func left, then call that directly */
		if (ftrace_list->next == &ftrace_list_end) {
			ftrace_func_t func = ftrace_list->func;

			if (ftrace_pid_trace) {
				set_ftrace_pid_function(func);
				func = ftrace_pid_func;
			}
#ifdef CONFIG_HAVE_FUNCTION_TRACE_MCOUNT_TEST
			ftrace_trace_function = func;
#else
			__ftrace_trace_function = func;
#endif
		}
	}

	return 0;
}

static void ftrace_update_pid_func(void)
{
	ftrace_func_t func;

	if (ftrace_trace_function == ftrace_stub)
		return;

	func = ftrace_trace_function;

	if (ftrace_pid_trace) {
		set_ftrace_pid_function(func);
		func = ftrace_pid_func;
	} else {
		if (func == ftrace_pid_func)
			func = ftrace_pid_function;
	}

#ifdef CONFIG_HAVE_FUNCTION_TRACE_MCOUNT_TEST
	ftrace_trace_function = func;
#else
	__ftrace_trace_function = func;
#endif
}

#ifdef CONFIG_FUNCTION_PROFILER
struct ftrace_profile {
	struct hlist_node		node;
	unsigned long			ip;
	unsigned long			counter;
#ifdef CONFIG_FUNCTION_GRAPH_TRACER
	unsigned long long		time;
#endif
};

struct ftrace_profile_page {
	struct ftrace_profile_page	*next;
	unsigned long			index;
	struct ftrace_profile		records[];
};

struct ftrace_profile_stat {
	atomic_t			disabled;
	struct hlist_head		*hash;
	struct ftrace_profile_page	*pages;
	struct ftrace_profile_page	*start;
	struct tracer_stat		stat;
};

#define PROFILE_RECORDS_SIZE						\
	(PAGE_SIZE - offsetof(struct ftrace_profile_page, records))

#define PROFILES_PER_PAGE					\
	(PROFILE_RECORDS_SIZE / sizeof(struct ftrace_profile))

static int ftrace_profile_bits __read_mostly;
static int ftrace_profile_enabled __read_mostly;

/* ftrace_profile_lock - synchronize the enable and disable of the profiler */
static DEFINE_MUTEX(ftrace_profile_lock);

static DEFINE_PER_CPU(struct ftrace_profile_stat, ftrace_profile_stats);

#define FTRACE_PROFILE_HASH_SIZE 1024 /* must be power of 2 */

static void *
function_stat_next(void *v, int idx)
{
	struct ftrace_profile *rec = v;
	struct ftrace_profile_page *pg;

	pg = (struct ftrace_profile_page *)((unsigned long)rec & PAGE_MASK);

 again:
	rec++;
	if ((void *)rec >= (void *)&pg->records[pg->index]) {
		pg = pg->next;
		if (!pg)
			return NULL;
		rec = &pg->records[0];
		if (!rec->counter)
			goto again;
	}

	return rec;
}

static void *function_stat_start(struct tracer_stat *trace)
{
	struct ftrace_profile_stat *stat =
		container_of(trace, struct ftrace_profile_stat, stat);

	if (!stat || !stat->start)
		return NULL;

	return function_stat_next(&stat->start->records[0], 0);
}

#ifdef CONFIG_FUNCTION_GRAPH_TRACER
/* function graph compares on total time */
static int function_stat_cmp(void *p1, void *p2)
{
	struct ftrace_profile *a = p1;
	struct ftrace_profile *b = p2;

	if (a->time < b->time)
		return -1;
	if (a->time > b->time)
		return 1;
	else
		return 0;
}
#else
/* not function graph compares against hits */
static int function_stat_cmp(void *p1, void *p2)
{
	struct ftrace_profile *a = p1;
	struct ftrace_profile *b = p2;

	if (a->counter < b->counter)
		return -1;
	if (a->counter > b->counter)
		return 1;
	else
		return 0;
}
#endif

static int function_stat_headers(struct seq_file *m)
{
#ifdef CONFIG_FUNCTION_GRAPH_TRACER
	seq_printf(m, "  Function                               "
		   "Hit    Time            Avg\n"
		      "  --------                               "
		   "---    ----            ---\n");
#else
	seq_printf(m, "  Function                               Hit\n"
		      "  --------                               ---\n");
#endif
	return 0;
}

static int function_stat_show(struct seq_file *m, void *v)
{
	struct ftrace_profile *rec = v;
	char str[KSYM_SYMBOL_LEN];
#ifdef CONFIG_FUNCTION_GRAPH_TRACER
	static DEFINE_MUTEX(mutex);
	static struct trace_seq s;
	unsigned long long avg;
#endif

	kallsyms_lookup(rec->ip, NULL, NULL, NULL, str);
	seq_printf(m, "  %-30.30s  %10lu", str, rec->counter);

#ifdef CONFIG_FUNCTION_GRAPH_TRACER
	seq_printf(m, "    ");
	avg = rec->time;
	do_div(avg, rec->counter);

	mutex_lock(&mutex);
	trace_seq_init(&s);
	trace_print_graph_duration(rec->time, &s);
	trace_seq_puts(&s, "    ");
	trace_print_graph_duration(avg, &s);
	trace_print_seq(m, &s);
	mutex_unlock(&mutex);
#endif
	seq_putc(m, '\n');

	return 0;
}

static void ftrace_profile_reset(struct ftrace_profile_stat *stat)
{
	struct ftrace_profile_page *pg;

	pg = stat->pages = stat->start;

	while (pg) {
		memset(pg->records, 0, PROFILE_RECORDS_SIZE);
		pg->index = 0;
		pg = pg->next;
	}

	memset(stat->hash, 0,
	       FTRACE_PROFILE_HASH_SIZE * sizeof(struct hlist_head));
}

int ftrace_profile_pages_init(struct ftrace_profile_stat *stat)
{
	struct ftrace_profile_page *pg;
	int functions;
	int pages;
	int i;

	/* If we already allocated, do nothing */
	if (stat->pages)
		return 0;

	stat->pages = (void *)get_zeroed_page(GFP_KERNEL);
	if (!stat->pages)
		return -ENOMEM;

#ifdef CONFIG_DYNAMIC_FTRACE
	functions = ftrace_update_tot_cnt;
#else
	/*
	 * We do not know the number of functions that exist because
	 * dynamic tracing is what counts them. With past experience
	 * we have around 20K functions. That should be more than enough.
	 * It is highly unlikely we will execute every function in
	 * the kernel.
	 */
	functions = 20000;
#endif

	pg = stat->start = stat->pages;

	pages = DIV_ROUND_UP(functions, PROFILES_PER_PAGE);

	for (i = 0; i < pages; i++) {
		pg->next = (void *)get_zeroed_page(GFP_KERNEL);
		if (!pg->next)
			goto out_free;
		pg = pg->next;
	}

	return 0;

 out_free:
	pg = stat->start;
	while (pg) {
		unsigned long tmp = (unsigned long)pg;

		pg = pg->next;
		free_page(tmp);
	}

	free_page((unsigned long)stat->pages);
	stat->pages = NULL;
	stat->start = NULL;

	return -ENOMEM;
}

static int ftrace_profile_init_cpu(int cpu)
{
	struct ftrace_profile_stat *stat;
	int size;

	stat = &per_cpu(ftrace_profile_stats, cpu);

	if (stat->hash) {
		/* If the profile is already created, simply reset it */
		ftrace_profile_reset(stat);
		return 0;
	}

	/*
	 * We are profiling all functions, but usually only a few thousand
	 * functions are hit. We'll make a hash of 1024 items.
	 */
	size = FTRACE_PROFILE_HASH_SIZE;

	stat->hash = kzalloc(sizeof(struct hlist_head) * size, GFP_KERNEL);

	if (!stat->hash)
		return -ENOMEM;

	if (!ftrace_profile_bits) {
		size--;

		for (; size; size >>= 1)
			ftrace_profile_bits++;
	}

	/* Preallocate the function profiling pages */
	if (ftrace_profile_pages_init(stat) < 0) {
		kfree(stat->hash);
		stat->hash = NULL;
		return -ENOMEM;
	}

	return 0;
}

static int ftrace_profile_init(void)
{
	int cpu;
	int ret = 0;

	for_each_online_cpu(cpu) {
		ret = ftrace_profile_init_cpu(cpu);
		if (ret)
			break;
	}

	return ret;
}

/* interrupts must be disabled */
static struct ftrace_profile *
ftrace_find_profiled_func(struct ftrace_profile_stat *stat, unsigned long ip)
{
	struct ftrace_profile *rec;
	struct hlist_head *hhd;
	struct hlist_node *n;
	unsigned long key;

	key = hash_long(ip, ftrace_profile_bits);
	hhd = &stat->hash[key];

	if (hlist_empty(hhd))
		return NULL;

	hlist_for_each_entry_rcu(rec, n, hhd, node) {
		if (rec->ip == ip)
			return rec;
	}

	return NULL;
}

static void ftrace_add_profile(struct ftrace_profile_stat *stat,
			       struct ftrace_profile *rec)
{
	unsigned long key;

	key = hash_long(rec->ip, ftrace_profile_bits);
	hlist_add_head_rcu(&rec->node, &stat->hash[key]);
}

/*
 * The memory is already allocated, this simply finds a new record to use.
 */
static struct ftrace_profile *
ftrace_profile_alloc(struct ftrace_profile_stat *stat, unsigned long ip)
{
	struct ftrace_profile *rec = NULL;

	/* prevent recursion (from NMIs) */
	if (atomic_inc_return(&stat->disabled) != 1)
		goto out;

	/*
	 * Try to find the function again since an NMI
	 * could have added it
	 */
	rec = ftrace_find_profiled_func(stat, ip);
	if (rec)
		goto out;

	if (stat->pages->index == PROFILES_PER_PAGE) {
		if (!stat->pages->next)
			goto out;
		stat->pages = stat->pages->next;
	}

	rec = &stat->pages->records[stat->pages->index++];
	rec->ip = ip;
	ftrace_add_profile(stat, rec);

 out:
	atomic_dec(&stat->disabled);

	return rec;
}

static void
function_profile_call(unsigned long ip, unsigned long parent_ip)
{
	struct ftrace_profile_stat *stat;
	struct ftrace_profile *rec;
	unsigned long flags;

	if (!ftrace_profile_enabled)
		return;

	local_irq_save(flags);

	stat = &__get_cpu_var(ftrace_profile_stats);
	if (!stat->hash || !ftrace_profile_enabled)
		goto out;

	rec = ftrace_find_profiled_func(stat, ip);
	if (!rec) {
		rec = ftrace_profile_alloc(stat, ip);
		if (!rec)
			goto out;
	}

	rec->counter++;
 out:
	local_irq_restore(flags);
}

#ifdef CONFIG_FUNCTION_GRAPH_TRACER
static int profile_graph_entry(struct ftrace_graph_ent *trace)
{
	function_profile_call(trace->func, 0);
	return 1;
}

static void profile_graph_return(struct ftrace_graph_ret *trace)
{
	struct ftrace_profile_stat *stat;
	unsigned long long calltime;
	struct ftrace_profile *rec;
	unsigned long flags;

	local_irq_save(flags);
	stat = &__get_cpu_var(ftrace_profile_stats);
	if (!stat->hash || !ftrace_profile_enabled)
		goto out;

	calltime = trace->rettime - trace->calltime;

	if (!(trace_flags & TRACE_ITER_GRAPH_TIME)) {
		int index;

		index = trace->depth;

		/* Append this call time to the parent time to subtract */
		if (index)
			current->ret_stack[index - 1].subtime += calltime;

		if (current->ret_stack[index].subtime < calltime)
			calltime -= current->ret_stack[index].subtime;
		else
			calltime = 0;
	}

	rec = ftrace_find_profiled_func(stat, trace->func);
	if (rec)
		rec->time += calltime;

 out:
	local_irq_restore(flags);
}

static int register_ftrace_profiler(void)
{
	return register_ftrace_graph(&profile_graph_return,
				     &profile_graph_entry);
}

static void unregister_ftrace_profiler(void)
{
	unregister_ftrace_graph();
}
#else
static struct ftrace_ops ftrace_profile_ops __read_mostly =
{
	.func		= function_profile_call,
};

static int register_ftrace_profiler(void)
{
	return register_ftrace_function(&ftrace_profile_ops);
}

static void unregister_ftrace_profiler(void)
{
	unregister_ftrace_function(&ftrace_profile_ops);
}
#endif /* CONFIG_FUNCTION_GRAPH_TRACER */

static ssize_t
ftrace_profile_write(struct file *filp, const char __user *ubuf,
		     size_t cnt, loff_t *ppos)
{
	unsigned long val;
	char buf[64];		/* big enough to hold a number */
	int ret;

	if (cnt >= sizeof(buf))
		return -EINVAL;

	if (copy_from_user(&buf, ubuf, cnt))
		return -EFAULT;

	buf[cnt] = 0;

	ret = strict_strtoul(buf, 10, &val);
	if (ret < 0)
		return ret;

	val = !!val;

	mutex_lock(&ftrace_profile_lock);
	if (ftrace_profile_enabled ^ val) {
		if (val) {
			ret = ftrace_profile_init();
			if (ret < 0) {
				cnt = ret;
				goto out;
			}

			ret = register_ftrace_profiler();
			if (ret < 0) {
				cnt = ret;
				goto out;
			}
			ftrace_profile_enabled = 1;
		} else {
			ftrace_profile_enabled = 0;
			/*
			 * unregister_ftrace_profiler calls stop_machine
			 * so this acts like an synchronize_sched.
			 */
			unregister_ftrace_profiler();
		}
	}
 out:
	mutex_unlock(&ftrace_profile_lock);

	filp->f_pos += cnt;

	return cnt;
}

static ssize_t
ftrace_profile_read(struct file *filp, char __user *ubuf,
		     size_t cnt, loff_t *ppos)
{
	char buf[64];		/* big enough to hold a number */
	int r;

	r = sprintf(buf, "%u\n", ftrace_profile_enabled);
	return simple_read_from_buffer(ubuf, cnt, ppos, buf, r);
}

static const struct file_operations ftrace_profile_fops = {
	.open		= tracing_open_generic,
	.read		= ftrace_profile_read,
	.write		= ftrace_profile_write,
};

/* used to initialize the real stat files */
static struct tracer_stat function_stats __initdata = {
	.name		= "functions",
	.stat_start	= function_stat_start,
	.stat_next	= function_stat_next,
	.stat_cmp	= function_stat_cmp,
	.stat_headers	= function_stat_headers,
	.stat_show	= function_stat_show
};

static void ftrace_profile_debugfs(struct dentry *d_tracer)
{
	struct ftrace_profile_stat *stat;
	struct dentry *entry;
	char *name;
	int ret;
	int cpu;

	for_each_possible_cpu(cpu) {
		stat = &per_cpu(ftrace_profile_stats, cpu);

		/* allocate enough for function name + cpu number */
		name = kmalloc(32, GFP_KERNEL);
		if (!name) {
			/*
			 * The files created are permanent, if something happens
			 * we still do not free memory.
			 */
			kfree(stat);
			WARN(1,
			     "Could not allocate stat file for cpu %d\n",
			     cpu);
			return;
		}
		stat->stat = function_stats;
		snprintf(name, 32, "function%d", cpu);
		stat->stat.name = name;
		ret = register_stat_tracer(&stat->stat);
		if (ret) {
			WARN(1,
			     "Could not register function stat for cpu %d\n",
			     cpu);
			kfree(name);
			return;
		}
	}

	entry = debugfs_create_file("function_profile_enabled", 0644,
				    d_tracer, NULL, &ftrace_profile_fops);
	if (!entry)
		pr_warning("Could not create debugfs "
			   "'function_profile_enabled' entry\n");
}

#else /* CONFIG_FUNCTION_PROFILER */
static void ftrace_profile_debugfs(struct dentry *d_tracer)
{
}
#endif /* CONFIG_FUNCTION_PROFILER */

/* set when tracing only a pid */
struct pid *ftrace_pid_trace;
static struct pid * const ftrace_swapper_pid = &init_struct_pid;

#ifdef CONFIG_DYNAMIC_FTRACE

#ifndef CONFIG_FTRACE_MCOUNT_RECORD
# error Dynamic ftrace depends on MCOUNT_RECORD
#endif

static struct hlist_head ftrace_func_hash[FTRACE_FUNC_HASHSIZE] __read_mostly;

struct ftrace_func_probe {
	struct hlist_node	node;
	struct ftrace_probe_ops	*ops;
	unsigned long		flags;
	unsigned long		ip;
	void			*data;
	struct rcu_head		rcu;
};

enum {
	FTRACE_ENABLE_CALLS		= (1 << 0),
	FTRACE_DISABLE_CALLS		= (1 << 1),
	FTRACE_UPDATE_TRACE_FUNC	= (1 << 2),
	FTRACE_ENABLE_MCOUNT		= (1 << 3),
	FTRACE_DISABLE_MCOUNT		= (1 << 4),
	FTRACE_START_FUNC_RET		= (1 << 5),
	FTRACE_STOP_FUNC_RET		= (1 << 6),
};

static int ftrace_filtered;

static struct dyn_ftrace *ftrace_new_addrs;

static DEFINE_MUTEX(ftrace_regex_lock);

struct ftrace_page {
	struct ftrace_page	*next;
	int			index;
	struct dyn_ftrace	records[];
};

#define ENTRIES_PER_PAGE \
  ((PAGE_SIZE - sizeof(struct ftrace_page)) / sizeof(struct dyn_ftrace))

/* estimate from running different kernels */
#define NR_TO_INIT		10000

static struct ftrace_page	*ftrace_pages_start;
static struct ftrace_page	*ftrace_pages;

static struct dyn_ftrace *ftrace_free_records;

/*
 * This is a double for. Do not use 'break' to break out of the loop,
 * you must use a goto.
 */
#define do_for_each_ftrace_rec(pg, rec)					\
	for (pg = ftrace_pages_start; pg; pg = pg->next) {		\
		int _____i;						\
		for (_____i = 0; _____i < pg->index; _____i++) {	\
			rec = &pg->records[_____i];

#define while_for_each_ftrace_rec()		\
		}				\
	}

#ifdef CONFIG_KPROBES

static int frozen_record_count;

static inline void freeze_record(struct dyn_ftrace *rec)
{
	if (!(rec->flags & FTRACE_FL_FROZEN)) {
		rec->flags |= FTRACE_FL_FROZEN;
		frozen_record_count++;
	}
}

static inline void unfreeze_record(struct dyn_ftrace *rec)
{
	if (rec->flags & FTRACE_FL_FROZEN) {
		rec->flags &= ~FTRACE_FL_FROZEN;
		frozen_record_count--;
	}
}

static inline int record_frozen(struct dyn_ftrace *rec)
{
	return rec->flags & FTRACE_FL_FROZEN;
}
#else
# define freeze_record(rec)			({ 0; })
# define unfreeze_record(rec)			({ 0; })
# define record_frozen(rec)			({ 0; })
#endif /* CONFIG_KPROBES */

static void ftrace_free_rec(struct dyn_ftrace *rec)
{
	rec->freelist = ftrace_free_records;
	ftrace_free_records = rec;
	rec->flags |= FTRACE_FL_FREE;
}

static struct dyn_ftrace *ftrace_alloc_dyn_node(unsigned long ip)
{
	struct dyn_ftrace *rec;

	/* First check for freed records */
	if (ftrace_free_records) {
		rec = ftrace_free_records;

		if (unlikely(!(rec->flags & FTRACE_FL_FREE))) {
			FTRACE_WARN_ON_ONCE(1);
			ftrace_free_records = NULL;
			return NULL;
		}

		ftrace_free_records = rec->freelist;
		memset(rec, 0, sizeof(*rec));
		return rec;
	}

	if (ftrace_pages->index == ENTRIES_PER_PAGE) {
		if (!ftrace_pages->next) {
			/* allocate another page */
			ftrace_pages->next =
				(void *)get_zeroed_page(GFP_KERNEL);
			if (!ftrace_pages->next)
				return NULL;
		}
		ftrace_pages = ftrace_pages->next;
	}

	return &ftrace_pages->records[ftrace_pages->index++];
}

static struct dyn_ftrace *
ftrace_record_ip(unsigned long ip)
{
	struct dyn_ftrace *rec;

	if (ftrace_disabled)
		return NULL;

	rec = ftrace_alloc_dyn_node(ip);
	if (!rec)
		return NULL;

	rec->ip = ip;
	rec->newlist = ftrace_new_addrs;
	ftrace_new_addrs = rec;

	return rec;
}

static void print_ip_ins(const char *fmt, unsigned char *p)
{
	int i;

	printk(KERN_CONT "%s", fmt);

	for (i = 0; i < MCOUNT_INSN_SIZE; i++)
		printk(KERN_CONT "%s%02x", i ? ":" : "", p[i]);
}

static void ftrace_bug(int failed, unsigned long ip)
{
	switch (failed) {
	case -EFAULT:
		FTRACE_WARN_ON_ONCE(1);
		pr_info("ftrace faulted on modifying ");
		print_ip_sym(ip);
		break;
	case -EINVAL:
		FTRACE_WARN_ON_ONCE(1);
		pr_info("ftrace failed to modify ");
		print_ip_sym(ip);
		print_ip_ins(" actual: ", (unsigned char *)ip);
		printk(KERN_CONT "\n");
		break;
	case -EPERM:
		FTRACE_WARN_ON_ONCE(1);
		pr_info("ftrace faulted on writing ");
		print_ip_sym(ip);
		break;
	default:
		FTRACE_WARN_ON_ONCE(1);
		pr_info("ftrace faulted on unknown error ");
		print_ip_sym(ip);
	}
}


static int
__ftrace_replace_code(struct dyn_ftrace *rec, int enable)
{
	unsigned long ftrace_addr;
	unsigned long ip, fl;

	ftrace_addr = (unsigned long)FTRACE_ADDR;

	ip = rec->ip;

	/*
	 * If this record is not to be traced and
	 * it is not enabled then do nothing.
	 *
	 * If this record is not to be traced and
	 * it is enabled then disable it.
	 *
	 */
	if (rec->flags & FTRACE_FL_NOTRACE) {
		if (rec->flags & FTRACE_FL_ENABLED)
			rec->flags &= ~FTRACE_FL_ENABLED;
		else
			return 0;

	} else if (ftrace_filtered && enable) {
		/*
		 * Filtering is on:
		 */

		fl = rec->flags & (FTRACE_FL_FILTER | FTRACE_FL_ENABLED);

		/* Record is filtered and enabled, do nothing */
		if (fl == (FTRACE_FL_FILTER | FTRACE_FL_ENABLED))
			return 0;

		/* Record is not filtered or enabled, do nothing */
		if (!fl)
			return 0;

		/* Record is not filtered but enabled, disable it */
		if (fl == FTRACE_FL_ENABLED)
			rec->flags &= ~FTRACE_FL_ENABLED;
		else
		/* Otherwise record is filtered but not enabled, enable it */
			rec->flags |= FTRACE_FL_ENABLED;
	} else {
		/* Disable or not filtered */

		if (enable) {
			/* if record is enabled, do nothing */
			if (rec->flags & FTRACE_FL_ENABLED)
				return 0;

			rec->flags |= FTRACE_FL_ENABLED;

		} else {

			/* if record is not enabled, do nothing */
			if (!(rec->flags & FTRACE_FL_ENABLED))
				return 0;

			rec->flags &= ~FTRACE_FL_ENABLED;
		}
	}

	if (rec->flags & FTRACE_FL_ENABLED)
		return ftrace_make_call(rec, ftrace_addr);
	else
		return ftrace_make_nop(NULL, rec, ftrace_addr);
}

static void ftrace_replace_code(int enable)
{
	struct dyn_ftrace *rec;
	struct ftrace_page *pg;
	int failed;

	do_for_each_ftrace_rec(pg, rec) {
		/*
		 * Skip over free records, records that have
		 * failed and not converted.
		 */
		if (rec->flags & FTRACE_FL_FREE ||
		    rec->flags & FTRACE_FL_FAILED ||
		    !(rec->flags & FTRACE_FL_CONVERTED))
			continue;

		/* ignore updates to this record's mcount site */
		if (get_kprobe((void *)rec->ip)) {
			freeze_record(rec);
			continue;
		} else {
			unfreeze_record(rec);
		}

		failed = __ftrace_replace_code(rec, enable);
		if (failed) {
			rec->flags |= FTRACE_FL_FAILED;
			if ((system_state == SYSTEM_BOOTING) ||
			    !core_kernel_text(rec->ip)) {
				ftrace_free_rec(rec);
				} else {
				ftrace_bug(failed, rec->ip);
					/* Stop processing */
					return;
				}
		}
	} while_for_each_ftrace_rec();
}

static int
ftrace_code_disable(struct module *mod, struct dyn_ftrace *rec)
{
	unsigned long ip;
	int ret;

	ip = rec->ip;

	ret = ftrace_make_nop(mod, rec, MCOUNT_ADDR);
	if (ret) {
		ftrace_bug(ret, ip);
		rec->flags |= FTRACE_FL_FAILED;
		return 0;
	}
	return 1;
}

/*
 * archs can override this function if they must do something
 * before the modifying code is performed.
 */
int __weak ftrace_arch_code_modify_prepare(void)
{
	return 0;
}

/*
 * archs can override this function if they must do something
 * after the modifying code is performed.
 */
int __weak ftrace_arch_code_modify_post_process(void)
{
	return 0;
}

static int __ftrace_modify_code(void *data)
{
	int *command = data;

	if (*command & FTRACE_ENABLE_CALLS)
		ftrace_replace_code(1);
	else if (*command & FTRACE_DISABLE_CALLS)
		ftrace_replace_code(0);

	if (*command & FTRACE_UPDATE_TRACE_FUNC)
		ftrace_update_ftrace_func(ftrace_trace_function);

	if (*command & FTRACE_START_FUNC_RET)
		ftrace_enable_ftrace_graph_caller();
	else if (*command & FTRACE_STOP_FUNC_RET)
		ftrace_disable_ftrace_graph_caller();

	return 0;
}

static void ftrace_run_update_code(int command)
{
	int ret;

	ret = ftrace_arch_code_modify_prepare();
	FTRACE_WARN_ON(ret);
	if (ret)
		return;

	stop_machine(__ftrace_modify_code, &command, NULL);

	ret = ftrace_arch_code_modify_post_process();
	FTRACE_WARN_ON(ret);
}

static ftrace_func_t saved_ftrace_func;
static int ftrace_start_up;

static void ftrace_startup_enable(int command)
{
	if (saved_ftrace_func != ftrace_trace_function) {
		saved_ftrace_func = ftrace_trace_function;
		command |= FTRACE_UPDATE_TRACE_FUNC;
	}

	if (!command || !ftrace_enabled)
		return;

	ftrace_run_update_code(command);
}

static void ftrace_startup(int command)
{
	if (unlikely(ftrace_disabled))
		return;

	ftrace_start_up++;
	command |= FTRACE_ENABLE_CALLS;

	ftrace_startup_enable(command);
}

static void ftrace_shutdown(int command)
{
	if (unlikely(ftrace_disabled))
		return;

	ftrace_start_up--;
	if (!ftrace_start_up)
		command |= FTRACE_DISABLE_CALLS;

	if (saved_ftrace_func != ftrace_trace_function) {
		saved_ftrace_func = ftrace_trace_function;
		command |= FTRACE_UPDATE_TRACE_FUNC;
	}

	if (!command || !ftrace_enabled)
		return;

	ftrace_run_update_code(command);
}

static void ftrace_startup_sysctl(void)
{
	int command = FTRACE_ENABLE_MCOUNT;

	if (unlikely(ftrace_disabled))
		return;

	/* Force update next time */
	saved_ftrace_func = NULL;
	/* ftrace_start_up is true if we want ftrace running */
	if (ftrace_start_up)
		command |= FTRACE_ENABLE_CALLS;

	ftrace_run_update_code(command);
}

static void ftrace_shutdown_sysctl(void)
{
	int command = FTRACE_DISABLE_MCOUNT;

	if (unlikely(ftrace_disabled))
		return;

	/* ftrace_start_up is true if ftrace is running */
	if (ftrace_start_up)
		command |= FTRACE_DISABLE_CALLS;

	ftrace_run_update_code(command);
}

static cycle_t		ftrace_update_time;
static unsigned long	ftrace_update_cnt;
unsigned long		ftrace_update_tot_cnt;

static int ftrace_update_code(struct module *mod)
{
	struct dyn_ftrace *p;
	cycle_t start, stop;

	start = ftrace_now(raw_smp_processor_id());
	ftrace_update_cnt = 0;

	while (ftrace_new_addrs) {

		/* If something went wrong, bail without enabling anything */
		if (unlikely(ftrace_disabled))
			return -1;

		p = ftrace_new_addrs;
		ftrace_new_addrs = p->newlist;
		p->flags = 0L;

		/* convert record (i.e, patch mcount-call with NOP) */
		if (ftrace_code_disable(mod, p)) {
			p->flags |= FTRACE_FL_CONVERTED;
			ftrace_update_cnt++;
		} else
			ftrace_free_rec(p);
	}

	stop = ftrace_now(raw_smp_processor_id());
	ftrace_update_time = stop - start;
	ftrace_update_tot_cnt += ftrace_update_cnt;

	return 0;
}

static int __init ftrace_dyn_table_alloc(unsigned long num_to_init)
{
	struct ftrace_page *pg;
	int cnt;
	int i;

	/* allocate a few pages */
	ftrace_pages_start = (void *)get_zeroed_page(GFP_KERNEL);
	if (!ftrace_pages_start)
		return -1;

	/*
	 * Allocate a few more pages.
	 *
	 * TODO: have some parser search vmlinux before
	 *   final linking to find all calls to ftrace.
	 *   Then we can:
	 *    a) know how many pages to allocate.
	 *     and/or
	 *    b) set up the table then.
	 *
	 *  The dynamic code is still necessary for
	 *  modules.
	 */

	pg = ftrace_pages = ftrace_pages_start;

	cnt = num_to_init / ENTRIES_PER_PAGE;
	pr_info("ftrace: allocating %ld entries in %d pages\n",
		num_to_init, cnt + 1);

	for (i = 0; i < cnt; i++) {
		pg->next = (void *)get_zeroed_page(GFP_KERNEL);

		/* If we fail, we'll try later anyway */
		if (!pg->next)
			break;

		pg = pg->next;
	}

	return 0;
}

enum {
	FTRACE_ITER_FILTER	= (1 << 0),
	FTRACE_ITER_CONT	= (1 << 1),
	FTRACE_ITER_NOTRACE	= (1 << 2),
	FTRACE_ITER_FAILURES	= (1 << 3),
	FTRACE_ITER_PRINTALL	= (1 << 4),
	FTRACE_ITER_HASH	= (1 << 5),
};

#define FTRACE_BUFF_MAX (KSYM_SYMBOL_LEN+4) /* room for wildcards */

struct ftrace_iterator {
	struct ftrace_page	*pg;
	int			hidx;
	int			idx;
	unsigned		flags;
	unsigned char		buffer[FTRACE_BUFF_MAX+1];
	unsigned		buffer_idx;
	unsigned		filtered;
};

static void *
t_hash_next(struct seq_file *m, void *v, loff_t *pos)
{
	struct ftrace_iterator *iter = m->private;
	struct hlist_node *hnd = v;
	struct hlist_head *hhd;

	WARN_ON(!(iter->flags & FTRACE_ITER_HASH));

	(*pos)++;

 retry:
	if (iter->hidx >= FTRACE_FUNC_HASHSIZE)
		return NULL;

	hhd = &ftrace_func_hash[iter->hidx];

	if (hlist_empty(hhd)) {
		iter->hidx++;
		hnd = NULL;
		goto retry;
	}

	if (!hnd)
		hnd = hhd->first;
	else {
		hnd = hnd->next;
		if (!hnd) {
			iter->hidx++;
			goto retry;
		}
	}

	return hnd;
}

static void *t_hash_start(struct seq_file *m, loff_t *pos)
{
	struct ftrace_iterator *iter = m->private;
	void *p = NULL;

	iter->flags |= FTRACE_ITER_HASH;

	return t_hash_next(m, p, pos);
}

static int t_hash_show(struct seq_file *m, void *v)
{
	struct ftrace_func_probe *rec;
	struct hlist_node *hnd = v;
	char str[KSYM_SYMBOL_LEN];

	rec = hlist_entry(hnd, struct ftrace_func_probe, node);

	if (rec->ops->print)
		return rec->ops->print(m, rec->ip, rec->ops, rec->data);

	kallsyms_lookup(rec->ip, NULL, NULL, NULL, str);
	seq_printf(m, "%s:", str);

	kallsyms_lookup((unsigned long)rec->ops->func, NULL, NULL, NULL, str);
	seq_printf(m, "%s", str);

	if (rec->data)
		seq_printf(m, ":%p", rec->data);
	seq_putc(m, '\n');

	return 0;
}

static void *
t_next(struct seq_file *m, void *v, loff_t *pos)
{
	struct ftrace_iterator *iter = m->private;
	struct dyn_ftrace *rec = NULL;

	if (iter->flags & FTRACE_ITER_HASH)
		return t_hash_next(m, v, pos);

	(*pos)++;

	if (iter->flags & FTRACE_ITER_PRINTALL)
		return NULL;

 retry:
	if (iter->idx >= iter->pg->index) {
		if (iter->pg->next) {
			iter->pg = iter->pg->next;
			iter->idx = 0;
			goto retry;
		} else {
			iter->idx = -1;
		}
	} else {
		rec = &iter->pg->records[iter->idx++];
		if ((rec->flags & FTRACE_FL_FREE) ||

		    (!(iter->flags & FTRACE_ITER_FAILURES) &&
		     (rec->flags & FTRACE_FL_FAILED)) ||

		    ((iter->flags & FTRACE_ITER_FAILURES) &&
		     !(rec->flags & FTRACE_FL_FAILED)) ||

		    ((iter->flags & FTRACE_ITER_FILTER) &&
		     !(rec->flags & FTRACE_FL_FILTER)) ||

		    ((iter->flags & FTRACE_ITER_NOTRACE) &&
		     !(rec->flags & FTRACE_FL_NOTRACE))) {
			rec = NULL;
			goto retry;
		}
	}

	return rec;
}

static void *t_start(struct seq_file *m, loff_t *pos)
{
	struct ftrace_iterator *iter = m->private;
	void *p = NULL;

	mutex_lock(&ftrace_lock);
	/*
	 * For set_ftrace_filter reading, if we have the filter
	 * off, we can short cut and just print out that all
	 * functions are enabled.
	 */
	if (iter->flags & FTRACE_ITER_FILTER && !ftrace_filtered) {
		if (*pos > 0)
			return t_hash_start(m, pos);
		iter->flags |= FTRACE_ITER_PRINTALL;
		(*pos)++;
		return iter;
	}

	if (iter->flags & FTRACE_ITER_HASH)
		return t_hash_start(m, pos);

	if (*pos > 0) {
		if (iter->idx < 0)
			return p;
		(*pos)--;
		iter->idx--;
	}

	p = t_next(m, p, pos);

	if (!p)
		return t_hash_start(m, pos);

	return p;
}

static void t_stop(struct seq_file *m, void *p)
{
	mutex_unlock(&ftrace_lock);
}

static int t_show(struct seq_file *m, void *v)
{
	struct ftrace_iterator *iter = m->private;
	struct dyn_ftrace *rec = v;
	char str[KSYM_SYMBOL_LEN];

	if (iter->flags & FTRACE_ITER_HASH)
		return t_hash_show(m, v);

	if (iter->flags & FTRACE_ITER_PRINTALL) {
		seq_printf(m, "#### all functions enabled ####\n");
		return 0;
	}

	if (!rec)
		return 0;

	kallsyms_lookup(rec->ip, NULL, NULL, NULL, str);

	seq_printf(m, "%s\n", str);

	return 0;
}

static struct seq_operations show_ftrace_seq_ops = {
	.start = t_start,
	.next = t_next,
	.stop = t_stop,
	.show = t_show,
};

static int
ftrace_avail_open(struct inode *inode, struct file *file)
{
	struct ftrace_iterator *iter;
	int ret;

	if (unlikely(ftrace_disabled))
		return -ENODEV;

	iter = kzalloc(sizeof(*iter), GFP_KERNEL);
	if (!iter)
		return -ENOMEM;

	iter->pg = ftrace_pages_start;

	ret = seq_open(file, &show_ftrace_seq_ops);
	if (!ret) {
		struct seq_file *m = file->private_data;

		m->private = iter;
	} else {
		kfree(iter);
	}

	return ret;
}

int ftrace_avail_release(struct inode *inode, struct file *file)
{
	struct seq_file *m = (struct seq_file *)file->private_data;
	struct ftrace_iterator *iter = m->private;

	seq_release(inode, file);
	kfree(iter);

	return 0;
}

static int
ftrace_failures_open(struct inode *inode, struct file *file)
{
	int ret;
	struct seq_file *m;
	struct ftrace_iterator *iter;

	ret = ftrace_avail_open(inode, file);
	if (!ret) {
		m = (struct seq_file *)file->private_data;
		iter = (struct ftrace_iterator *)m->private;
		iter->flags = FTRACE_ITER_FAILURES;
	}

	return ret;
}


static void ftrace_filter_reset(int enable)
{
	struct ftrace_page *pg;
	struct dyn_ftrace *rec;
	unsigned long type = enable ? FTRACE_FL_FILTER : FTRACE_FL_NOTRACE;

	mutex_lock(&ftrace_lock);
	if (enable)
		ftrace_filtered = 0;
	do_for_each_ftrace_rec(pg, rec) {
		if (rec->flags & FTRACE_FL_FAILED)
			continue;
		rec->flags &= ~type;
	} while_for_each_ftrace_rec();
	mutex_unlock(&ftrace_lock);
}

static int
ftrace_regex_open(struct inode *inode, struct file *file, int enable)
{
	struct ftrace_iterator *iter;
	int ret = 0;

	if (unlikely(ftrace_disabled))
		return -ENODEV;

	iter = kzalloc(sizeof(*iter), GFP_KERNEL);
	if (!iter)
		return -ENOMEM;

	mutex_lock(&ftrace_regex_lock);
	if ((file->f_mode & FMODE_WRITE) &&
	    !(file->f_flags & O_APPEND))
		ftrace_filter_reset(enable);

	if (file->f_mode & FMODE_READ) {
		iter->pg = ftrace_pages_start;
		iter->flags = enable ? FTRACE_ITER_FILTER :
			FTRACE_ITER_NOTRACE;

		ret = seq_open(file, &show_ftrace_seq_ops);
		if (!ret) {
			struct seq_file *m = file->private_data;
			m->private = iter;
		} else
			kfree(iter);
	} else
		file->private_data = iter;
	mutex_unlock(&ftrace_regex_lock);

	return ret;
}

static int
ftrace_filter_open(struct inode *inode, struct file *file)
{
	return ftrace_regex_open(inode, file, 1);
}

static int
ftrace_notrace_open(struct inode *inode, struct file *file)
{
	return ftrace_regex_open(inode, file, 0);
}

static loff_t
ftrace_regex_lseek(struct file *file, loff_t offset, int origin)
{
	loff_t ret;

	if (file->f_mode & FMODE_READ)
		ret = seq_lseek(file, offset, origin);
	else
		file->f_pos = ret = 1;

	return ret;
}

enum {
	MATCH_FULL,
	MATCH_FRONT_ONLY,
	MATCH_MIDDLE_ONLY,
	MATCH_END_ONLY,
};

/*
 * (static function - no need for kernel doc)
 *
 * Pass in a buffer containing a glob and this function will
 * set search to point to the search part of the buffer and
 * return the type of search it is (see enum above).
 * This does modify buff.
 *
 * Returns enum type.
 *  search returns the pointer to use for comparison.
 *  not returns 1 if buff started with a '!'
 *     0 otherwise.
 */
static int
ftrace_setup_glob(char *buff, int len, char **search, int *not)
{
	int type = MATCH_FULL;
	int i;

	if (buff[0] == '!') {
		*not = 1;
		buff++;
		len--;
	} else
		*not = 0;

	*search = buff;

	for (i = 0; i < len; i++) {
		if (buff[i] == '*') {
			if (!i) {
				*search = buff + 1;
				type = MATCH_END_ONLY;
			} else {
				if (type == MATCH_END_ONLY)
					type = MATCH_MIDDLE_ONLY;
				else
					type = MATCH_FRONT_ONLY;
				buff[i] = 0;
				break;
			}
		}
	}

	return type;
}

static int ftrace_match(char *str, char *regex, int len, int type)
{
	int matched = 0;
	char *ptr;

	switch (type) {
	case MATCH_FULL:
		if (strcmp(str, regex) == 0)
			matched = 1;
		break;
	case MATCH_FRONT_ONLY:
		if (strncmp(str, regex, len) == 0)
			matched = 1;
		break;
	case MATCH_MIDDLE_ONLY:
		if (strstr(str, regex))
			matched = 1;
		break;
	case MATCH_END_ONLY:
		ptr = strstr(str, regex);
		if (ptr && (ptr[len] == 0))
			matched = 1;
		break;
	}

	return matched;
}

static int
ftrace_match_record(struct dyn_ftrace *rec, char *regex, int len, int type)
{
	char str[KSYM_SYMBOL_LEN];

	kallsyms_lookup(rec->ip, NULL, NULL, NULL, str);
	return ftrace_match(str, regex, len, type);
}

static void ftrace_match_records(char *buff, int len, int enable)
{
	unsigned int search_len;
	struct ftrace_page *pg;
	struct dyn_ftrace *rec;
	unsigned long flag;
	char *search;
	int type;
	int not;

	flag = enable ? FTRACE_FL_FILTER : FTRACE_FL_NOTRACE;
	type = ftrace_setup_glob(buff, len, &search, &not);

	search_len = strlen(search);

	mutex_lock(&ftrace_lock);
	do_for_each_ftrace_rec(pg, rec) {

		if (rec->flags & FTRACE_FL_FAILED)
			continue;

		if (ftrace_match_record(rec, search, search_len, type)) {
			if (not)
				rec->flags &= ~flag;
			else
				rec->flags |= flag;
		}
		/*
		 * Only enable filtering if we have a function that
		 * is filtered on.
		 */
		if (enable && (rec->flags & FTRACE_FL_FILTER))
			ftrace_filtered = 1;
	} while_for_each_ftrace_rec();
	mutex_unlock(&ftrace_lock);
}

static int
ftrace_match_module_record(struct dyn_ftrace *rec, char *mod,
			   char *regex, int len, int type)
{
	char str[KSYM_SYMBOL_LEN];
	char *modname;

	kallsyms_lookup(rec->ip, NULL, NULL, &modname, str);

	if (!modname || strcmp(modname, mod))
		return 0;

	/* blank search means to match all funcs in the mod */
	if (len)
		return ftrace_match(str, regex, len, type);
	else
		return 1;
}

static void ftrace_match_module_records(char *buff, char *mod, int enable)
{
	unsigned search_len = 0;
	struct ftrace_page *pg;
	struct dyn_ftrace *rec;
	int type = MATCH_FULL;
	char *search = buff;
	unsigned long flag;
	int not = 0;

	flag = enable ? FTRACE_FL_FILTER : FTRACE_FL_NOTRACE;

	/* blank or '*' mean the same */
	if (strcmp(buff, "*") == 0)
		buff[0] = 0;

	/* handle the case of 'dont filter this module' */
	if (strcmp(buff, "!") == 0 || strcmp(buff, "!*") == 0) {
		buff[0] = 0;
		not = 1;
	}

	if (strlen(buff)) {
		type = ftrace_setup_glob(buff, strlen(buff), &search, &not);
		search_len = strlen(search);
	}

	mutex_lock(&ftrace_lock);
	do_for_each_ftrace_rec(pg, rec) {

		if (rec->flags & FTRACE_FL_FAILED)
			continue;

		if (ftrace_match_module_record(rec, mod,
					       search, search_len, type)) {
			if (not)
				rec->flags &= ~flag;
			else
				rec->flags |= flag;
		}
		if (enable && (rec->flags & FTRACE_FL_FILTER))
			ftrace_filtered = 1;

	} while_for_each_ftrace_rec();
	mutex_unlock(&ftrace_lock);
}

/*
 * We register the module command as a template to show others how
 * to register the a command as well.
 */

static int
ftrace_mod_callback(char *func, char *cmd, char *param, int enable)
{
	char *mod;

	/*
	 * cmd == 'mod' because we only registered this func
	 * for the 'mod' ftrace_func_command.
	 * But if you register one func with multiple commands,
	 * you can tell which command was used by the cmd
	 * parameter.
	 */

	/* we must have a module name */
	if (!param)
		return -EINVAL;

	mod = strsep(&param, ":");
	if (!strlen(mod))
		return -EINVAL;

	ftrace_match_module_records(func, mod, enable);
	return 0;
}

static struct ftrace_func_command ftrace_mod_cmd = {
	.name			= "mod",
	.func			= ftrace_mod_callback,
};

static int __init ftrace_mod_cmd_init(void)
{
	return register_ftrace_command(&ftrace_mod_cmd);
}
device_initcall(ftrace_mod_cmd_init);

static void
function_trace_probe_call(unsigned long ip, unsigned long parent_ip)
{
	struct ftrace_func_probe *entry;
	struct hlist_head *hhd;
	struct hlist_node *n;
	unsigned long key;
	int resched;

	key = hash_long(ip, FTRACE_HASH_BITS);

	hhd = &ftrace_func_hash[key];

	if (hlist_empty(hhd))
		return;

	/*
	 * Disable preemption for these calls to prevent a RCU grace
	 * period. This syncs the hash iteration and freeing of items
	 * on the hash. rcu_read_lock is too dangerous here.
	 */
	resched = ftrace_preempt_disable();
	hlist_for_each_entry_rcu(entry, n, hhd, node) {
		if (entry->ip == ip)
			entry->ops->func(ip, parent_ip, &entry->data);
	}
	ftrace_preempt_enable(resched);
}

static struct ftrace_ops trace_probe_ops __read_mostly =
{
	.func		= function_trace_probe_call,
};

static int ftrace_probe_registered;

static void __enable_ftrace_function_probe(void)
{
	int i;

	if (ftrace_probe_registered)
		return;

	for (i = 0; i < FTRACE_FUNC_HASHSIZE; i++) {
		struct hlist_head *hhd = &ftrace_func_hash[i];
		if (hhd->first)
			break;
	}
	/* Nothing registered? */
	if (i == FTRACE_FUNC_HASHSIZE)
		return;

	__register_ftrace_function(&trace_probe_ops);
	ftrace_startup(0);
	ftrace_probe_registered = 1;
}

static void __disable_ftrace_function_probe(void)
{
	int i;

	if (!ftrace_probe_registered)
		return;

	for (i = 0; i < FTRACE_FUNC_HASHSIZE; i++) {
		struct hlist_head *hhd = &ftrace_func_hash[i];
		if (hhd->first)
			return;
	}

	/* no more funcs left */
	__unregister_ftrace_function(&trace_probe_ops);
	ftrace_shutdown(0);
	ftrace_probe_registered = 0;
}


static void ftrace_free_entry_rcu(struct rcu_head *rhp)
{
	struct ftrace_func_probe *entry =
		container_of(rhp, struct ftrace_func_probe, rcu);

	if (entry->ops->free)
		entry->ops->free(&entry->data);
	kfree(entry);
}


int
register_ftrace_function_probe(char *glob, struct ftrace_probe_ops *ops,
			      void *data)
{
	struct ftrace_func_probe *entry;
	struct ftrace_page *pg;
	struct dyn_ftrace *rec;
	int type, len, not;
	unsigned long key;
	int count = 0;
	char *search;

	type = ftrace_setup_glob(glob, strlen(glob), &search, &not);
	len = strlen(search);

	/* we do not support '!' for function probes */
	if (WARN_ON(not))
		return -EINVAL;

	mutex_lock(&ftrace_lock);
	do_for_each_ftrace_rec(pg, rec) {

		if (rec->flags & FTRACE_FL_FAILED)
			continue;

		if (!ftrace_match_record(rec, search, len, type))
			continue;

		entry = kmalloc(sizeof(*entry), GFP_KERNEL);
		if (!entry) {
			/* If we did not process any, then return error */
			if (!count)
				count = -ENOMEM;
			goto out_unlock;
		}

		count++;

		entry->data = data;

		/*
		 * The caller might want to do something special
		 * for each function we find. We call the callback
		 * to give the caller an opportunity to do so.
		 */
		if (ops->callback) {
			if (ops->callback(rec->ip, &entry->data) < 0) {
				/* caller does not like this func */
				kfree(entry);
				continue;
			}
		}

		entry->ops = ops;
		entry->ip = rec->ip;

		key = hash_long(entry->ip, FTRACE_HASH_BITS);
		hlist_add_head_rcu(&entry->node, &ftrace_func_hash[key]);

	} while_for_each_ftrace_rec();
	__enable_ftrace_function_probe();

 out_unlock:
	mutex_unlock(&ftrace_lock);

	return count;
}

enum {
	PROBE_TEST_FUNC		= 1,
	PROBE_TEST_DATA		= 2
};

static void
__unregister_ftrace_function_probe(char *glob, struct ftrace_probe_ops *ops,
				  void *data, int flags)
{
	struct ftrace_func_probe *entry;
	struct hlist_node *n, *tmp;
	char str[KSYM_SYMBOL_LEN];
	int type = MATCH_FULL;
	int i, len = 0;
	char *search;

	if (glob && (strcmp(glob, "*") || !strlen(glob)))
		glob = NULL;
	else {
		int not;

		type = ftrace_setup_glob(glob, strlen(glob), &search, &not);
		len = strlen(search);

		/* we do not support '!' for function probes */
		if (WARN_ON(not))
			return;
	}

	mutex_lock(&ftrace_lock);
	for (i = 0; i < FTRACE_FUNC_HASHSIZE; i++) {
		struct hlist_head *hhd = &ftrace_func_hash[i];

		hlist_for_each_entry_safe(entry, n, tmp, hhd, node) {

			/* break up if statements for readability */
			if ((flags & PROBE_TEST_FUNC) && entry->ops != ops)
				continue;

			if ((flags & PROBE_TEST_DATA) && entry->data != data)
				continue;

			/* do this last, since it is the most expensive */
			if (glob) {
				kallsyms_lookup(entry->ip, NULL, NULL,
						NULL, str);
				if (!ftrace_match(str, glob, len, type))
					continue;
			}

			hlist_del(&entry->node);
			call_rcu(&entry->rcu, ftrace_free_entry_rcu);
		}
	}
	__disable_ftrace_function_probe();
	mutex_unlock(&ftrace_lock);
}

void
unregister_ftrace_function_probe(char *glob, struct ftrace_probe_ops *ops,
				void *data)
{
	__unregister_ftrace_function_probe(glob, ops, data,
					  PROBE_TEST_FUNC | PROBE_TEST_DATA);
}

void
unregister_ftrace_function_probe_func(char *glob, struct ftrace_probe_ops *ops)
{
	__unregister_ftrace_function_probe(glob, ops, NULL, PROBE_TEST_FUNC);
}

void unregister_ftrace_function_probe_all(char *glob)
{
	__unregister_ftrace_function_probe(glob, NULL, NULL, 0);
}

static LIST_HEAD(ftrace_commands);
static DEFINE_MUTEX(ftrace_cmd_mutex);

int register_ftrace_command(struct ftrace_func_command *cmd)
{
	struct ftrace_func_command *p;
	int ret = 0;

	mutex_lock(&ftrace_cmd_mutex);
	list_for_each_entry(p, &ftrace_commands, list) {
		if (strcmp(cmd->name, p->name) == 0) {
			ret = -EBUSY;
			goto out_unlock;
		}
	}
	list_add(&cmd->list, &ftrace_commands);
 out_unlock:
	mutex_unlock(&ftrace_cmd_mutex);

	return ret;
}

int unregister_ftrace_command(struct ftrace_func_command *cmd)
{
	struct ftrace_func_command *p, *n;
	int ret = -ENODEV;

	mutex_lock(&ftrace_cmd_mutex);
	list_for_each_entry_safe(p, n, &ftrace_commands, list) {
		if (strcmp(cmd->name, p->name) == 0) {
			ret = 0;
			list_del_init(&p->list);
			goto out_unlock;
		}
	}
 out_unlock:
	mutex_unlock(&ftrace_cmd_mutex);

	return ret;
}

static int ftrace_process_regex(char *buff, int len, int enable)
{
	char *func, *command, *next = buff;
	struct ftrace_func_command *p;
	int ret = -EINVAL;

	func = strsep(&next, ":");

	if (!next) {
		ftrace_match_records(func, len, enable);
		return 0;
	}

	/* command found */

	command = strsep(&next, ":");

	mutex_lock(&ftrace_cmd_mutex);
	list_for_each_entry(p, &ftrace_commands, list) {
		if (strcmp(p->name, command) == 0) {
			ret = p->func(func, command, next, enable);
			goto out_unlock;
		}
	}
 out_unlock:
	mutex_unlock(&ftrace_cmd_mutex);

	return ret;
}

static ssize_t
ftrace_regex_write(struct file *file, const char __user *ubuf,
		   size_t cnt, loff_t *ppos, int enable)
{
	struct ftrace_iterator *iter;
	char ch;
	size_t read = 0;
	ssize_t ret;

	if (!cnt || cnt < 0)
		return 0;

	mutex_lock(&ftrace_regex_lock);

	if (file->f_mode & FMODE_READ) {
		struct seq_file *m = file->private_data;
		iter = m->private;
	} else
		iter = file->private_data;

	if (!*ppos) {
		iter->flags &= ~FTRACE_ITER_CONT;
		iter->buffer_idx = 0;
	}

	ret = get_user(ch, ubuf++);
	if (ret)
		goto out;
	read++;
	cnt--;

	if (!(iter->flags & ~FTRACE_ITER_CONT)) {
		/* skip white space */
		while (cnt && isspace(ch)) {
			ret = get_user(ch, ubuf++);
			if (ret)
				goto out;
			read++;
			cnt--;
		}

		if (isspace(ch)) {
			file->f_pos += read;
			ret = read;
			goto out;
		}

		iter->buffer_idx = 0;
	}

	while (cnt && !isspace(ch)) {
		if (iter->buffer_idx < FTRACE_BUFF_MAX)
			iter->buffer[iter->buffer_idx++] = ch;
		else {
			ret = -EINVAL;
			goto out;
		}
		ret = get_user(ch, ubuf++);
		if (ret)
			goto out;
		read++;
		cnt--;
	}

	if (isspace(ch)) {
		iter->filtered++;
		iter->buffer[iter->buffer_idx] = 0;
		ret = ftrace_process_regex(iter->buffer,
					   iter->buffer_idx, enable);
		if (ret)
			goto out;
		iter->buffer_idx = 0;
	} else
		iter->flags |= FTRACE_ITER_CONT;


	file->f_pos += read;

	ret = read;
 out:
	mutex_unlock(&ftrace_regex_lock);

	return ret;
}

static ssize_t
ftrace_filter_write(struct file *file, const char __user *ubuf,
		    size_t cnt, loff_t *ppos)
{
	return ftrace_regex_write(file, ubuf, cnt, ppos, 1);
}

static ssize_t
ftrace_notrace_write(struct file *file, const char __user *ubuf,
		     size_t cnt, loff_t *ppos)
{
	return ftrace_regex_write(file, ubuf, cnt, ppos, 0);
}

static void
ftrace_set_regex(unsigned char *buf, int len, int reset, int enable)
{
	if (unlikely(ftrace_disabled))
		return;

	mutex_lock(&ftrace_regex_lock);
	if (reset)
		ftrace_filter_reset(enable);
	if (buf)
		ftrace_match_records(buf, len, enable);
	mutex_unlock(&ftrace_regex_lock);
}

/**
 * ftrace_set_filter - set a function to filter on in ftrace
 * @buf - the string that holds the function filter text.
 * @len - the length of the string.
 * @reset - non zero to reset all filters before applying this filter.
 *
 * Filters denote which functions should be enabled when tracing is enabled.
 * If @buf is NULL and reset is set, all functions will be enabled for tracing.
 */
void ftrace_set_filter(unsigned char *buf, int len, int reset)
{
	ftrace_set_regex(buf, len, reset, 1);
}

/**
 * ftrace_set_notrace - set a function to not trace in ftrace
 * @buf - the string that holds the function notrace text.
 * @len - the length of the string.
 * @reset - non zero to reset all filters before applying this filter.
 *
 * Notrace Filters denote which functions should not be enabled when tracing
 * is enabled. If @buf is NULL and reset is set, all functions will be enabled
 * for tracing.
 */
void ftrace_set_notrace(unsigned char *buf, int len, int reset)
{
	ftrace_set_regex(buf, len, reset, 0);
}

/*
 * command line interface to allow users to set filters on boot up.
 */
#define FTRACE_FILTER_SIZE		COMMAND_LINE_SIZE
static char ftrace_notrace_buf[FTRACE_FILTER_SIZE] __initdata;
static char ftrace_filter_buf[FTRACE_FILTER_SIZE] __initdata;

static int __init set_ftrace_notrace(char *str)
{
	strncpy(ftrace_notrace_buf, str, FTRACE_FILTER_SIZE);
	return 1;
}
__setup("ftrace_notrace=", set_ftrace_notrace);

static int __init set_ftrace_filter(char *str)
{
	strncpy(ftrace_filter_buf, str, FTRACE_FILTER_SIZE);
	return 1;
}
__setup("ftrace_filter=", set_ftrace_filter);

static void __init set_ftrace_early_filter(char *buf, int enable)
{
	char *func;

	while (buf) {
		func = strsep(&buf, ",");
		ftrace_set_regex(func, strlen(func), 0, enable);
	}
}

static void __init set_ftrace_early_filters(void)
{
	if (ftrace_filter_buf[0])
		set_ftrace_early_filter(ftrace_filter_buf, 1);
	if (ftrace_notrace_buf[0])
		set_ftrace_early_filter(ftrace_notrace_buf, 0);
}

static int
ftrace_regex_release(struct inode *inode, struct file *file, int enable)
{
	struct seq_file *m = (struct seq_file *)file->private_data;
	struct ftrace_iterator *iter;

	mutex_lock(&ftrace_regex_lock);
	if (file->f_mode & FMODE_READ) {
		iter = m->private;

		seq_release(inode, file);
	} else
		iter = file->private_data;

	if (iter->buffer_idx) {
		iter->filtered++;
		iter->buffer[iter->buffer_idx] = 0;
		ftrace_match_records(iter->buffer, iter->buffer_idx, enable);
	}

	mutex_lock(&ftrace_lock);
	if (ftrace_start_up && ftrace_enabled)
		ftrace_run_update_code(FTRACE_ENABLE_CALLS);
	mutex_unlock(&ftrace_lock);

	kfree(iter);
	mutex_unlock(&ftrace_regex_lock);
	return 0;
}

static int
ftrace_filter_release(struct inode *inode, struct file *file)
{
	return ftrace_regex_release(inode, file, 1);
}

static int
ftrace_notrace_release(struct inode *inode, struct file *file)
{
	return ftrace_regex_release(inode, file, 0);
}

static const struct file_operations ftrace_avail_fops = {
	.open = ftrace_avail_open,
	.read = seq_read,
	.llseek = seq_lseek,
	.release = ftrace_avail_release,
};

static const struct file_operations ftrace_failures_fops = {
	.open = ftrace_failures_open,
	.read = seq_read,
	.llseek = seq_lseek,
	.release = ftrace_avail_release,
};

static const struct file_operations ftrace_filter_fops = {
	.open = ftrace_filter_open,
	.read = seq_read,
	.write = ftrace_filter_write,
	.llseek = ftrace_regex_lseek,
	.release = ftrace_filter_release,
};

static const struct file_operations ftrace_notrace_fops = {
	.open = ftrace_notrace_open,
	.read = seq_read,
	.write = ftrace_notrace_write,
	.llseek = ftrace_regex_lseek,
	.release = ftrace_notrace_release,
};

#ifdef CONFIG_FUNCTION_GRAPH_TRACER

static DEFINE_MUTEX(graph_lock);

int ftrace_graph_count;
unsigned long ftrace_graph_funcs[FTRACE_GRAPH_MAX_FUNCS] __read_mostly;

static void *
g_next(struct seq_file *m, void *v, loff_t *pos)
{
	unsigned long *array = m->private;
	int index = *pos;

	(*pos)++;

	if (index >= ftrace_graph_count)
		return NULL;

	return &array[index];
}

static void *g_start(struct seq_file *m, loff_t *pos)
{
	void *p = NULL;

	mutex_lock(&graph_lock);

	/* Nothing, tell g_show to print all functions are enabled */
	if (!ftrace_graph_count && !*pos)
		return (void *)1;

	p = g_next(m, p, pos);

	return p;
}

static void g_stop(struct seq_file *m, void *p)
{
	mutex_unlock(&graph_lock);
}

static int g_show(struct seq_file *m, void *v)
{
	unsigned long *ptr = v;
	char str[KSYM_SYMBOL_LEN];

	if (!ptr)
		return 0;

	if (ptr == (unsigned long *)1) {
		seq_printf(m, "#### all functions enabled ####\n");
		return 0;
	}

	kallsyms_lookup(*ptr, NULL, NULL, NULL, str);

	seq_printf(m, "%s\n", str);

	return 0;
}

static struct seq_operations ftrace_graph_seq_ops = {
	.start = g_start,
	.next = g_next,
	.stop = g_stop,
	.show = g_show,
};

static int
ftrace_graph_open(struct inode *inode, struct file *file)
{
	int ret = 0;

	if (unlikely(ftrace_disabled))
		return -ENODEV;

	mutex_lock(&graph_lock);
	if ((file->f_mode & FMODE_WRITE) &&
	    !(file->f_flags & O_APPEND)) {
		ftrace_graph_count = 0;
		memset(ftrace_graph_funcs, 0, sizeof(ftrace_graph_funcs));
	}

	if (file->f_mode & FMODE_READ) {
		ret = seq_open(file, &ftrace_graph_seq_ops);
		if (!ret) {
			struct seq_file *m = file->private_data;
			m->private = ftrace_graph_funcs;
		}
	} else
		file->private_data = ftrace_graph_funcs;
	mutex_unlock(&graph_lock);

	return ret;
}

static int
ftrace_set_func(unsigned long *array, int *idx, char *buffer)
{
	struct dyn_ftrace *rec;
	struct ftrace_page *pg;
	int search_len;
	int found = 0;
	int type, not;
	char *search;
	bool exists;
	int i;

	if (ftrace_disabled)
		return -ENODEV;

	/* decode regex */
	type = ftrace_setup_glob(buffer, strlen(buffer), &search, &not);
	if (not)
		return -EINVAL;

	search_len = strlen(search);

	mutex_lock(&ftrace_lock);
	do_for_each_ftrace_rec(pg, rec) {

		if (*idx >= FTRACE_GRAPH_MAX_FUNCS)
			break;

		if (rec->flags & (FTRACE_FL_FAILED | FTRACE_FL_FREE))
			continue;

		if (ftrace_match_record(rec, search, search_len, type)) {
			/* ensure it is not already in the array */
			exists = false;
			for (i = 0; i < *idx; i++)
				if (array[i] == rec->ip) {
					exists = true;
					break;
				}
			if (!exists) {
				array[(*idx)++] = rec->ip;
				found = 1;
			}
		}
	} while_for_each_ftrace_rec();

	mutex_unlock(&ftrace_lock);

	return found ? 0 : -EINVAL;
}

static ssize_t
ftrace_graph_write(struct file *file, const char __user *ubuf,
		   size_t cnt, loff_t *ppos)
{
	unsigned char buffer[FTRACE_BUFF_MAX+1];
	unsigned long *array;
	size_t read = 0;
	ssize_t ret;
	int index = 0;
	char ch;

	if (!cnt || cnt < 0)
		return 0;

	mutex_lock(&graph_lock);

	if (ftrace_graph_count >= FTRACE_GRAPH_MAX_FUNCS) {
		ret = -EBUSY;
		goto out;
	}

	if (file->f_mode & FMODE_READ) {
		struct seq_file *m = file->private_data;
		array = m->private;
	} else
		array = file->private_data;

	ret = get_user(ch, ubuf++);
	if (ret)
		goto out;
	read++;
	cnt--;

	/* skip white space */
	while (cnt && isspace(ch)) {
		ret = get_user(ch, ubuf++);
		if (ret)
			goto out;
		read++;
		cnt--;
	}

	if (isspace(ch)) {
		*ppos += read;
		ret = read;
		goto out;
	}

	while (cnt && !isspace(ch)) {
		if (index < FTRACE_BUFF_MAX)
			buffer[index++] = ch;
		else {
			ret = -EINVAL;
			goto out;
		}
		ret = get_user(ch, ubuf++);
		if (ret)
			goto out;
		read++;
		cnt--;
	}
	buffer[index] = 0;

	/* we allow only one expression at a time */
	ret = ftrace_set_func(array, &ftrace_graph_count, buffer);
	if (ret)
		goto out;

	file->f_pos += read;

	ret = read;
 out:
	mutex_unlock(&graph_lock);

	return ret;
}

static const struct file_operations ftrace_graph_fops = {
	.open = ftrace_graph_open,
	.read = seq_read,
	.write = ftrace_graph_write,
};
#endif /* CONFIG_FUNCTION_GRAPH_TRACER */

static __init int ftrace_init_dyn_debugfs(struct dentry *d_tracer)
{

	trace_create_file("available_filter_functions", 0444,
			d_tracer, NULL, &ftrace_avail_fops);

	trace_create_file("failures", 0444,
			d_tracer, NULL, &ftrace_failures_fops);

	trace_create_file("set_ftrace_filter", 0644, d_tracer,
			NULL, &ftrace_filter_fops);

	trace_create_file("set_ftrace_notrace", 0644, d_tracer,
				    NULL, &ftrace_notrace_fops);

#ifdef CONFIG_FUNCTION_GRAPH_TRACER
	trace_create_file("set_graph_function", 0444, d_tracer,
				    NULL,
				    &ftrace_graph_fops);
#endif /* CONFIG_FUNCTION_GRAPH_TRACER */

	return 0;
}

static int ftrace_convert_nops(struct module *mod,
			       unsigned long *start,
			       unsigned long *end)
{
	unsigned long *p;
	unsigned long addr;
	unsigned long flags;

	mutex_lock(&ftrace_lock);
	p = start;
	while (p < end) {
		addr = ftrace_call_adjust(*p++);
		/*
		 * Some architecture linkers will pad between
		 * the different mcount_loc sections of different
		 * object files to satisfy alignments.
		 * Skip any NULL pointers.
		 */
		if (!addr)
			continue;
		ftrace_record_ip(addr);
	}

	/* disable interrupts to prevent kstop machine */
	local_irq_save(flags);
	ftrace_update_code(mod);
	local_irq_restore(flags);
	mutex_unlock(&ftrace_lock);

	return 0;
}

#ifdef CONFIG_MODULES
void ftrace_release(void *start, void *end)
{
	struct dyn_ftrace *rec;
	struct ftrace_page *pg;
	unsigned long s = (unsigned long)start;
	unsigned long e = (unsigned long)end;

	if (ftrace_disabled || !start || start == end)
		return;

	mutex_lock(&ftrace_lock);
	do_for_each_ftrace_rec(pg, rec) {
		if ((rec->ip >= s) && (rec->ip < e)) {
			/*
			 * rec->ip is changed in ftrace_free_rec()
			 * It should not between s and e if record was freed.
			 */
			FTRACE_WARN_ON(rec->flags & FTRACE_FL_FREE);
			ftrace_free_rec(rec);
		}
	} while_for_each_ftrace_rec();
	mutex_unlock(&ftrace_lock);
}

static void ftrace_init_module(struct module *mod,
			       unsigned long *start, unsigned long *end)
{
	if (ftrace_disabled || start == end)
		return;
	ftrace_convert_nops(mod, start, end);
}

static int ftrace_module_notify(struct notifier_block *self,
				unsigned long val, void *data)
{
	struct module *mod = data;

	switch (val) {
	case MODULE_STATE_COMING:
		ftrace_init_module(mod, mod->ftrace_callsites,
				   mod->ftrace_callsites +
				   mod->num_ftrace_callsites);
		break;
	case MODULE_STATE_GOING:
		ftrace_release(mod->ftrace_callsites,
			       mod->ftrace_callsites +
			       mod->num_ftrace_callsites);
		break;
	}

	return 0;
}
#else
static int ftrace_module_notify(struct notifier_block *self,
				unsigned long val, void *data)
{
	return 0;
}
#endif /* CONFIG_MODULES */

struct notifier_block ftrace_module_nb = {
	.notifier_call = ftrace_module_notify,
	.priority = 0,
};

extern unsigned long __start_mcount_loc[];
extern unsigned long __stop_mcount_loc[];

void __init ftrace_init(void)
{
	unsigned long count, addr, flags;
	int ret;

	/* Keep the ftrace pointer to the stub */
	addr = (unsigned long)ftrace_stub;

	local_irq_save(flags);
	ftrace_dyn_arch_init(&addr);
	local_irq_restore(flags);

	/* ftrace_dyn_arch_init places the return code in addr */
	if (addr)
		goto failed;

	count = __stop_mcount_loc - __start_mcount_loc;

	ret = ftrace_dyn_table_alloc(count);
	if (ret)
		goto failed;

	last_ftrace_enabled = ftrace_enabled = 1;

	ret = ftrace_convert_nops(NULL,
				  __start_mcount_loc,
				  __stop_mcount_loc);

	ret = register_module_notifier(&ftrace_module_nb);
	if (ret)
		pr_warning("Failed to register trace ftrace module notifier\n");

	set_ftrace_early_filters();

	return;
 failed:
	ftrace_disabled = 1;
}

#else

static int __init ftrace_nodyn_init(void)
{
	ftrace_enabled = 1;
	return 0;
}
device_initcall(ftrace_nodyn_init);

static inline int ftrace_init_dyn_debugfs(struct dentry *d_tracer) { return 0; }
static inline void ftrace_startup_enable(int command) { }
/* Keep as macros so we do not need to define the commands */
# define ftrace_startup(command)	do { } while (0)
# define ftrace_shutdown(command)	do { } while (0)
# define ftrace_startup_sysctl()	do { } while (0)
# define ftrace_shutdown_sysctl()	do { } while (0)
#endif /* CONFIG_DYNAMIC_FTRACE */

static ssize_t
ftrace_pid_read(struct file *file, char __user *ubuf,
		       size_t cnt, loff_t *ppos)
{
	char buf[64];
	int r;

	if (ftrace_pid_trace == ftrace_swapper_pid)
		r = sprintf(buf, "swapper tasks\n");
	else if (ftrace_pid_trace)
		r = sprintf(buf, "%u\n", pid_vnr(ftrace_pid_trace));
	else
		r = sprintf(buf, "no pid\n");

	return simple_read_from_buffer(ubuf, cnt, ppos, buf, r);
}

static void clear_ftrace_swapper(void)
{
	struct task_struct *p;
	int cpu;

	get_online_cpus();
	for_each_online_cpu(cpu) {
		p = idle_task(cpu);
		clear_tsk_trace_trace(p);
	}
	put_online_cpus();
}

static void set_ftrace_swapper(void)
{
	struct task_struct *p;
	int cpu;

	get_online_cpus();
	for_each_online_cpu(cpu) {
		p = idle_task(cpu);
		set_tsk_trace_trace(p);
	}
	put_online_cpus();
}

static void clear_ftrace_pid(struct pid *pid)
{
	struct task_struct *p;

	rcu_read_lock();
	do_each_pid_task(pid, PIDTYPE_PID, p) {
		clear_tsk_trace_trace(p);
	} while_each_pid_task(pid, PIDTYPE_PID, p);
	rcu_read_unlock();

	put_pid(pid);
}

static void set_ftrace_pid(struct pid *pid)
{
	struct task_struct *p;

	rcu_read_lock();
	do_each_pid_task(pid, PIDTYPE_PID, p) {
		set_tsk_trace_trace(p);
	} while_each_pid_task(pid, PIDTYPE_PID, p);
	rcu_read_unlock();
}

static void clear_ftrace_pid_task(struct pid **pid)
{
	if (*pid == ftrace_swapper_pid)
		clear_ftrace_swapper();
	else
		clear_ftrace_pid(*pid);

	*pid = NULL;
}

static void set_ftrace_pid_task(struct pid *pid)
{
	if (pid == ftrace_swapper_pid)
		set_ftrace_swapper();
	else
		set_ftrace_pid(pid);
}

static ssize_t
ftrace_pid_write(struct file *filp, const char __user *ubuf,
		   size_t cnt, loff_t *ppos)
{
	struct pid *pid;
	char buf[64];
	long val;
	int ret;

	if (cnt >= sizeof(buf))
		return -EINVAL;

	if (copy_from_user(&buf, ubuf, cnt))
		return -EFAULT;

	buf[cnt] = 0;

	ret = strict_strtol(buf, 10, &val);
	if (ret < 0)
		return ret;

	mutex_lock(&ftrace_lock);
	if (val < 0) {
		/* disable pid tracing */
		if (!ftrace_pid_trace)
			goto out;

		clear_ftrace_pid_task(&ftrace_pid_trace);

	} else {
		/* swapper task is special */
		if (!val) {
			pid = ftrace_swapper_pid;
			if (pid == ftrace_pid_trace)
				goto out;
		} else {
			pid = find_get_pid(val);

			if (pid == ftrace_pid_trace) {
				put_pid(pid);
				goto out;
			}
		}

		if (ftrace_pid_trace)
			clear_ftrace_pid_task(&ftrace_pid_trace);

		if (!pid)
			goto out;

		ftrace_pid_trace = pid;

		set_ftrace_pid_task(ftrace_pid_trace);
	}

	/* update the function call */
	ftrace_update_pid_func();
	ftrace_startup_enable(0);

 out:
	mutex_unlock(&ftrace_lock);

	return cnt;
}

static const struct file_operations ftrace_pid_fops = {
	.read = ftrace_pid_read,
	.write = ftrace_pid_write,
};

static __init int ftrace_init_debugfs(void)
{
	struct dentry *d_tracer;

	d_tracer = tracing_init_dentry();
	if (!d_tracer)
		return 0;

	ftrace_init_dyn_debugfs(d_tracer);

	trace_create_file("set_ftrace_pid", 0644, d_tracer,
			    NULL, &ftrace_pid_fops);

	ftrace_profile_debugfs(d_tracer);

	return 0;
}
fs_initcall(ftrace_init_debugfs);

/**
 * ftrace_kill - kill ftrace
 *
 * This function should be used by panic code. It stops ftrace
 * but in a not so nice way. If you need to simply kill ftrace
 * from a non-atomic section, use ftrace_kill.
 */
void ftrace_kill(void)
{
	ftrace_disabled = 1;
	ftrace_enabled = 0;
	clear_ftrace_function();
}

/**
 * register_ftrace_function - register a function for profiling
 * @ops - ops structure that holds the function for profiling.
 *
 * Register a function to be called by all functions in the
 * kernel.
 *
 * Note: @ops->func and all the functions it calls must be labeled
 *       with "notrace", otherwise it will go into a
 *       recursive loop.
 */
int register_ftrace_function(struct ftrace_ops *ops)
{
	int ret;

	if (unlikely(ftrace_disabled))
		return -1;

	mutex_lock(&ftrace_lock);

	ret = __register_ftrace_function(ops);
	ftrace_startup(0);

	mutex_unlock(&ftrace_lock);
	return ret;
}

/**
 * unregister_ftrace_function - unregister a function for profiling.
 * @ops - ops structure that holds the function to unregister
 *
 * Unregister a function that was added to be called by ftrace profiling.
 */
int unregister_ftrace_function(struct ftrace_ops *ops)
{
	int ret;

	mutex_lock(&ftrace_lock);
	ret = __unregister_ftrace_function(ops);
	ftrace_shutdown(0);
	mutex_unlock(&ftrace_lock);

	return ret;
}

int
ftrace_enable_sysctl(struct ctl_table *table, int write,
		     struct file *file, void __user *buffer, size_t *lenp,
		     loff_t *ppos)
{
	int ret;

	if (unlikely(ftrace_disabled))
		return -ENODEV;

	mutex_lock(&ftrace_lock);

	ret  = proc_dointvec(table, write, file, buffer, lenp, ppos);

	if (ret || !write || (last_ftrace_enabled == ftrace_enabled))
		goto out;

	last_ftrace_enabled = ftrace_enabled;

	if (ftrace_enabled) {

		ftrace_startup_sysctl();

		/* we are starting ftrace again */
		if (ftrace_list != &ftrace_list_end) {
			if (ftrace_list->next == &ftrace_list_end)
				ftrace_trace_function = ftrace_list->func;
			else
				ftrace_trace_function = ftrace_list_func;
		}

	} else {
		/* stopping ftrace calls (just send to ftrace_stub) */
		ftrace_trace_function = ftrace_stub;

		ftrace_shutdown_sysctl();
	}

 out:
	mutex_unlock(&ftrace_lock);
	return ret;
}

#ifdef CONFIG_FUNCTION_GRAPH_TRACER

static int ftrace_graph_active;
static struct notifier_block ftrace_suspend_notifier;

int ftrace_graph_entry_stub(struct ftrace_graph_ent *trace)
{
	return 0;
}

/* The callbacks that hook a function */
trace_func_graph_ret_t ftrace_graph_return =
			(trace_func_graph_ret_t)ftrace_stub;
trace_func_graph_ent_t ftrace_graph_entry = ftrace_graph_entry_stub;

/* Try to assign a return stack array on FTRACE_RETSTACK_ALLOC_SIZE tasks. */
static int alloc_retstack_tasklist(struct ftrace_ret_stack **ret_stack_list)
{
	int i;
	int ret = 0;
	unsigned long flags;
	int start = 0, end = FTRACE_RETSTACK_ALLOC_SIZE;
	struct task_struct *g, *t;

	for (i = 0; i < FTRACE_RETSTACK_ALLOC_SIZE; i++) {
		ret_stack_list[i] = kmalloc(FTRACE_RETFUNC_DEPTH
					* sizeof(struct ftrace_ret_stack),
					GFP_KERNEL);
		if (!ret_stack_list[i]) {
			start = 0;
			end = i;
			ret = -ENOMEM;
			goto free;
		}
	}

	read_lock_irqsave(&tasklist_lock, flags);
	do_each_thread(g, t) {
		if (start == end) {
			ret = -EAGAIN;
			goto unlock;
		}

		if (t->ret_stack == NULL) {
			atomic_set(&t->tracing_graph_pause, 0);
			atomic_set(&t->trace_overrun, 0);
			t->curr_ret_stack = -1;
			/* Make sure the tasks see the -1 first: */
			smp_wmb();
			t->ret_stack = ret_stack_list[start++];
		}
	} while_each_thread(g, t);

unlock:
	read_unlock_irqrestore(&tasklist_lock, flags);
free:
	for (i = start; i < end; i++)
		kfree(ret_stack_list[i]);
	return ret;
}

static void
ftrace_graph_probe_sched_switch(struct rq *__rq, struct task_struct *prev,
				struct task_struct *next)
{
	unsigned long long timestamp;
	int index;

	/*
	 * Does the user want to count the time a function was asleep.
	 * If so, do not update the time stamps.
	 */
	if (trace_flags & TRACE_ITER_SLEEP_TIME)
		return;

	timestamp = trace_clock_local();

	prev->ftrace_timestamp = timestamp;

	/* only process tasks that we timestamped */
	if (!next->ftrace_timestamp)
		return;

	/*
	 * Update all the counters in next to make up for the
	 * time next was sleeping.
	 */
	timestamp -= next->ftrace_timestamp;

	for (index = next->curr_ret_stack; index >= 0; index--)
		next->ret_stack[index].calltime += timestamp;
}

/* Allocate a return stack for each task */
static int start_graph_tracing(void)
{
	struct ftrace_ret_stack **ret_stack_list;
	int ret, cpu;

	ret_stack_list = kmalloc(FTRACE_RETSTACK_ALLOC_SIZE *
				sizeof(struct ftrace_ret_stack *),
				GFP_KERNEL);

	if (!ret_stack_list)
		return -ENOMEM;

	/* The cpu_boot init_task->ret_stack will never be freed */
	for_each_online_cpu(cpu) {
		if (!idle_task(cpu)->ret_stack)
			ftrace_graph_init_task(idle_task(cpu));
	}

	do {
		ret = alloc_retstack_tasklist(ret_stack_list);
	} while (ret == -EAGAIN);

	if (!ret) {
		ret = register_trace_sched_switch(ftrace_graph_probe_sched_switch);
		if (ret)
			pr_info("ftrace_graph: Couldn't activate tracepoint"
				" probe to kernel_sched_switch\n");
	}

	kfree(ret_stack_list);
	return ret;
}

/*
 * Hibernation protection.
 * The state of the current task is too much unstable during
 * suspend/restore to disk. We want to protect against that.
 */
static int
ftrace_suspend_notifier_call(struct notifier_block *bl, unsigned long state,
							void *unused)
{
	switch (state) {
	case PM_HIBERNATION_PREPARE:
		pause_graph_tracing();
		break;

	case PM_POST_HIBERNATION:
		unpause_graph_tracing();
		break;
	}
	return NOTIFY_DONE;
}

int register_ftrace_graph(trace_func_graph_ret_t retfunc,
			trace_func_graph_ent_t entryfunc)
{
	int ret = 0;

	mutex_lock(&ftrace_lock);

	/* we currently allow only one tracer registered at a time */
	if (ftrace_graph_active) {
		ret = -EBUSY;
		goto out;
	}

	ftrace_suspend_notifier.notifier_call = ftrace_suspend_notifier_call;
	register_pm_notifier(&ftrace_suspend_notifier);

	ftrace_graph_active++;
	ret = start_graph_tracing();
	if (ret) {
		ftrace_graph_active--;
		goto out;
	}

	ftrace_graph_return = retfunc;
	ftrace_graph_entry = entryfunc;

	ftrace_startup(FTRACE_START_FUNC_RET);

out:
	mutex_unlock(&ftrace_lock);
	return ret;
}

void unregister_ftrace_graph(void)
{
	mutex_lock(&ftrace_lock);

	if (unlikely(!ftrace_graph_active))
		goto out;

	ftrace_graph_active--;
	unregister_trace_sched_switch(ftrace_graph_probe_sched_switch);
	ftrace_graph_return = (trace_func_graph_ret_t)ftrace_stub;
	ftrace_graph_entry = ftrace_graph_entry_stub;
	ftrace_shutdown(FTRACE_STOP_FUNC_RET);
	unregister_pm_notifier(&ftrace_suspend_notifier);

 out:
	mutex_unlock(&ftrace_lock);
}

/* Allocate a return stack for newly created task */
void ftrace_graph_init_task(struct task_struct *t)
{
<<<<<<< HEAD
	if (ftrace_graph_active) {
		t->ret_stack = kmalloc(FTRACE_RETFUNC_DEPTH
=======
	/* Make sure we do not use the parent ret_stack */
	t->ret_stack = NULL;

	if (atomic_read(&ftrace_graph_active)) {
		struct ftrace_ret_stack *ret_stack;

		ret_stack = kmalloc(FTRACE_RETFUNC_DEPTH
>>>>>>> 84047e36
				* sizeof(struct ftrace_ret_stack),
				GFP_KERNEL);
		if (!ret_stack)
			return;
		t->curr_ret_stack = -1;
		atomic_set(&t->tracing_graph_pause, 0);
		atomic_set(&t->trace_overrun, 0);
		t->ftrace_timestamp = 0;
		/* make curr_ret_stack visable before we add the ret_stack */
		smp_wmb();
		t->ret_stack = ret_stack;
	}
}

void ftrace_graph_exit_task(struct task_struct *t)
{
	struct ftrace_ret_stack	*ret_stack = t->ret_stack;

	t->ret_stack = NULL;
	/* NULL must become visible to IRQs before we free it: */
	barrier();

	kfree(ret_stack);
}

void ftrace_graph_stop(void)
{
	ftrace_stop();
}
#endif
<|MERGE_RESOLUTION|>--- conflicted
+++ resolved
@@ -3376,18 +3376,13 @@
 /* Allocate a return stack for newly created task */
 void ftrace_graph_init_task(struct task_struct *t)
 {
-<<<<<<< HEAD
-	if (ftrace_graph_active) {
-		t->ret_stack = kmalloc(FTRACE_RETFUNC_DEPTH
-=======
 	/* Make sure we do not use the parent ret_stack */
 	t->ret_stack = NULL;
 
-	if (atomic_read(&ftrace_graph_active)) {
+	if (ftrace_graph_active) {
 		struct ftrace_ret_stack *ret_stack;
 
 		ret_stack = kmalloc(FTRACE_RETFUNC_DEPTH
->>>>>>> 84047e36
 				* sizeof(struct ftrace_ret_stack),
 				GFP_KERNEL);
 		if (!ret_stack)
