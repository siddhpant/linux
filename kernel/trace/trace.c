--- conflicted
+++ resolved
@@ -30,7 +30,6 @@
 #include <linux/gfp.h>
 #include <linux/fs.h>
 #include <linux/kprobes.h>
-#include <linux/seq_file.h>
 #include <linux/writeback.h>
 
 #include <linux/stacktrace.h>
@@ -110,24 +109,6 @@
  */
 int ftrace_dump_on_oops;
 
-<<<<<<< HEAD
-/*
- * ftrace_dump_on_oops - variable to dump ftrace buffer on oops
- *
- * If there is an oops (or kernel panic) and the ftrace_dump_on_oops
- * is set, then ftrace_dump is called. This will output the contents
- * of the ftrace buffers to the console.  This is very useful for
- * capturing traces that lead to crashes and outputing it to a
- * serial console.
- *
- * It is default off, but you can enable it with either specifying
- * "ftrace_dump_on_oops" in the kernel command line, or setting
- * /proc/sys/kernel/ftrace_dump_on_oops to true.
- */
-int ftrace_dump_on_oops;
-
-=======
->>>>>>> 8c384cde
 static int tracing_set_tracer(char *buf);
 
 static int __init set_ftrace(char *str)
@@ -305,10 +286,7 @@
 	"annotate",
 	"userstacktrace",
 	"sym-userobj",
-<<<<<<< HEAD
-=======
 	"printk-msg-only",
->>>>>>> 8c384cde
 	NULL
 };
 
@@ -1833,17 +1811,10 @@
 	if (!(iter->iter_flags & TRACE_FILE_ANNOTATE))
 		return;
 
-<<<<<<< HEAD
-	if (cpu_isset(iter->cpu, iter->started))
-		return;
-
-	cpu_set(iter->cpu, iter->started);
-=======
 	if (cpumask_test_cpu(iter->cpu, iter->started))
 		return;
 
 	cpumask_set_cpu(iter->cpu, iter->started);
->>>>>>> 8c384cde
 	trace_seq_printf(s, "##### CPU %u buffer started ####\n", iter->cpu);
 }
 
@@ -2482,11 +2453,7 @@
 
 	/* Notify the tracer early; before we stop tracing. */
 	if (iter->trace && iter->trace->open)
-<<<<<<< HEAD
-			iter->trace->open(iter);
-=======
 		iter->trace->open(iter);
->>>>>>> 8c384cde
 
 	/* Annotate start of buffers if we had overruns */
 	if (ring_buffer_overruns(iter->tr->buffer))
@@ -2701,7 +2668,7 @@
 
 	mutex_lock(&tracing_cpumask_update_lock);
 
-	len = cpumask_scnprintf(mask_str, count, &tracing_cpumask);
+	len = cpumask_scnprintf(mask_str, count, tracing_cpumask);
 	if (count - len < 2) {
 		count = -EINVAL;
 		goto out_err;
@@ -2726,7 +2693,7 @@
 		return -ENOMEM;
 
 	mutex_lock(&tracing_cpumask_update_lock);
-	err = cpumask_parse_user(ubuf, count, &tracing_cpumask_new);
+	err = cpumask_parse_user(ubuf, count, tracing_cpumask_new);
 	if (err)
 		goto err_unlock;
 
@@ -3155,11 +3122,7 @@
 	mutex_lock(&trace_types_lock);
 
 	/* trace pipe does not show start of buffer */
-<<<<<<< HEAD
-	cpus_setall(iter->started);
-=======
 	cpumask_setall(iter->started);
->>>>>>> 8c384cde
 
 	iter->tr = &global_trace;
 	iter->trace = current_trace;
