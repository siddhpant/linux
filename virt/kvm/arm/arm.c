--- conflicted
+++ resolved
@@ -647,17 +647,11 @@
 	if (run->exit_reason == KVM_EXIT_MMIO) {
 		ret = kvm_handle_mmio_return(vcpu, vcpu->run);
 		if (ret)
-<<<<<<< HEAD
-			return ret;
-		if (kvm_arm_handle_step_debug(vcpu, vcpu->run))
-			return 0;
-=======
 			goto out;
 		if (kvm_arm_handle_step_debug(vcpu, vcpu->run)) {
 			ret = 0;
 			goto out;
 		}
->>>>>>> 661e50bc
 
 	}
 
@@ -781,12 +775,8 @@
 		 * we don't want vtimer interrupts to race with syncing the
 		 * timer virtual interrupt state.
 		 */
-<<<<<<< HEAD
-		kvm_timer_sync_hwstate(vcpu);
-=======
 		if (static_branch_unlikely(&userspace_irqchip_in_use))
 			kvm_timer_sync_hwstate(vcpu);
->>>>>>> 661e50bc
 
 		/*
 		 * We may have taken a host interrupt in HYP mode (ie
@@ -811,12 +801,9 @@
 		guest_exit();
 		trace_kvm_exit(ret, kvm_vcpu_trap_get_class(vcpu), *vcpu_pc(vcpu));
 
-<<<<<<< HEAD
-=======
 		/* Exit types that need handling before we can be preempted */
 		handle_exit_early(vcpu, run, ret);
 
->>>>>>> 661e50bc
 		preempt_enable();
 
 		ret = handle_exit(vcpu, run, ret);
@@ -830,11 +817,8 @@
 
 	kvm_sigset_deactivate(vcpu);
 
-<<<<<<< HEAD
-=======
 out:
 	vcpu_put(vcpu);
->>>>>>> 661e50bc
 	return ret;
 }
 
